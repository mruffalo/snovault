[versions]
<<<<<<< HEAD

# Added by buildout at 2016-02-29 16:04:39.484426
=======
# Added by buildout at 2016-03-26 10:52:20.106432
>>>>>>> cd93964d
MarkupSafe = 0.23
PasteDeploy = 1.5.2
SPARQLWrapper = 1.7.6
SQLAlchemy = 1.0.12
collective.recipe.cmd = 0.11
collective.recipe.modwsgi = 2.1
collective.recipe.template = 1.13
coverage = 4.0.3
keepalive = 0.5
mr.developer = 1.34
psycopg2 = 2.6.1
py = 1.4.31
pyramid-translogger = 0.1
<<<<<<< HEAD
pytest = 2.8.7
pytest-bdd = 2.16.0
pytest-cov = 2.2.1
pytest-instafail = 0.3.0
pytest-mock = 0.11.0
pytest-splinter = 1.7.1
=======
pytest = 2.9.1
pytest-bdd = 2.16.1
pytest-cov = 2.2.1
pytest-exact-fixtures = 0.1
pytest-instafail = 0.3.0
pytest-mock = 0.11.0
pytest-splinter = 1.7.2
>>>>>>> cd93964d
pytest-timeout = 1.0.0
repoze.debug = 1.0.2
repoze.lru = 0.6
rubygemsrecipe = 0.2.2
rutter = 0.2
<<<<<<< HEAD
selenium = 2.52.0
=======
selenium = 2.53.1
>>>>>>> cd93964d
splinter = 0.7.3
translationstring = 1.3
urllib3 = 1.14
waitress = 0.8.10
zc.recipe.egg = 2.0.3
zope.deprecation = 4.1.2
zope.interface = 4.1.3

# Required by:
<<<<<<< HEAD
# pytest-bdd==2.16.0
Mako = 1.0.3
=======
# pytest-bdd==2.16.1
Mako = 1.0.4
>>>>>>> cd93964d

# Required by:
# encoded==0.1
Pillow = 3.1.1

# Required by:
# encoded==0.1
PyBrowserID = 0.10.0

# Required by:
# encoded==0.1
WSGIProxy2 = 0.4.2

# Required by:
# WSGIProxy2==0.4.2
# repoze.debug==1.0.2
# rutter==0.2
# subprocess-middleware==0.3
<<<<<<< HEAD
WebOb = 1.5.1
=======
WebOb = 1.6.0
>>>>>>> cd93964d

# Required by:
# encoded==0.1
WebTest = 2.0.20
<<<<<<< HEAD

# Required by:
# WebTest==2.0.20
beautifulsoup4 = 4.4.1
=======

# Required by:
# lucenequery==0.1
antlr4-python3-runtime = 4.5.2.1

# Required by:
# WebTest==2.0.20
beautifulsoup4 = 4.4.1

# Required by:
# encoded==0.1
boto = 2.39.0

# Required by:
# encoded==0.1
boto3 = 1.3.0
>>>>>>> cd93964d

# Required by:
# encoded==0.1
elasticsearch = 2.3.0

# Required by:
# encoded==0.1
future = 0.15.2

# Required by:
<<<<<<< HEAD
# pytest-bdd==2.16.0
=======
# pytest-bdd==2.16.1
>>>>>>> cd93964d
glob2 = 0.4.1

# Required by:
# rubygemsrecipe==0.2.2
hexagonit.recipe.download = 1.7.1

# Required by:
# encoded==0.1
<<<<<<< HEAD
humanfriendly = 1.44.3
=======
humanfriendly = 1.44.5
>>>>>>> cd93964d

# Required by:
# rdflib==4.2.2.dev0
isodate = 0.5.4

# Required by:
# encoded==0.1
jsonschema-serialize-fork = 2.1.1

# Required by:
# encoded==0.1
loremipsum = 1.0.5

# Required by:
# encoded==0.1
lucenequery = 0.1

# Required by:
# encoded==0.1
netaddr = 0.7.18

# Required by:
<<<<<<< HEAD
# pytest-bdd==2.16.0
parse = 1.6.6

# Required by:
# pytest-bdd==2.16.0
=======
# pytest-bdd==2.16.1
parse = 1.6.6

# Required by:
# pytest-bdd==2.16.1
>>>>>>> cd93964d
parse-type = 0.3.4

# Required by:
# encoded==0.1
passlib = 1.6.5

# Required by:
# encoded==0.1
<<<<<<< HEAD
psutil = 4.0.0

# Required by:
# rdflib==4.2.2.dev0
pyparsing = 2.1.0
=======
psutil = 4.1.0

# Required by:
# rdflib==4.2.2.dev0
pyparsing = 2.1.1
>>>>>>> cd93964d

# Required by:
# encoded==0.1
pyramid-localroles = 0.1

# Required by:
# encoded==0.1
pyramid-multiauth = 0.8.0
<<<<<<< HEAD

# Required by:
# encoded==0.1
pyramid-tm = 0.12.1

# Required by:
# encoded==0.1
python-magic = 0.4.10

# Required by:
# encoded==0.1
pytz = 2015.7
=======

# Required by:
# encoded==0.1
pyramid-tm = 0.12.1

# Required by:
# encoded==0.1
python-magic = 0.4.11

# Required by:
# encoded==0.1
pytz = 2016.3
>>>>>>> cd93964d

# Required by:
# encoded==0.1
rdflib-jsonld = 0.3

# Required by:
<<<<<<< HEAD
# PyBrowserID==0.9.2
=======
# PyBrowserID==0.10.0
>>>>>>> cd93964d
requests = 2.9.1

# Required by:
# encoded==0.1
rfc3987 = 1.3.5

# Required by:
# encoded==0.1
simplejson = 3.8.2

# Required by:
# encoded==0.1
strict-rfc3339 = 0.6

# Required by:
# encoded==0.1
subprocess-middleware = 0.3

# Required by:
# pyramid-tm==0.12.1
# zope.sqlalchemy==0.7.6
transaction = 1.4.4

# Required by:
# encoded==0.1
xlrd = 0.9.4

# Required by:
# encoded==0.1
zope.sqlalchemy = 0.7.6

# Added by buildout at 2016-03-26 11:24:23.268932
awscli = 1.10.16
colorama = 0.3.3
docutils = 0.12
pyasn1 = 0.1.9
python-dateutil = 2.5.1
rsa = 3.3

# Required by:
# encoded==0.1
botocore = 1.4.7

# Required by:
# encoded==0.1
<<<<<<< HEAD
lucenequery = 0.1

# Added by buildout at 2016-03-09 12:57:26.972865
awscli = 1.10.11
colorama = 0.3.3
docutils = 0.12
jmespath = 0.9.0
pyasn1 = 0.1.9
python-dateutil = 2.5.0
rsa = 3.3

# Required by:
# encoded==0.1
boto = 2.39.0
=======
jmespath = 0.9.0
>>>>>>> cd93964d

# Required by:
# WSGIProxy2==0.4.2
# WebTest==2.0.20
# rubygemsrecipe==0.2.2
six = 1.10.0<|MERGE_RESOLUTION|>--- conflicted
+++ resolved
@@ -1,10 +1,5 @@
 [versions]
-<<<<<<< HEAD
-
-# Added by buildout at 2016-02-29 16:04:39.484426
-=======
 # Added by buildout at 2016-03-26 10:52:20.106432
->>>>>>> cd93964d
 MarkupSafe = 0.23
 PasteDeploy = 1.5.2
 SPARQLWrapper = 1.7.6
@@ -18,14 +13,6 @@
 psycopg2 = 2.6.1
 py = 1.4.31
 pyramid-translogger = 0.1
-<<<<<<< HEAD
-pytest = 2.8.7
-pytest-bdd = 2.16.0
-pytest-cov = 2.2.1
-pytest-instafail = 0.3.0
-pytest-mock = 0.11.0
-pytest-splinter = 1.7.1
-=======
 pytest = 2.9.1
 pytest-bdd = 2.16.1
 pytest-cov = 2.2.1
@@ -33,17 +20,12 @@
 pytest-instafail = 0.3.0
 pytest-mock = 0.11.0
 pytest-splinter = 1.7.2
->>>>>>> cd93964d
 pytest-timeout = 1.0.0
 repoze.debug = 1.0.2
 repoze.lru = 0.6
 rubygemsrecipe = 0.2.2
 rutter = 0.2
-<<<<<<< HEAD
-selenium = 2.52.0
-=======
 selenium = 2.53.1
->>>>>>> cd93964d
 splinter = 0.7.3
 translationstring = 1.3
 urllib3 = 1.14
@@ -53,13 +35,8 @@
 zope.interface = 4.1.3
 
 # Required by:
-<<<<<<< HEAD
-# pytest-bdd==2.16.0
-Mako = 1.0.3
-=======
 # pytest-bdd==2.16.1
 Mako = 1.0.4
->>>>>>> cd93964d
 
 # Required by:
 # encoded==0.1
@@ -78,29 +55,19 @@
 # repoze.debug==1.0.2
 # rutter==0.2
 # subprocess-middleware==0.3
-<<<<<<< HEAD
-WebOb = 1.5.1
-=======
 WebOb = 1.6.0
->>>>>>> cd93964d
 
 # Required by:
 # encoded==0.1
 WebTest = 2.0.20
-<<<<<<< HEAD
+
+# Required by:
+# lucenequery==0.1
+antlr4-python3-runtime = 4.5.2.1
 
 # Required by:
 # WebTest==2.0.20
 beautifulsoup4 = 4.4.1
-=======
-
-# Required by:
-# lucenequery==0.1
-antlr4-python3-runtime = 4.5.2.1
-
-# Required by:
-# WebTest==2.0.20
-beautifulsoup4 = 4.4.1
 
 # Required by:
 # encoded==0.1
@@ -109,7 +76,6 @@
 # Required by:
 # encoded==0.1
 boto3 = 1.3.0
->>>>>>> cd93964d
 
 # Required by:
 # encoded==0.1
@@ -120,11 +86,7 @@
 future = 0.15.2
 
 # Required by:
-<<<<<<< HEAD
-# pytest-bdd==2.16.0
-=======
-# pytest-bdd==2.16.1
->>>>>>> cd93964d
+# pytest-bdd==2.16.1
 glob2 = 0.4.1
 
 # Required by:
@@ -133,11 +95,7 @@
 
 # Required by:
 # encoded==0.1
-<<<<<<< HEAD
-humanfriendly = 1.44.3
-=======
 humanfriendly = 1.44.5
->>>>>>> cd93964d
 
 # Required by:
 # rdflib==4.2.2.dev0
@@ -160,19 +118,11 @@
 netaddr = 0.7.18
 
 # Required by:
-<<<<<<< HEAD
-# pytest-bdd==2.16.0
+# pytest-bdd==2.16.1
 parse = 1.6.6
 
 # Required by:
-# pytest-bdd==2.16.0
-=======
-# pytest-bdd==2.16.1
-parse = 1.6.6
-
-# Required by:
-# pytest-bdd==2.16.1
->>>>>>> cd93964d
+# pytest-bdd==2.16.1
 parse-type = 0.3.4
 
 # Required by:
@@ -181,19 +131,11 @@
 
 # Required by:
 # encoded==0.1
-<<<<<<< HEAD
-psutil = 4.0.0
-
-# Required by:
-# rdflib==4.2.2.dev0
-pyparsing = 2.1.0
-=======
 psutil = 4.1.0
 
 # Required by:
 # rdflib==4.2.2.dev0
 pyparsing = 2.1.1
->>>>>>> cd93964d
 
 # Required by:
 # encoded==0.1
@@ -202,7 +144,6 @@
 # Required by:
 # encoded==0.1
 pyramid-multiauth = 0.8.0
-<<<<<<< HEAD
 
 # Required by:
 # encoded==0.1
@@ -210,36 +151,18 @@
 
 # Required by:
 # encoded==0.1
-python-magic = 0.4.10
-
-# Required by:
-# encoded==0.1
-pytz = 2015.7
-=======
-
-# Required by:
-# encoded==0.1
-pyramid-tm = 0.12.1
-
-# Required by:
-# encoded==0.1
 python-magic = 0.4.11
 
 # Required by:
 # encoded==0.1
 pytz = 2016.3
->>>>>>> cd93964d
 
 # Required by:
 # encoded==0.1
 rdflib-jsonld = 0.3
 
 # Required by:
-<<<<<<< HEAD
-# PyBrowserID==0.9.2
-=======
 # PyBrowserID==0.10.0
->>>>>>> cd93964d
 requests = 2.9.1
 
 # Required by:
@@ -285,24 +208,7 @@
 
 # Required by:
 # encoded==0.1
-<<<<<<< HEAD
-lucenequery = 0.1
-
-# Added by buildout at 2016-03-09 12:57:26.972865
-awscli = 1.10.11
-colorama = 0.3.3
-docutils = 0.12
 jmespath = 0.9.0
-pyasn1 = 0.1.9
-python-dateutil = 2.5.0
-rsa = 3.3
-
-# Required by:
-# encoded==0.1
-boto = 2.39.0
-=======
-jmespath = 0.9.0
->>>>>>> cd93964d
 
 # Required by:
 # WSGIProxy2==0.4.2
