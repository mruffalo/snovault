[versions]
# Added by buildout at 2014-01-06 15:35:44.096317
MySQL-python = 1.2.5
Paste = 1.7.5.1
PasteDeploy = 1.5.2
behaving = 0.4
collective.recipe.cmd = 0.8
collective.recipe.modwsgi = 2.0
collective.recipe.template = 1.10
cov-core = 1.7
coverage = 3.7.1
mr.developer = 1.26
psycopg2 = 2.5.1
py = 1.4.19
pytest = 2.5.1
pytest-cov = 1.6
pytest-timeout = 0.3
repoze.debug = 1.0.2
repoze.lru = 0.6
requests = 2.1.0
rubygemsrecipe = 0.1.7
selenium = 2.39.0
simplejson = 3.3.2
translationstring = 1.1
venusian = 1.0a8
waitress = 0.8.8
zc.buildout = 2.2.1
zc.recipe.egg = 2.0.1
zope.deprecation = 4.1.0
zope.interface = 4.0.5

# Required by:
# encoded==0.1
Pillow = 2.3.0

# Required by:
# encoded==0.1
PyBrowserID = 0.9.1

# Required by:
# encoded==0.1
SQLAlchemy = 0.9.1

# Required by:
# encoded==0.1
WSGIProxy2 = 0.4.1

# Required by:
# repoze.debug==1.0.2
WebOb = 1.3.1

# Required by:
# encoded==0.1
WebTest = 2.0.11

# Required by:
# WebTest==2.0.11
beautifulsoup4 = 4.3.2

# Required by:
# behaving==0.4
behave = 1.2.3

# Required by:
# loremipsum==1.0.2
distribute = 0.7.3

# Required by:
# rubygemsrecipe==0.1.7
hexagonit.recipe.download = 1.7

# Required by:
# encoded==0.1
loremipsum = 1.0.2

# Required by:
# behaving==0.4
parse = 1.6.3

# Required by:
# encoded==0.1
passlib = 1.6.2

# Required by:
# encoded==0.1
pyelasticsearch = 0.6.1

# Required by:
# encoded==0.1
pyramid-multiauth = 0.4.0

# Required by:
# encoded==0.1
pyramid-tm = 0.7

# Required by:
# encoded==0.1
python-magic = 0.4.6

# Required by:
# encoded==0.1
rfc3987 = 1.3.3

# Required by:
# behaving==0.4
# encoded==0.1
# mr.developer==1.26
# zope.sqlalchemy==0.7.4
setuptools = 2.0.2

# Required by:
# WSGIProxy2==0.4.1
# WebTest==2.0.11
# pyelasticsearch==0.6.1
six = 1.5.2

# Required by:
# behaving==0.4
splinter = 0.5.4

# Required by:
# encoded==0.1
strict-rfc3339 = 0.4

# Required by:
# pyramid-tm==0.7
# zope.sqlalchemy==0.7.4
transaction = 1.4.1

# Required by:
# encoded==0.1
xlrd = 0.9.2

# Required by:
# encoded==0.1
<<<<<<< HEAD
zope.sqlalchemy = 0.7.3

# Added by buildout at 2014-01-06 16:14:30.738760
awscli = 1.2.9
bcdoc = 0.12.0
boto = 2.22.1
botocore = 0.29.0
docutils = 0.11
gevent = 1.0
pyasn1 = 0.1.7
python-dateutil = 2.2
wal-e = 0.6.6

# Required by:
# gevent==1.0
greenlet = 0.4.1
=======
zope.sqlalchemy = 0.7.4
>>>>>>> 2dd8ef5b
<|MERGE_RESOLUTION|>--- conflicted
+++ resolved
@@ -133,8 +133,7 @@
 
 # Required by:
 # encoded==0.1
-<<<<<<< HEAD
-zope.sqlalchemy = 0.7.3
+zope.sqlalchemy = 0.7.4
 
 # Added by buildout at 2014-01-06 16:14:30.738760
 awscli = 1.2.9
@@ -149,7 +148,4 @@
 
 # Required by:
 # gevent==1.0
-greenlet = 0.4.1
-=======
-zope.sqlalchemy = 0.7.4
->>>>>>> 2dd8ef5b
+greenlet = 0.4.1