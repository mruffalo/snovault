--- conflicted
+++ resolved
@@ -190,9 +190,6 @@
 # encoded==0.1
 zope.sqlalchemy = 0.7.4
 
-<<<<<<< HEAD
-# Added by buildout at 2014-05-25 16:07:54.693452
-
 # Required by:
 # rdflib==4.1.2
 SPARQLWrapper = 1.6.0
@@ -213,9 +210,8 @@
 # encoded==0.1
 rdflib = 4.1.2
 
-# Added by buildout at 2014-05-25 19:16:50.307997
+# Required by:
+# encoded==0.1
 Owl = 0.1.1
-=======
-# Added by buildout at 2014-05-29 16:43:48.265662
-pytest-instafail = 0.2.0
->>>>>>> 5e6eab34
+
+pytest-instafail = 0.2.0