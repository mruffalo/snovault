import os
from setuptools import setup, find_packages

here = os.path.abspath(os.path.dirname(__file__))
README = open(os.path.join(here, 'README.rst')).read()
CHANGES = open(os.path.join(here, 'CHANGES.rst')).read()

requires = [
    'Pillow',
    'SQLAlchemy',
    'WSGIProxy2',
    'WebTest',
    'jsonschema',
    'loremipsum',
    'passlib',
    'pyramid',
    'pyramid_multiauth',
    'pyramid_tm',
    'python-magic',
    'rfc3987',
    'setuptools',
    'strict_rfc3339',
    'xlrd',
    'zope.sqlalchemy',
    'PyBrowserID',
    'pyelasticsearch',
]

tests_require = [
    'behave',
    'behaving',
    'pytest>=2.4.0',
]

setup(
    name='encoded',
    version='0.1',
    description='Metadata database for ENCODE',
    long_description=README + '\n\n' + CHANGES,
    packages=find_packages('src'),
    package_dir={'': 'src'},
    include_package_data=True,
    zip_safe=False,
    author='Laurence Rowe',
    author_email='lrowe@stanford.edu',
    url='http://encode-dcc.org',
    license='MIT',
    install_requires=requires,
    tests_require=tests_require,
    extras_require={
        'test': tests_require,
    },
    entry_points='''
        [console_scripts]

        extract_test_data = encoded.commands.extract_test_data:main
        es-index-data = encoded.commands.es_index_data:main
        import-data = encoded.commands.import_data:main
<<<<<<< HEAD
        read-edw-fileinfo = encoded.commands.read_edw_fileinfo:main
=======
        update-keys-links = encoded.commands.update_keys_links:main
>>>>>>> bac48a04


        [paste.app_factory]
        main = encoded:main
        ''',
)<|MERGE_RESOLUTION|>--- conflicted
+++ resolved
@@ -56,11 +56,8 @@
         extract_test_data = encoded.commands.extract_test_data:main
         es-index-data = encoded.commands.es_index_data:main
         import-data = encoded.commands.import_data:main
-<<<<<<< HEAD
         read-edw-fileinfo = encoded.commands.read_edw_fileinfo:main
-=======
         update-keys-links = encoded.commands.update_keys_links:main
->>>>>>> bac48a04
 
 
         [paste.app_factory]
