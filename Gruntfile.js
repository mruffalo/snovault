--- conflicted
+++ resolved
@@ -6,11 +6,7 @@
                 dest: 'src/encoded/static/build/bundle.js',
                 src: [
                     './src/encoded/static/libs/compat.js', // The shims should execute first
-<<<<<<< HEAD
-                    './src/encoded/static/libs/bootstrap.min.js',
-=======
                     './src/encoded/static/libs/respond.js',
->>>>>>> e2172a1d
                     './src/encoded/static/components/index.js',
 
                 ],
