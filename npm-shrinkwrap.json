{
  "name": "encoded",
  "version": "0.0.0",
  "dependencies": {
    "brace": {
      "version": "0.3.0",
      "from": "https://registry.npmjs.org/brace/-/brace-0.3.0.tgz",
      "resolved": "https://registry.npmjs.org/brace/-/brace-0.3.0.tgz",
      "dependencies": {
        "w3c-blob": {
          "version": "0.0.1",
          "from": "https://registry.npmjs.org/w3c-blob/-/w3c-blob-0.0.1.tgz",
          "resolved": "https://registry.npmjs.org/w3c-blob/-/w3c-blob-0.0.1.tgz"
        }
      }
    },
<<<<<<< HEAD
=======
    "brfs": {
      "version": "1.2.0",
      "from": "https://registry.npmjs.org/brfs/-/brfs-1.2.0.tgz",
      "resolved": "https://registry.npmjs.org/brfs/-/brfs-1.2.0.tgz",
      "dependencies": {
        "quote-stream": {
          "version": "0.0.0",
          "from": "https://registry.npmjs.org/quote-stream/-/quote-stream-0.0.0.tgz",
          "resolved": "https://registry.npmjs.org/quote-stream/-/quote-stream-0.0.0.tgz",
          "dependencies": {
            "minimist": {
              "version": "0.0.8",
              "from": "https://registry.npmjs.org/minimist/-/minimist-0.0.8.tgz",
              "resolved": "https://registry.npmjs.org/minimist/-/minimist-0.0.8.tgz"
            }
          }
        },
        "static-module": {
          "version": "1.0.0",
          "from": "https://registry.npmjs.org/static-module/-/static-module-1.0.0.tgz",
          "resolved": "https://registry.npmjs.org/static-module/-/static-module-1.0.0.tgz",
          "dependencies": {
            "concat-stream": {
              "version": "1.4.6",
              "from": "https://registry.npmjs.org/concat-stream/-/concat-stream-1.4.6.tgz",
              "resolved": "https://registry.npmjs.org/concat-stream/-/concat-stream-1.4.6.tgz",
              "dependencies": {
                "inherits": {
                  "version": "2.0.1",
                  "from": "https://registry.npmjs.org/inherits/-/inherits-2.0.1.tgz",
                  "resolved": "https://registry.npmjs.org/inherits/-/inherits-2.0.1.tgz"
                },
                "typedarray": {
                  "version": "0.0.6",
                  "from": "https://registry.npmjs.org/typedarray/-/typedarray-0.0.6.tgz",
                  "resolved": "https://registry.npmjs.org/typedarray/-/typedarray-0.0.6.tgz"
                },
                "readable-stream": {
                  "version": "1.1.13",
                  "from": "https://registry.npmjs.org/readable-stream/-/readable-stream-1.1.13.tgz",
                  "resolved": "https://registry.npmjs.org/readable-stream/-/readable-stream-1.1.13.tgz",
                  "dependencies": {
                    "core-util-is": {
                      "version": "1.0.1",
                      "from": "https://registry.npmjs.org/core-util-is/-/core-util-is-1.0.1.tgz",
                      "resolved": "https://registry.npmjs.org/core-util-is/-/core-util-is-1.0.1.tgz"
                    },
                    "isarray": {
                      "version": "0.0.1",
                      "from": "https://registry.npmjs.org/isarray/-/isarray-0.0.1.tgz",
                      "resolved": "https://registry.npmjs.org/isarray/-/isarray-0.0.1.tgz"
                    },
                    "string_decoder": {
                      "version": "0.10.31",
                      "from": "https://registry.npmjs.org/string_decoder/-/string_decoder-0.10.31.tgz",
                      "resolved": "https://registry.npmjs.org/string_decoder/-/string_decoder-0.10.31.tgz"
                    }
                  }
                }
              }
            },
            "duplexer2": {
              "version": "0.0.2",
              "from": "https://registry.npmjs.org/duplexer2/-/duplexer2-0.0.2.tgz",
              "resolved": "https://registry.npmjs.org/duplexer2/-/duplexer2-0.0.2.tgz",
              "dependencies": {
                "readable-stream": {
                  "version": "1.1.13",
                  "from": "https://registry.npmjs.org/readable-stream/-/readable-stream-1.1.13.tgz",
                  "resolved": "https://registry.npmjs.org/readable-stream/-/readable-stream-1.1.13.tgz",
                  "dependencies": {
                    "core-util-is": {
                      "version": "1.0.1",
                      "from": "https://registry.npmjs.org/core-util-is/-/core-util-is-1.0.1.tgz",
                      "resolved": "https://registry.npmjs.org/core-util-is/-/core-util-is-1.0.1.tgz"
                    },
                    "isarray": {
                      "version": "0.0.1",
                      "from": "https://registry.npmjs.org/isarray/-/isarray-0.0.1.tgz",
                      "resolved": "https://registry.npmjs.org/isarray/-/isarray-0.0.1.tgz"
                    },
                    "string_decoder": {
                      "version": "0.10.31",
                      "from": "https://registry.npmjs.org/string_decoder/-/string_decoder-0.10.31.tgz",
                      "resolved": "https://registry.npmjs.org/string_decoder/-/string_decoder-0.10.31.tgz"
                    },
                    "inherits": {
                      "version": "2.0.1",
                      "from": "https://registry.npmjs.org/inherits/-/inherits-2.0.1.tgz",
                      "resolved": "https://registry.npmjs.org/inherits/-/inherits-2.0.1.tgz"
                    }
                  }
                }
              }
            },
            "escodegen": {
              "version": "1.3.3",
              "from": "https://registry.npmjs.org/escodegen/-/escodegen-1.3.3.tgz",
              "resolved": "https://registry.npmjs.org/escodegen/-/escodegen-1.3.3.tgz",
              "dependencies": {
                "esutils": {
                  "version": "1.0.0",
                  "from": "https://registry.npmjs.org/esutils/-/esutils-1.0.0.tgz",
                  "resolved": "https://registry.npmjs.org/esutils/-/esutils-1.0.0.tgz"
                },
                "estraverse": {
                  "version": "1.5.1",
                  "from": "https://registry.npmjs.org/estraverse/-/estraverse-1.5.1.tgz",
                  "resolved": "https://registry.npmjs.org/estraverse/-/estraverse-1.5.1.tgz"
                },
                "esprima": {
                  "version": "1.1.1",
                  "from": "esprima@1.1.1",
                  "resolved": "https://registry.npmjs.org/esprima/-/esprima-1.1.1.tgz"
                },
                "source-map": {
                  "version": "0.1.40",
                  "from": "https://registry.npmjs.org/source-map/-/source-map-0.1.40.tgz",
                  "resolved": "https://registry.npmjs.org/source-map/-/source-map-0.1.40.tgz",
                  "dependencies": {
                    "amdefine": {
                      "version": "0.1.0",
                      "from": "https://registry.npmjs.org/amdefine/-/amdefine-0.1.0.tgz",
                      "resolved": "https://registry.npmjs.org/amdefine/-/amdefine-0.1.0.tgz"
                    }
                  }
                }
              }
            },
            "falafel": {
              "version": "0.3.1",
              "from": "https://registry.npmjs.org/falafel/-/falafel-0.3.1.tgz",
              "resolved": "https://registry.npmjs.org/falafel/-/falafel-0.3.1.tgz",
              "dependencies": {
                "esprima": {
                  "version": "1.1.0-dev",
                  "from": "git://github.com/substack/esprima#is-keyword",
                  "resolved": "git://github.com/substack/esprima#0a7f8489a11b44b019ce168506f535f22d0be290"
                }
              }
            },
            "object-inspect": {
              "version": "0.4.0",
              "from": "https://registry.npmjs.org/object-inspect/-/object-inspect-0.4.0.tgz",
              "resolved": "https://registry.npmjs.org/object-inspect/-/object-inspect-0.4.0.tgz"
            },
            "readable-stream": {
              "version": "1.0.32",
              "from": "https://registry.npmjs.org/readable-stream/-/readable-stream-1.0.32.tgz",
              "resolved": "https://registry.npmjs.org/readable-stream/-/readable-stream-1.0.32.tgz",
              "dependencies": {
                "core-util-is": {
                  "version": "1.0.1",
                  "from": "https://registry.npmjs.org/core-util-is/-/core-util-is-1.0.1.tgz",
                  "resolved": "https://registry.npmjs.org/core-util-is/-/core-util-is-1.0.1.tgz"
                },
                "isarray": {
                  "version": "0.0.1",
                  "from": "https://registry.npmjs.org/isarray/-/isarray-0.0.1.tgz",
                  "resolved": "https://registry.npmjs.org/isarray/-/isarray-0.0.1.tgz"
                },
                "string_decoder": {
                  "version": "0.10.31",
                  "from": "https://registry.npmjs.org/string_decoder/-/string_decoder-0.10.31.tgz",
                  "resolved": "https://registry.npmjs.org/string_decoder/-/string_decoder-0.10.31.tgz"
                },
                "inherits": {
                  "version": "2.0.1",
                  "from": "https://registry.npmjs.org/inherits/-/inherits-2.0.1.tgz",
                  "resolved": "https://registry.npmjs.org/inherits/-/inherits-2.0.1.tgz"
                }
              }
            },
            "shallow-copy": {
              "version": "0.0.1",
              "from": "https://registry.npmjs.org/shallow-copy/-/shallow-copy-0.0.1.tgz",
              "resolved": "https://registry.npmjs.org/shallow-copy/-/shallow-copy-0.0.1.tgz"
            },
            "static-eval": {
              "version": "0.2.3",
              "from": "https://registry.npmjs.org/static-eval/-/static-eval-0.2.3.tgz",
              "resolved": "https://registry.npmjs.org/static-eval/-/static-eval-0.2.3.tgz",
              "dependencies": {
                "escodegen": {
                  "version": "0.0.28",
                  "from": "https://registry.npmjs.org/escodegen/-/escodegen-0.0.28.tgz",
                  "resolved": "https://registry.npmjs.org/escodegen/-/escodegen-0.0.28.tgz",
                  "dependencies": {
                    "esprima": {
                      "version": "1.0.4",
                      "from": "https://registry.npmjs.org/esprima/-/esprima-1.0.4.tgz",
                      "resolved": "https://registry.npmjs.org/esprima/-/esprima-1.0.4.tgz"
                    },
                    "estraverse": {
                      "version": "1.3.2",
                      "from": "https://registry.npmjs.org/estraverse/-/estraverse-1.3.2.tgz",
                      "resolved": "https://registry.npmjs.org/estraverse/-/estraverse-1.3.2.tgz"
                    },
                    "source-map": {
                      "version": "0.1.40",
                      "from": "https://registry.npmjs.org/source-map/-/source-map-0.1.40.tgz",
                      "resolved": "https://registry.npmjs.org/source-map/-/source-map-0.1.40.tgz",
                      "dependencies": {
                        "amdefine": {
                          "version": "0.1.0",
                          "from": "https://registry.npmjs.org/amdefine/-/amdefine-0.1.0.tgz",
                          "resolved": "https://registry.npmjs.org/amdefine/-/amdefine-0.1.0.tgz"
                        }
                      }
                    }
                  }
                }
              }
            }
          }
        },
        "through2": {
          "version": "0.4.2",
          "from": "https://registry.npmjs.org/through2/-/through2-0.4.2.tgz",
          "resolved": "https://registry.npmjs.org/through2/-/through2-0.4.2.tgz",
          "dependencies": {
            "readable-stream": {
              "version": "1.0.32",
              "from": "https://registry.npmjs.org/readable-stream/-/readable-stream-1.0.32.tgz",
              "resolved": "https://registry.npmjs.org/readable-stream/-/readable-stream-1.0.32.tgz",
              "dependencies": {
                "core-util-is": {
                  "version": "1.0.1",
                  "from": "https://registry.npmjs.org/core-util-is/-/core-util-is-1.0.1.tgz",
                  "resolved": "https://registry.npmjs.org/core-util-is/-/core-util-is-1.0.1.tgz"
                },
                "isarray": {
                  "version": "0.0.1",
                  "from": "https://registry.npmjs.org/isarray/-/isarray-0.0.1.tgz",
                  "resolved": "https://registry.npmjs.org/isarray/-/isarray-0.0.1.tgz"
                },
                "string_decoder": {
                  "version": "0.10.31",
                  "from": "https://registry.npmjs.org/string_decoder/-/string_decoder-0.10.31.tgz",
                  "resolved": "https://registry.npmjs.org/string_decoder/-/string_decoder-0.10.31.tgz"
                },
                "inherits": {
                  "version": "2.0.1",
                  "from": "https://registry.npmjs.org/inherits/-/inherits-2.0.1.tgz",
                  "resolved": "https://registry.npmjs.org/inherits/-/inherits-2.0.1.tgz"
                }
              }
            },
            "xtend": {
              "version": "2.1.2",
              "from": "https://registry.npmjs.org/xtend/-/xtend-2.1.2.tgz",
              "resolved": "https://registry.npmjs.org/xtend/-/xtend-2.1.2.tgz",
              "dependencies": {
                "object-keys": {
                  "version": "0.4.0",
                  "from": "https://registry.npmjs.org/object-keys/-/object-keys-0.4.0.tgz",
                  "resolved": "https://registry.npmjs.org/object-keys/-/object-keys-0.4.0.tgz"
                }
              }
            }
          }
        }
      }
    },
    "browserify": {
      "version": "5.13.1",
      "from": "https://registry.npmjs.org/browserify/-/browserify-5.13.1.tgz",
      "resolved": "https://registry.npmjs.org/browserify/-/browserify-5.13.1.tgz",
      "dependencies": {
        "JSONStream": {
          "version": "0.8.4",
          "from": "https://registry.npmjs.org/JSONStream/-/JSONStream-0.8.4.tgz",
          "resolved": "https://registry.npmjs.org/JSONStream/-/JSONStream-0.8.4.tgz",
          "dependencies": {
            "jsonparse": {
              "version": "0.0.5",
              "from": "https://registry.npmjs.org/jsonparse/-/jsonparse-0.0.5.tgz",
              "resolved": "https://registry.npmjs.org/jsonparse/-/jsonparse-0.0.5.tgz"
            }
          }
        },
        "assert": {
          "version": "1.1.2",
          "from": "https://registry.npmjs.org/assert/-/assert-1.1.2.tgz",
          "resolved": "https://registry.npmjs.org/assert/-/assert-1.1.2.tgz"
        },
        "browser-pack": {
          "version": "3.2.0",
          "from": "https://registry.npmjs.org/browser-pack/-/browser-pack-3.2.0.tgz",
          "resolved": "https://registry.npmjs.org/browser-pack/-/browser-pack-3.2.0.tgz",
          "dependencies": {
            "combine-source-map": {
              "version": "0.3.0",
              "from": "https://registry.npmjs.org/combine-source-map/-/combine-source-map-0.3.0.tgz",
              "resolved": "https://registry.npmjs.org/combine-source-map/-/combine-source-map-0.3.0.tgz",
              "dependencies": {
                "inline-source-map": {
                  "version": "0.3.0",
                  "from": "https://registry.npmjs.org/inline-source-map/-/inline-source-map-0.3.0.tgz",
                  "resolved": "https://registry.npmjs.org/inline-source-map/-/inline-source-map-0.3.0.tgz"
                },
                "convert-source-map": {
                  "version": "0.3.5",
                  "from": "https://registry.npmjs.org/convert-source-map/-/convert-source-map-0.3.5.tgz",
                  "resolved": "https://registry.npmjs.org/convert-source-map/-/convert-source-map-0.3.5.tgz"
                },
                "source-map": {
                  "version": "0.1.40",
                  "from": "https://registry.npmjs.org/source-map/-/source-map-0.1.40.tgz",
                  "resolved": "https://registry.npmjs.org/source-map/-/source-map-0.1.40.tgz",
                  "dependencies": {
                    "amdefine": {
                      "version": "0.1.0",
                      "from": "https://registry.npmjs.org/amdefine/-/amdefine-0.1.0.tgz",
                      "resolved": "https://registry.npmjs.org/amdefine/-/amdefine-0.1.0.tgz"
                    }
                  }
                }
              }
            },
            "through2": {
              "version": "0.5.1",
              "from": "through2@0.5.1",
              "resolved": "https://registry.npmjs.org/through2/-/through2-0.5.1.tgz",
              "dependencies": {
                "readable-stream": {
                  "version": "1.0.32",
                  "from": "https://registry.npmjs.org/readable-stream/-/readable-stream-1.0.32.tgz",
                  "resolved": "https://registry.npmjs.org/readable-stream/-/readable-stream-1.0.32.tgz",
                  "dependencies": {
                    "core-util-is": {
                      "version": "1.0.1",
                      "from": "https://registry.npmjs.org/core-util-is/-/core-util-is-1.0.1.tgz",
                      "resolved": "https://registry.npmjs.org/core-util-is/-/core-util-is-1.0.1.tgz"
                    }
                  }
                }
              }
            }
          }
        },
        "browser-resolve": {
          "version": "1.3.2",
          "from": "https://registry.npmjs.org/browser-resolve/-/browser-resolve-1.3.2.tgz",
          "resolved": "https://registry.npmjs.org/browser-resolve/-/browser-resolve-1.3.2.tgz"
        },
        "browserify-zlib": {
          "version": "0.1.4",
          "from": "https://registry.npmjs.org/browserify-zlib/-/browserify-zlib-0.1.4.tgz",
          "resolved": "https://registry.npmjs.org/browserify-zlib/-/browserify-zlib-0.1.4.tgz",
          "dependencies": {
            "pako": {
              "version": "0.2.5",
              "from": "https://registry.npmjs.org/pako/-/pako-0.2.5.tgz",
              "resolved": "https://registry.npmjs.org/pako/-/pako-0.2.5.tgz"
            }
          }
        },
        "buffer": {
          "version": "2.7.0",
          "from": "https://registry.npmjs.org/buffer/-/buffer-2.7.0.tgz",
          "resolved": "https://registry.npmjs.org/buffer/-/buffer-2.7.0.tgz",
          "dependencies": {
            "base64-js": {
              "version": "0.0.7",
              "from": "https://registry.npmjs.org/base64-js/-/base64-js-0.0.7.tgz",
              "resolved": "https://registry.npmjs.org/base64-js/-/base64-js-0.0.7.tgz"
            },
            "ieee754": {
              "version": "1.1.4",
              "from": "https://registry.npmjs.org/ieee754/-/ieee754-1.1.4.tgz",
              "resolved": "https://registry.npmjs.org/ieee754/-/ieee754-1.1.4.tgz"
            },
            "is-array": {
              "version": "1.0.1",
              "from": "https://registry.npmjs.org/is-array/-/is-array-1.0.1.tgz",
              "resolved": "https://registry.npmjs.org/is-array/-/is-array-1.0.1.tgz"
            }
          }
        },
        "builtins": {
          "version": "0.0.7",
          "from": "https://registry.npmjs.org/builtins/-/builtins-0.0.7.tgz",
          "resolved": "https://registry.npmjs.org/builtins/-/builtins-0.0.7.tgz"
        },
        "commondir": {
          "version": "0.0.1",
          "from": "https://registry.npmjs.org/commondir/-/commondir-0.0.1.tgz",
          "resolved": "https://registry.npmjs.org/commondir/-/commondir-0.0.1.tgz"
        },
        "concat-stream": {
          "version": "1.4.6",
          "from": "https://registry.npmjs.org/concat-stream/-/concat-stream-1.4.6.tgz",
          "resolved": "https://registry.npmjs.org/concat-stream/-/concat-stream-1.4.6.tgz",
          "dependencies": {
            "typedarray": {
              "version": "0.0.6",
              "from": "https://registry.npmjs.org/typedarray/-/typedarray-0.0.6.tgz",
              "resolved": "https://registry.npmjs.org/typedarray/-/typedarray-0.0.6.tgz"
            }
          }
        },
        "console-browserify": {
          "version": "1.1.0",
          "from": "https://registry.npmjs.org/console-browserify/-/console-browserify-1.1.0.tgz",
          "resolved": "https://registry.npmjs.org/console-browserify/-/console-browserify-1.1.0.tgz",
          "dependencies": {
            "date-now": {
              "version": "0.1.4",
              "from": "https://registry.npmjs.org/date-now/-/date-now-0.1.4.tgz",
              "resolved": "https://registry.npmjs.org/date-now/-/date-now-0.1.4.tgz"
            }
          }
        },
        "constants-browserify": {
          "version": "0.0.1",
          "from": "https://registry.npmjs.org/constants-browserify/-/constants-browserify-0.0.1.tgz",
          "resolved": "https://registry.npmjs.org/constants-browserify/-/constants-browserify-0.0.1.tgz"
        },
        "crypto-browserify": {
          "version": "3.2.6",
          "from": "https://registry.npmjs.org/crypto-browserify/-/crypto-browserify-3.2.6.tgz",
          "resolved": "https://registry.npmjs.org/crypto-browserify/-/crypto-browserify-3.2.6.tgz",
          "dependencies": {
            "pbkdf2-compat": {
              "version": "2.0.1",
              "from": "https://registry.npmjs.org/pbkdf2-compat/-/pbkdf2-compat-2.0.1.tgz",
              "resolved": "https://registry.npmjs.org/pbkdf2-compat/-/pbkdf2-compat-2.0.1.tgz"
            },
            "ripemd160": {
              "version": "0.2.0",
              "from": "https://registry.npmjs.org/ripemd160/-/ripemd160-0.2.0.tgz",
              "resolved": "https://registry.npmjs.org/ripemd160/-/ripemd160-0.2.0.tgz"
            },
            "sha.js": {
              "version": "2.2.6",
              "from": "https://registry.npmjs.org/sha.js/-/sha.js-2.2.6.tgz",
              "resolved": "https://registry.npmjs.org/sha.js/-/sha.js-2.2.6.tgz"
            }
          }
        },
        "deep-equal": {
          "version": "0.2.1",
          "from": "https://registry.npmjs.org/deep-equal/-/deep-equal-0.2.1.tgz",
          "resolved": "https://registry.npmjs.org/deep-equal/-/deep-equal-0.2.1.tgz"
        },
        "defined": {
          "version": "0.0.0",
          "from": "https://registry.npmjs.org/defined/-/defined-0.0.0.tgz",
          "resolved": "https://registry.npmjs.org/defined/-/defined-0.0.0.tgz"
        },
        "deps-sort": {
          "version": "1.3.5",
          "from": "https://registry.npmjs.org/deps-sort/-/deps-sort-1.3.5.tgz",
          "resolved": "https://registry.npmjs.org/deps-sort/-/deps-sort-1.3.5.tgz",
          "dependencies": {
            "minimist": {
              "version": "0.2.0",
              "from": "minimist@0.2.0",
              "resolved": "https://registry.npmjs.org/minimist/-/minimist-0.2.0.tgz"
            },
            "through2": {
              "version": "0.5.1",
              "from": "through2@0.5.1",
              "resolved": "https://registry.npmjs.org/through2/-/through2-0.5.1.tgz",
              "dependencies": {
                "readable-stream": {
                  "version": "1.0.32",
                  "from": "https://registry.npmjs.org/readable-stream/-/readable-stream-1.0.32.tgz",
                  "resolved": "https://registry.npmjs.org/readable-stream/-/readable-stream-1.0.32.tgz",
                  "dependencies": {
                    "core-util-is": {
                      "version": "1.0.1",
                      "from": "https://registry.npmjs.org/core-util-is/-/core-util-is-1.0.1.tgz",
                      "resolved": "https://registry.npmjs.org/core-util-is/-/core-util-is-1.0.1.tgz"
                    }
                  }
                }
              }
            }
          }
        },
        "domain-browser": {
          "version": "1.1.2",
          "from": "https://registry.npmjs.org/domain-browser/-/domain-browser-1.1.2.tgz",
          "resolved": "https://registry.npmjs.org/domain-browser/-/domain-browser-1.1.2.tgz"
        },
        "duplexer2": {
          "version": "0.0.2",
          "from": "https://registry.npmjs.org/duplexer2/-/duplexer2-0.0.2.tgz",
          "resolved": "https://registry.npmjs.org/duplexer2/-/duplexer2-0.0.2.tgz"
        },
        "events": {
          "version": "1.0.2",
          "from": "https://registry.npmjs.org/events/-/events-1.0.2.tgz",
          "resolved": "https://registry.npmjs.org/events/-/events-1.0.2.tgz"
        },
        "glob": {
          "version": "4.0.6",
          "from": "glob@4.0.6",
          "resolved": "https://registry.npmjs.org/glob/-/glob-4.0.6.tgz",
          "dependencies": {
            "graceful-fs": {
              "version": "3.0.3",
              "from": "graceful-fs@3.0.3",
              "resolved": "https://registry.npmjs.org/graceful-fs/-/graceful-fs-3.0.3.tgz"
            },
            "minimatch": {
              "version": "1.0.0",
              "from": "minimatch@1.0.0",
              "resolved": "https://registry.npmjs.org/minimatch/-/minimatch-1.0.0.tgz",
              "dependencies": {
                "lru-cache": {
                  "version": "2.5.0",
                  "from": "https://registry.npmjs.org/lru-cache/-/lru-cache-2.5.0.tgz",
                  "resolved": "https://registry.npmjs.org/lru-cache/-/lru-cache-2.5.0.tgz"
                },
                "sigmund": {
                  "version": "1.0.0",
                  "from": "https://registry.npmjs.org/sigmund/-/sigmund-1.0.0.tgz",
                  "resolved": "https://registry.npmjs.org/sigmund/-/sigmund-1.0.0.tgz"
                }
              }
            },
            "once": {
              "version": "1.3.1",
              "from": "https://registry.npmjs.org/once/-/once-1.3.1.tgz",
              "resolved": "https://registry.npmjs.org/once/-/once-1.3.1.tgz",
              "dependencies": {
                "wrappy": {
                  "version": "1.0.1",
                  "from": "https://registry.npmjs.org/wrappy/-/wrappy-1.0.1.tgz",
                  "resolved": "https://registry.npmjs.org/wrappy/-/wrappy-1.0.1.tgz"
                }
              }
            }
          }
        },
        "http-browserify": {
          "version": "1.7.0",
          "from": "https://registry.npmjs.org/http-browserify/-/http-browserify-1.7.0.tgz",
          "resolved": "https://registry.npmjs.org/http-browserify/-/http-browserify-1.7.0.tgz",
          "dependencies": {
            "Base64": {
              "version": "0.2.1",
              "from": "https://registry.npmjs.org/Base64/-/Base64-0.2.1.tgz",
              "resolved": "https://registry.npmjs.org/Base64/-/Base64-0.2.1.tgz"
            }
          }
        },
        "https-browserify": {
          "version": "0.0.0",
          "from": "https://registry.npmjs.org/https-browserify/-/https-browserify-0.0.0.tgz",
          "resolved": "https://registry.npmjs.org/https-browserify/-/https-browserify-0.0.0.tgz"
        },
        "inherits": {
          "version": "2.0.1",
          "from": "https://registry.npmjs.org/inherits/-/inherits-2.0.1.tgz",
          "resolved": "https://registry.npmjs.org/inherits/-/inherits-2.0.1.tgz"
        },
        "insert-module-globals": {
          "version": "6.1.0",
          "from": "https://registry.npmjs.org/insert-module-globals/-/insert-module-globals-6.1.0.tgz",
          "resolved": "https://registry.npmjs.org/insert-module-globals/-/insert-module-globals-6.1.0.tgz",
          "dependencies": {
            "JSONStream": {
              "version": "0.7.4",
              "from": "https://registry.npmjs.org/JSONStream/-/JSONStream-0.7.4.tgz",
              "resolved": "https://registry.npmjs.org/JSONStream/-/JSONStream-0.7.4.tgz",
              "dependencies": {
                "jsonparse": {
                  "version": "0.0.5",
                  "from": "https://registry.npmjs.org/jsonparse/-/jsonparse-0.0.5.tgz",
                  "resolved": "https://registry.npmjs.org/jsonparse/-/jsonparse-0.0.5.tgz"
                }
              }
            },
            "lexical-scope": {
              "version": "1.1.0",
              "from": "https://registry.npmjs.org/lexical-scope/-/lexical-scope-1.1.0.tgz",
              "resolved": "https://registry.npmjs.org/lexical-scope/-/lexical-scope-1.1.0.tgz",
              "dependencies": {
                "astw": {
                  "version": "1.1.0",
                  "from": "https://registry.npmjs.org/astw/-/astw-1.1.0.tgz",
                  "resolved": "https://registry.npmjs.org/astw/-/astw-1.1.0.tgz",
                  "dependencies": {
                    "esprima-fb": {
                      "version": "3001.1.0-dev-harmony-fb",
                      "from": "https://registry.npmjs.org/esprima-fb/-/esprima-fb-3001.0001.0000-dev-harmony-fb.tgz",
                      "resolved": "https://registry.npmjs.org/esprima-fb/-/esprima-fb-3001.0001.0000-dev-harmony-fb.tgz"
                    }
                  }
                }
              }
            },
            "process": {
              "version": "0.6.0",
              "from": "process@0.6.0",
              "resolved": "https://registry.npmjs.org/process/-/process-0.6.0.tgz"
            }
          }
        },
        "isarray": {
          "version": "0.0.1",
          "from": "https://registry.npmjs.org/isarray/-/isarray-0.0.1.tgz",
          "resolved": "https://registry.npmjs.org/isarray/-/isarray-0.0.1.tgz"
        },
        "labeled-stream-splicer": {
          "version": "1.0.0",
          "from": "https://registry.npmjs.org/labeled-stream-splicer/-/labeled-stream-splicer-1.0.0.tgz",
          "resolved": "https://registry.npmjs.org/labeled-stream-splicer/-/labeled-stream-splicer-1.0.0.tgz",
          "dependencies": {
            "stream-splicer": {
              "version": "1.3.1",
              "from": "https://registry.npmjs.org/stream-splicer/-/stream-splicer-1.3.1.tgz",
              "resolved": "https://registry.npmjs.org/stream-splicer/-/stream-splicer-1.3.1.tgz",
              "dependencies": {
                "readable-wrap": {
                  "version": "1.0.0",
                  "from": "https://registry.npmjs.org/readable-wrap/-/readable-wrap-1.0.0.tgz",
                  "resolved": "https://registry.npmjs.org/readable-wrap/-/readable-wrap-1.0.0.tgz"
                },
                "indexof": {
                  "version": "0.0.1",
                  "from": "https://registry.npmjs.org/indexof/-/indexof-0.0.1.tgz",
                  "resolved": "https://registry.npmjs.org/indexof/-/indexof-0.0.1.tgz"
                }
              }
            }
          }
        },
        "module-deps": {
          "version": "3.5.6",
          "from": "https://registry.npmjs.org/module-deps/-/module-deps-3.5.6.tgz",
          "resolved": "https://registry.npmjs.org/module-deps/-/module-deps-3.5.6.tgz",
          "dependencies": {
            "JSONStream": {
              "version": "0.7.4",
              "from": "https://registry.npmjs.org/JSONStream/-/JSONStream-0.7.4.tgz",
              "resolved": "https://registry.npmjs.org/JSONStream/-/JSONStream-0.7.4.tgz",
              "dependencies": {
                "jsonparse": {
                  "version": "0.0.5",
                  "from": "https://registry.npmjs.org/jsonparse/-/jsonparse-0.0.5.tgz",
                  "resolved": "https://registry.npmjs.org/jsonparse/-/jsonparse-0.0.5.tgz"
                }
              }
            },
            "detective": {
              "version": "3.1.0",
              "from": "https://registry.npmjs.org/detective/-/detective-3.1.0.tgz",
              "resolved": "https://registry.npmjs.org/detective/-/detective-3.1.0.tgz",
              "dependencies": {
                "escodegen": {
                  "version": "1.1.0",
                  "from": "escodegen@1.1.0",
                  "resolved": "https://registry.npmjs.org/escodegen/-/escodegen-1.1.0.tgz",
                  "dependencies": {
                    "esprima": {
                      "version": "1.0.4",
                      "from": "https://registry.npmjs.org/esprima/-/esprima-1.0.4.tgz",
                      "resolved": "https://registry.npmjs.org/esprima/-/esprima-1.0.4.tgz"
                    },
                    "estraverse": {
                      "version": "1.5.1",
                      "from": "https://registry.npmjs.org/estraverse/-/estraverse-1.5.1.tgz",
                      "resolved": "https://registry.npmjs.org/estraverse/-/estraverse-1.5.1.tgz"
                    },
                    "esutils": {
                      "version": "1.0.0",
                      "from": "https://registry.npmjs.org/esutils/-/esutils-1.0.0.tgz",
                      "resolved": "https://registry.npmjs.org/esutils/-/esutils-1.0.0.tgz"
                    },
                    "source-map": {
                      "version": "0.1.40",
                      "from": "https://registry.npmjs.org/source-map/-/source-map-0.1.40.tgz",
                      "resolved": "https://registry.npmjs.org/source-map/-/source-map-0.1.40.tgz",
                      "dependencies": {
                        "amdefine": {
                          "version": "0.1.0",
                          "from": "https://registry.npmjs.org/amdefine/-/amdefine-0.1.0.tgz",
                          "resolved": "https://registry.npmjs.org/amdefine/-/amdefine-0.1.0.tgz"
                        }
                      }
                    }
                  }
                },
                "esprima-fb": {
                  "version": "3001.1.0-dev-harmony-fb",
                  "from": "https://registry.npmjs.org/esprima-fb/-/esprima-fb-3001.0001.0000-dev-harmony-fb.tgz",
                  "resolved": "https://registry.npmjs.org/esprima-fb/-/esprima-fb-3001.0001.0000-dev-harmony-fb.tgz"
                }
              }
            },
            "minimist": {
              "version": "0.2.0",
              "from": "minimist@0.2.0",
              "resolved": "https://registry.npmjs.org/minimist/-/minimist-0.2.0.tgz"
            },
            "parents": {
              "version": "1.0.0",
              "from": "https://registry.npmjs.org/parents/-/parents-1.0.0.tgz",
              "resolved": "https://registry.npmjs.org/parents/-/parents-1.0.0.tgz",
              "dependencies": {
                "path-platform": {
                  "version": "0.0.1",
                  "from": "https://registry.npmjs.org/path-platform/-/path-platform-0.0.1.tgz",
                  "resolved": "https://registry.npmjs.org/path-platform/-/path-platform-0.0.1.tgz"
                }
              }
            },
            "stream-combiner2": {
              "version": "1.0.2",
              "from": "https://registry.npmjs.org/stream-combiner2/-/stream-combiner2-1.0.2.tgz",
              "resolved": "https://registry.npmjs.org/stream-combiner2/-/stream-combiner2-1.0.2.tgz",
              "dependencies": {
                "through2": {
                  "version": "0.5.1",
                  "from": "through2@0.5.1",
                  "resolved": "https://registry.npmjs.org/through2/-/through2-0.5.1.tgz",
                  "dependencies": {
                    "readable-stream": {
                      "version": "1.0.32",
                      "from": "https://registry.npmjs.org/readable-stream/-/readable-stream-1.0.32.tgz",
                      "resolved": "https://registry.npmjs.org/readable-stream/-/readable-stream-1.0.32.tgz",
                      "dependencies": {
                        "core-util-is": {
                          "version": "1.0.1",
                          "from": "https://registry.npmjs.org/core-util-is/-/core-util-is-1.0.1.tgz",
                          "resolved": "https://registry.npmjs.org/core-util-is/-/core-util-is-1.0.1.tgz"
                        }
                      }
                    }
                  }
                }
              }
            },
            "subarg": {
              "version": "0.0.1",
              "from": "https://registry.npmjs.org/subarg/-/subarg-0.0.1.tgz",
              "resolved": "https://registry.npmjs.org/subarg/-/subarg-0.0.1.tgz",
              "dependencies": {
                "minimist": {
                  "version": "0.0.10",
                  "from": "https://registry.npmjs.org/minimist/-/minimist-0.0.10.tgz",
                  "resolved": "https://registry.npmjs.org/minimist/-/minimist-0.0.10.tgz"
                }
              }
            },
            "through2": {
              "version": "0.4.2",
              "from": "https://registry.npmjs.org/through2/-/through2-0.4.2.tgz",
              "resolved": "https://registry.npmjs.org/through2/-/through2-0.4.2.tgz",
              "dependencies": {
                "readable-stream": {
                  "version": "1.0.32",
                  "from": "https://registry.npmjs.org/readable-stream/-/readable-stream-1.0.32.tgz",
                  "resolved": "https://registry.npmjs.org/readable-stream/-/readable-stream-1.0.32.tgz",
                  "dependencies": {
                    "core-util-is": {
                      "version": "1.0.1",
                      "from": "https://registry.npmjs.org/core-util-is/-/core-util-is-1.0.1.tgz",
                      "resolved": "https://registry.npmjs.org/core-util-is/-/core-util-is-1.0.1.tgz"
                    }
                  }
                },
                "xtend": {
                  "version": "2.1.2",
                  "from": "https://registry.npmjs.org/xtend/-/xtend-2.1.2.tgz",
                  "resolved": "https://registry.npmjs.org/xtend/-/xtend-2.1.2.tgz",
                  "dependencies": {
                    "object-keys": {
                      "version": "0.4.0",
                      "from": "https://registry.npmjs.org/object-keys/-/object-keys-0.4.0.tgz",
                      "resolved": "https://registry.npmjs.org/object-keys/-/object-keys-0.4.0.tgz"
                    }
                  }
                }
              }
            }
          }
        },
        "os-browserify": {
          "version": "0.1.2",
          "from": "https://registry.npmjs.org/os-browserify/-/os-browserify-0.1.2.tgz",
          "resolved": "https://registry.npmjs.org/os-browserify/-/os-browserify-0.1.2.tgz"
        },
        "parents": {
          "version": "0.0.3",
          "from": "https://registry.npmjs.org/parents/-/parents-0.0.3.tgz",
          "resolved": "https://registry.npmjs.org/parents/-/parents-0.0.3.tgz",
          "dependencies": {
            "path-platform": {
              "version": "0.0.1",
              "from": "https://registry.npmjs.org/path-platform/-/path-platform-0.0.1.tgz",
              "resolved": "https://registry.npmjs.org/path-platform/-/path-platform-0.0.1.tgz"
            }
          }
        },
        "path-browserify": {
          "version": "0.0.0",
          "from": "https://registry.npmjs.org/path-browserify/-/path-browserify-0.0.0.tgz",
          "resolved": "https://registry.npmjs.org/path-browserify/-/path-browserify-0.0.0.tgz"
        },
        "process": {
          "version": "0.7.0",
          "from": "https://registry.npmjs.org/process/-/process-0.7.0.tgz",
          "resolved": "https://registry.npmjs.org/process/-/process-0.7.0.tgz"
        },
        "punycode": {
          "version": "1.2.4",
          "from": "https://registry.npmjs.org/punycode/-/punycode-1.2.4.tgz",
          "resolved": "https://registry.npmjs.org/punycode/-/punycode-1.2.4.tgz"
        },
        "querystring-es3": {
          "version": "0.2.0",
          "from": "https://registry.npmjs.org/querystring-es3/-/querystring-es3-0.2.0.tgz",
          "resolved": "https://registry.npmjs.org/querystring-es3/-/querystring-es3-0.2.0.tgz"
        },
        "readable-stream": {
          "version": "1.1.13",
          "from": "https://registry.npmjs.org/readable-stream/-/readable-stream-1.1.13.tgz",
          "resolved": "https://registry.npmjs.org/readable-stream/-/readable-stream-1.1.13.tgz",
          "dependencies": {
            "core-util-is": {
              "version": "1.0.1",
              "from": "https://registry.npmjs.org/core-util-is/-/core-util-is-1.0.1.tgz",
              "resolved": "https://registry.npmjs.org/core-util-is/-/core-util-is-1.0.1.tgz"
            }
          }
        },
        "resolve": {
          "version": "0.7.4",
          "from": "resolve@0.7.4",
          "resolved": "https://registry.npmjs.org/resolve/-/resolve-0.7.4.tgz"
        },
        "shallow-copy": {
          "version": "0.0.1",
          "from": "https://registry.npmjs.org/shallow-copy/-/shallow-copy-0.0.1.tgz",
          "resolved": "https://registry.npmjs.org/shallow-copy/-/shallow-copy-0.0.1.tgz"
        },
        "shasum": {
          "version": "1.0.0",
          "from": "https://registry.npmjs.org/shasum/-/shasum-1.0.0.tgz",
          "resolved": "https://registry.npmjs.org/shasum/-/shasum-1.0.0.tgz",
          "dependencies": {
            "json-stable-stringify": {
              "version": "0.0.1",
              "from": "https://registry.npmjs.org/json-stable-stringify/-/json-stable-stringify-0.0.1.tgz",
              "resolved": "https://registry.npmjs.org/json-stable-stringify/-/json-stable-stringify-0.0.1.tgz",
              "dependencies": {
                "jsonify": {
                  "version": "0.0.0",
                  "from": "https://registry.npmjs.org/jsonify/-/jsonify-0.0.0.tgz",
                  "resolved": "https://registry.npmjs.org/jsonify/-/jsonify-0.0.0.tgz"
                }
              }
            }
          }
        },
        "shell-quote": {
          "version": "0.0.1",
          "from": "https://registry.npmjs.org/shell-quote/-/shell-quote-0.0.1.tgz",
          "resolved": "https://registry.npmjs.org/shell-quote/-/shell-quote-0.0.1.tgz"
        },
        "stream-browserify": {
          "version": "1.0.0",
          "from": "https://registry.npmjs.org/stream-browserify/-/stream-browserify-1.0.0.tgz",
          "resolved": "https://registry.npmjs.org/stream-browserify/-/stream-browserify-1.0.0.tgz"
        },
        "string_decoder": {
          "version": "0.10.31",
          "from": "https://registry.npmjs.org/string_decoder/-/string_decoder-0.10.31.tgz",
          "resolved": "https://registry.npmjs.org/string_decoder/-/string_decoder-0.10.31.tgz"
        },
        "subarg": {
          "version": "1.0.0",
          "from": "https://registry.npmjs.org/subarg/-/subarg-1.0.0.tgz",
          "resolved": "https://registry.npmjs.org/subarg/-/subarg-1.0.0.tgz",
          "dependencies": {
            "minimist": {
              "version": "1.1.0",
              "from": "minimist@1.1.0",
              "resolved": "https://registry.npmjs.org/minimist/-/minimist-1.1.0.tgz"
            }
          }
        },
        "syntax-error": {
          "version": "1.1.1",
          "from": "https://registry.npmjs.org/syntax-error/-/syntax-error-1.1.1.tgz",
          "resolved": "https://registry.npmjs.org/syntax-error/-/syntax-error-1.1.1.tgz",
          "dependencies": {
            "esprima-fb": {
              "version": "3001.1.0-dev-harmony-fb",
              "from": "https://registry.npmjs.org/esprima-fb/-/esprima-fb-3001.0001.0000-dev-harmony-fb.tgz",
              "resolved": "https://registry.npmjs.org/esprima-fb/-/esprima-fb-3001.0001.0000-dev-harmony-fb.tgz"
            }
          }
        },
        "through2": {
          "version": "1.1.1",
          "from": "https://registry.npmjs.org/through2/-/through2-1.1.1.tgz",
          "resolved": "https://registry.npmjs.org/through2/-/through2-1.1.1.tgz",
          "dependencies": {
            "xtend": {
              "version": "4.0.0",
              "from": "xtend@4.0.0",
              "resolved": "https://registry.npmjs.org/xtend/-/xtend-4.0.0.tgz"
            }
          }
        },
        "timers-browserify": {
          "version": "1.1.0",
          "from": "https://registry.npmjs.org/timers-browserify/-/timers-browserify-1.1.0.tgz",
          "resolved": "https://registry.npmjs.org/timers-browserify/-/timers-browserify-1.1.0.tgz",
          "dependencies": {
            "process": {
              "version": "0.5.2",
              "from": "https://registry.npmjs.org/process/-/process-0.5.2.tgz",
              "resolved": "https://registry.npmjs.org/process/-/process-0.5.2.tgz"
            }
          }
        },
        "tty-browserify": {
          "version": "0.0.0",
          "from": "https://registry.npmjs.org/tty-browserify/-/tty-browserify-0.0.0.tgz",
          "resolved": "https://registry.npmjs.org/tty-browserify/-/tty-browserify-0.0.0.tgz"
        },
        "umd": {
          "version": "2.1.0",
          "from": "https://registry.npmjs.org/umd/-/umd-2.1.0.tgz",
          "resolved": "https://registry.npmjs.org/umd/-/umd-2.1.0.tgz",
          "dependencies": {
            "rfile": {
              "version": "1.0.0",
              "from": "https://registry.npmjs.org/rfile/-/rfile-1.0.0.tgz",
              "resolved": "https://registry.npmjs.org/rfile/-/rfile-1.0.0.tgz",
              "dependencies": {
                "callsite": {
                  "version": "1.0.0",
                  "from": "https://registry.npmjs.org/callsite/-/callsite-1.0.0.tgz",
                  "resolved": "https://registry.npmjs.org/callsite/-/callsite-1.0.0.tgz"
                },
                "resolve": {
                  "version": "0.3.1",
                  "from": "https://registry.npmjs.org/resolve/-/resolve-0.3.1.tgz",
                  "resolved": "https://registry.npmjs.org/resolve/-/resolve-0.3.1.tgz"
                }
              }
            },
            "ruglify": {
              "version": "1.0.0",
              "from": "https://registry.npmjs.org/ruglify/-/ruglify-1.0.0.tgz",
              "resolved": "https://registry.npmjs.org/ruglify/-/ruglify-1.0.0.tgz",
              "dependencies": {
                "uglify-js": {
                  "version": "2.2.5",
                  "from": "https://registry.npmjs.org/uglify-js/-/uglify-js-2.2.5.tgz",
                  "resolved": "https://registry.npmjs.org/uglify-js/-/uglify-js-2.2.5.tgz",
                  "dependencies": {
                    "source-map": {
                      "version": "0.1.40",
                      "from": "https://registry.npmjs.org/source-map/-/source-map-0.1.40.tgz",
                      "resolved": "https://registry.npmjs.org/source-map/-/source-map-0.1.40.tgz",
                      "dependencies": {
                        "amdefine": {
                          "version": "0.1.0",
                          "from": "https://registry.npmjs.org/amdefine/-/amdefine-0.1.0.tgz",
                          "resolved": "https://registry.npmjs.org/amdefine/-/amdefine-0.1.0.tgz"
                        }
                      }
                    },
                    "optimist": {
                      "version": "0.3.7",
                      "from": "https://registry.npmjs.org/optimist/-/optimist-0.3.7.tgz",
                      "resolved": "https://registry.npmjs.org/optimist/-/optimist-0.3.7.tgz",
                      "dependencies": {
                        "wordwrap": {
                          "version": "0.0.2",
                          "from": "https://registry.npmjs.org/wordwrap/-/wordwrap-0.0.2.tgz",
                          "resolved": "https://registry.npmjs.org/wordwrap/-/wordwrap-0.0.2.tgz"
                        }
                      }
                    }
                  }
                }
              }
            },
            "uglify-js": {
              "version": "2.4.15",
              "from": "https://registry.npmjs.org/uglify-js/-/uglify-js-2.4.15.tgz",
              "resolved": "https://registry.npmjs.org/uglify-js/-/uglify-js-2.4.15.tgz",
              "dependencies": {
                "async": {
                  "version": "0.2.10",
                  "from": "async@0.2.10",
                  "resolved": "https://registry.npmjs.org/async/-/async-0.2.10.tgz"
                },
                "source-map": {
                  "version": "0.1.34",
                  "from": "https://registry.npmjs.org/source-map/-/source-map-0.1.34.tgz",
                  "resolved": "https://registry.npmjs.org/source-map/-/source-map-0.1.34.tgz",
                  "dependencies": {
                    "amdefine": {
                      "version": "0.1.0",
                      "from": "https://registry.npmjs.org/amdefine/-/amdefine-0.1.0.tgz",
                      "resolved": "https://registry.npmjs.org/amdefine/-/amdefine-0.1.0.tgz"
                    }
                  }
                },
                "optimist": {
                  "version": "0.3.7",
                  "from": "https://registry.npmjs.org/optimist/-/optimist-0.3.7.tgz",
                  "resolved": "https://registry.npmjs.org/optimist/-/optimist-0.3.7.tgz",
                  "dependencies": {
                    "wordwrap": {
                      "version": "0.0.2",
                      "from": "https://registry.npmjs.org/wordwrap/-/wordwrap-0.0.2.tgz",
                      "resolved": "https://registry.npmjs.org/wordwrap/-/wordwrap-0.0.2.tgz"
                    }
                  }
                },
                "uglify-to-browserify": {
                  "version": "1.0.2",
                  "from": "https://registry.npmjs.org/uglify-to-browserify/-/uglify-to-browserify-1.0.2.tgz",
                  "resolved": "https://registry.npmjs.org/uglify-to-browserify/-/uglify-to-browserify-1.0.2.tgz"
                }
              }
            }
          }
        },
        "url": {
          "version": "0.10.1",
          "from": "https://registry.npmjs.org/url/-/url-0.10.1.tgz",
          "resolved": "https://registry.npmjs.org/url/-/url-0.10.1.tgz"
        },
        "util": {
          "version": "0.10.3",
          "from": "https://registry.npmjs.org/util/-/util-0.10.3.tgz",
          "resolved": "https://registry.npmjs.org/util/-/util-0.10.3.tgz"
        },
        "vm-browserify": {
          "version": "0.0.4",
          "from": "https://registry.npmjs.org/vm-browserify/-/vm-browserify-0.0.4.tgz",
          "resolved": "https://registry.npmjs.org/vm-browserify/-/vm-browserify-0.0.4.tgz",
          "dependencies": {
            "indexof": {
              "version": "0.0.1",
              "from": "https://registry.npmjs.org/indexof/-/indexof-0.0.1.tgz",
              "resolved": "https://registry.npmjs.org/indexof/-/indexof-0.0.1.tgz"
            }
          }
        },
        "xtend": {
          "version": "3.0.0",
          "from": "https://registry.npmjs.org/xtend/-/xtend-3.0.0.tgz",
          "resolved": "https://registry.npmjs.org/xtend/-/xtend-3.0.0.tgz"
        }
      }
    },
>>>>>>> 90c6c88c
    "cookie-cutter": {
      "version": "0.1.1",
      "from": "https://registry.npmjs.org/cookie-cutter/-/cookie-cutter-0.1.1.tgz",
      "resolved": "https://registry.npmjs.org/cookie-cutter/-/cookie-cutter-0.1.1.tgz"
<<<<<<< HEAD
=======
    },
    "d3": {
      "version": "3.4.12",
      "from": "https://registry.npmjs.org/d3/-/d3-3.4.12.tgz",
      "resolved": "https://registry.npmjs.org/d3/-/d3-3.4.12.tgz",
      "dependencies": {
        "jsdom": {
          "version": "1.0.0",
          "from": "https://registry.npmjs.org/jsdom/-/jsdom-1.0.0.tgz",
          "resolved": "https://registry.npmjs.org/jsdom/-/jsdom-1.0.0.tgz",
          "dependencies": {
            "contextify": {
              "version": "0.1.9",
              "from": "https://registry.npmjs.org/contextify/-/contextify-0.1.9.tgz",
              "resolved": "https://registry.npmjs.org/contextify/-/contextify-0.1.9.tgz",
              "dependencies": {
                "bindings": {
                  "version": "1.2.1",
                  "from": "https://registry.npmjs.org/bindings/-/bindings-1.2.1.tgz",
                  "resolved": "https://registry.npmjs.org/bindings/-/bindings-1.2.1.tgz"
                },
                "nan": {
                  "version": "1.3.0",
                  "from": "https://registry.npmjs.org/nan/-/nan-1.3.0.tgz",
                  "resolved": "https://registry.npmjs.org/nan/-/nan-1.3.0.tgz"
                }
              }
            },
            "cssom": {
              "version": "0.3.0",
              "from": "https://registry.npmjs.org/cssom/-/cssom-0.3.0.tgz",
              "resolved": "https://registry.npmjs.org/cssom/-/cssom-0.3.0.tgz"
            },
            "cssstyle": {
              "version": "0.2.17",
              "from": "https://registry.npmjs.org/cssstyle/-/cssstyle-0.2.17.tgz",
              "resolved": "https://registry.npmjs.org/cssstyle/-/cssstyle-0.2.17.tgz"
            },
            "htmlparser2": {
              "version": "3.7.3",
              "from": "https://registry.npmjs.org/htmlparser2/-/htmlparser2-3.7.3.tgz",
              "resolved": "https://registry.npmjs.org/htmlparser2/-/htmlparser2-3.7.3.tgz",
              "dependencies": {
                "domhandler": {
                  "version": "2.2.0",
                  "from": "https://registry.npmjs.org/domhandler/-/domhandler-2.2.0.tgz",
                  "resolved": "https://registry.npmjs.org/domhandler/-/domhandler-2.2.0.tgz"
                },
                "domutils": {
                  "version": "1.5.0",
                  "from": "https://registry.npmjs.org/domutils/-/domutils-1.5.0.tgz",
                  "resolved": "https://registry.npmjs.org/domutils/-/domutils-1.5.0.tgz"
                },
                "domelementtype": {
                  "version": "1.1.1",
                  "from": "https://registry.npmjs.org/domelementtype/-/domelementtype-1.1.1.tgz",
                  "resolved": "https://registry.npmjs.org/domelementtype/-/domelementtype-1.1.1.tgz"
                },
                "readable-stream": {
                  "version": "1.1.13",
                  "from": "https://registry.npmjs.org/readable-stream/-/readable-stream-1.1.13.tgz",
                  "resolved": "https://registry.npmjs.org/readable-stream/-/readable-stream-1.1.13.tgz",
                  "dependencies": {
                    "core-util-is": {
                      "version": "1.0.1",
                      "from": "https://registry.npmjs.org/core-util-is/-/core-util-is-1.0.1.tgz",
                      "resolved": "https://registry.npmjs.org/core-util-is/-/core-util-is-1.0.1.tgz"
                    },
                    "isarray": {
                      "version": "0.0.1",
                      "from": "https://registry.npmjs.org/isarray/-/isarray-0.0.1.tgz",
                      "resolved": "https://registry.npmjs.org/isarray/-/isarray-0.0.1.tgz"
                    },
                    "string_decoder": {
                      "version": "0.10.31",
                      "from": "https://registry.npmjs.org/string_decoder/-/string_decoder-0.10.31.tgz",
                      "resolved": "https://registry.npmjs.org/string_decoder/-/string_decoder-0.10.31.tgz"
                    },
                    "inherits": {
                      "version": "2.0.1",
                      "from": "https://registry.npmjs.org/inherits/-/inherits-2.0.1.tgz",
                      "resolved": "https://registry.npmjs.org/inherits/-/inherits-2.0.1.tgz"
                    }
                  }
                },
                "entities": {
                  "version": "1.0.0",
                  "from": "https://registry.npmjs.org/entities/-/entities-1.0.0.tgz",
                  "resolved": "https://registry.npmjs.org/entities/-/entities-1.0.0.tgz"
                }
              }
            },
            "nwmatcher": {
              "version": "1.3.3",
              "from": "https://registry.npmjs.org/nwmatcher/-/nwmatcher-1.3.3.tgz",
              "resolved": "https://registry.npmjs.org/nwmatcher/-/nwmatcher-1.3.3.tgz"
            },
            "parse5": {
              "version": "1.1.4",
              "from": "https://registry.npmjs.org/parse5/-/parse5-1.1.4.tgz",
              "resolved": "https://registry.npmjs.org/parse5/-/parse5-1.1.4.tgz"
            },
            "request": {
              "version": "2.45.0",
              "from": "https://registry.npmjs.org/request/-/request-2.45.0.tgz",
              "resolved": "https://registry.npmjs.org/request/-/request-2.45.0.tgz",
              "dependencies": {
                "bl": {
                  "version": "0.9.3",
                  "from": "https://registry.npmjs.org/bl/-/bl-0.9.3.tgz",
                  "resolved": "https://registry.npmjs.org/bl/-/bl-0.9.3.tgz",
                  "dependencies": {
                    "readable-stream": {
                      "version": "1.0.32",
                      "from": "https://registry.npmjs.org/readable-stream/-/readable-stream-1.0.32.tgz",
                      "resolved": "https://registry.npmjs.org/readable-stream/-/readable-stream-1.0.32.tgz",
                      "dependencies": {
                        "core-util-is": {
                          "version": "1.0.1",
                          "from": "https://registry.npmjs.org/core-util-is/-/core-util-is-1.0.1.tgz",
                          "resolved": "https://registry.npmjs.org/core-util-is/-/core-util-is-1.0.1.tgz"
                        },
                        "isarray": {
                          "version": "0.0.1",
                          "from": "https://registry.npmjs.org/isarray/-/isarray-0.0.1.tgz",
                          "resolved": "https://registry.npmjs.org/isarray/-/isarray-0.0.1.tgz"
                        },
                        "string_decoder": {
                          "version": "0.10.31",
                          "from": "https://registry.npmjs.org/string_decoder/-/string_decoder-0.10.31.tgz",
                          "resolved": "https://registry.npmjs.org/string_decoder/-/string_decoder-0.10.31.tgz"
                        },
                        "inherits": {
                          "version": "2.0.1",
                          "from": "https://registry.npmjs.org/inherits/-/inherits-2.0.1.tgz",
                          "resolved": "https://registry.npmjs.org/inherits/-/inherits-2.0.1.tgz"
                        }
                      }
                    }
                  }
                },
                "caseless": {
                  "version": "0.6.0",
                  "from": "https://registry.npmjs.org/caseless/-/caseless-0.6.0.tgz",
                  "resolved": "https://registry.npmjs.org/caseless/-/caseless-0.6.0.tgz"
                },
                "forever-agent": {
                  "version": "0.5.2",
                  "from": "https://registry.npmjs.org/forever-agent/-/forever-agent-0.5.2.tgz",
                  "resolved": "https://registry.npmjs.org/forever-agent/-/forever-agent-0.5.2.tgz"
                },
                "qs": {
                  "version": "1.2.2",
                  "from": "https://registry.npmjs.org/qs/-/qs-1.2.2.tgz",
                  "resolved": "https://registry.npmjs.org/qs/-/qs-1.2.2.tgz"
                },
                "json-stringify-safe": {
                  "version": "5.0.0",
                  "from": "https://registry.npmjs.org/json-stringify-safe/-/json-stringify-safe-5.0.0.tgz",
                  "resolved": "https://registry.npmjs.org/json-stringify-safe/-/json-stringify-safe-5.0.0.tgz"
                },
                "mime-types": {
                  "version": "1.0.2",
                  "from": "https://registry.npmjs.org/mime-types/-/mime-types-1.0.2.tgz",
                  "resolved": "https://registry.npmjs.org/mime-types/-/mime-types-1.0.2.tgz"
                },
                "node-uuid": {
                  "version": "1.4.1",
                  "from": "https://registry.npmjs.org/node-uuid/-/node-uuid-1.4.1.tgz",
                  "resolved": "https://registry.npmjs.org/node-uuid/-/node-uuid-1.4.1.tgz"
                },
                "tunnel-agent": {
                  "version": "0.4.0",
                  "from": "https://registry.npmjs.org/tunnel-agent/-/tunnel-agent-0.4.0.tgz",
                  "resolved": "https://registry.npmjs.org/tunnel-agent/-/tunnel-agent-0.4.0.tgz"
                },
                "form-data": {
                  "version": "0.1.4",
                  "from": "https://registry.npmjs.org/form-data/-/form-data-0.1.4.tgz",
                  "resolved": "https://registry.npmjs.org/form-data/-/form-data-0.1.4.tgz",
                  "dependencies": {
                    "combined-stream": {
                      "version": "0.0.5",
                      "from": "https://registry.npmjs.org/combined-stream/-/combined-stream-0.0.5.tgz",
                      "resolved": "https://registry.npmjs.org/combined-stream/-/combined-stream-0.0.5.tgz",
                      "dependencies": {
                        "delayed-stream": {
                          "version": "0.0.5",
                          "from": "https://registry.npmjs.org/delayed-stream/-/delayed-stream-0.0.5.tgz",
                          "resolved": "https://registry.npmjs.org/delayed-stream/-/delayed-stream-0.0.5.tgz"
                        }
                      }
                    },
                    "mime": {
                      "version": "1.2.11",
                      "from": "https://registry.npmjs.org/mime/-/mime-1.2.11.tgz",
                      "resolved": "https://registry.npmjs.org/mime/-/mime-1.2.11.tgz"
                    },
                    "async": {
                      "version": "0.9.0",
                      "from": "async@0.9.0",
                      "resolved": "https://registry.npmjs.org/async/-/async-0.9.0.tgz"
                    }
                  }
                },
                "tough-cookie": {
                  "version": "0.12.1",
                  "from": "https://registry.npmjs.org/tough-cookie/-/tough-cookie-0.12.1.tgz",
                  "resolved": "https://registry.npmjs.org/tough-cookie/-/tough-cookie-0.12.1.tgz",
                  "dependencies": {
                    "punycode": {
                      "version": "1.3.1",
                      "from": "https://registry.npmjs.org/punycode/-/punycode-1.3.1.tgz",
                      "resolved": "https://registry.npmjs.org/punycode/-/punycode-1.3.1.tgz"
                    }
                  }
                },
                "http-signature": {
                  "version": "0.10.0",
                  "from": "https://registry.npmjs.org/http-signature/-/http-signature-0.10.0.tgz",
                  "resolved": "https://registry.npmjs.org/http-signature/-/http-signature-0.10.0.tgz",
                  "dependencies": {
                    "assert-plus": {
                      "version": "0.1.2",
                      "from": "https://registry.npmjs.org/assert-plus/-/assert-plus-0.1.2.tgz",
                      "resolved": "https://registry.npmjs.org/assert-plus/-/assert-plus-0.1.2.tgz"
                    },
                    "asn1": {
                      "version": "0.1.11",
                      "from": "https://registry.npmjs.org/asn1/-/asn1-0.1.11.tgz",
                      "resolved": "https://registry.npmjs.org/asn1/-/asn1-0.1.11.tgz"
                    },
                    "ctype": {
                      "version": "0.5.2",
                      "from": "https://registry.npmjs.org/ctype/-/ctype-0.5.2.tgz",
                      "resolved": "https://registry.npmjs.org/ctype/-/ctype-0.5.2.tgz"
                    }
                  }
                },
                "oauth-sign": {
                  "version": "0.4.0",
                  "from": "https://registry.npmjs.org/oauth-sign/-/oauth-sign-0.4.0.tgz",
                  "resolved": "https://registry.npmjs.org/oauth-sign/-/oauth-sign-0.4.0.tgz"
                },
                "hawk": {
                  "version": "1.1.1",
                  "from": "https://registry.npmjs.org/hawk/-/hawk-1.1.1.tgz",
                  "resolved": "https://registry.npmjs.org/hawk/-/hawk-1.1.1.tgz",
                  "dependencies": {
                    "hoek": {
                      "version": "0.9.1",
                      "from": "https://registry.npmjs.org/hoek/-/hoek-0.9.1.tgz",
                      "resolved": "https://registry.npmjs.org/hoek/-/hoek-0.9.1.tgz"
                    },
                    "boom": {
                      "version": "0.4.2",
                      "from": "https://registry.npmjs.org/boom/-/boom-0.4.2.tgz",
                      "resolved": "https://registry.npmjs.org/boom/-/boom-0.4.2.tgz"
                    },
                    "cryptiles": {
                      "version": "0.2.2",
                      "from": "https://registry.npmjs.org/cryptiles/-/cryptiles-0.2.2.tgz",
                      "resolved": "https://registry.npmjs.org/cryptiles/-/cryptiles-0.2.2.tgz"
                    },
                    "sntp": {
                      "version": "0.2.4",
                      "from": "https://registry.npmjs.org/sntp/-/sntp-0.2.4.tgz",
                      "resolved": "https://registry.npmjs.org/sntp/-/sntp-0.2.4.tgz"
                    }
                  }
                },
                "aws-sign2": {
                  "version": "0.5.0",
                  "from": "https://registry.npmjs.org/aws-sign2/-/aws-sign2-0.5.0.tgz",
                  "resolved": "https://registry.npmjs.org/aws-sign2/-/aws-sign2-0.5.0.tgz"
                },
                "stringstream": {
                  "version": "0.0.4",
                  "from": "https://registry.npmjs.org/stringstream/-/stringstream-0.0.4.tgz",
                  "resolved": "https://registry.npmjs.org/stringstream/-/stringstream-0.0.4.tgz"
                }
              }
            },
            "xmlhttprequest": {
              "version": "1.6.0",
              "from": "https://registry.npmjs.org/xmlhttprequest/-/xmlhttprequest-1.6.0.tgz",
              "resolved": "https://registry.npmjs.org/xmlhttprequest/-/xmlhttprequest-1.6.0.tgz"
            }
          }
        }
      }
    },
    "domready": {
      "version": "0.3.0",
      "from": "https://registry.npmjs.org/domready/-/domready-0.3.0.tgz",
      "resolved": "https://registry.npmjs.org/domready/-/domready-0.3.0.tgz"
    },
    "envify": {
      "version": "3.0.0",
      "from": "https://registry.npmjs.org/envify/-/envify-3.0.0.tgz",
      "resolved": "https://registry.npmjs.org/envify/-/envify-3.0.0.tgz",
      "dependencies": {
        "xtend": {
          "version": "2.1.2",
          "from": "https://registry.npmjs.org/xtend/-/xtend-2.1.2.tgz",
          "resolved": "https://registry.npmjs.org/xtend/-/xtend-2.1.2.tgz",
          "dependencies": {
            "object-keys": {
              "version": "0.4.0",
              "from": "https://registry.npmjs.org/object-keys/-/object-keys-0.4.0.tgz",
              "resolved": "https://registry.npmjs.org/object-keys/-/object-keys-0.4.0.tgz"
            }
          }
        },
        "esprima-fb": {
          "version": "4001.3001.0-dev-harmony-fb",
          "from": "https://registry.npmjs.org/esprima-fb/-/esprima-fb-4001.3001.0-dev-harmony-fb.tgz",
          "resolved": "https://registry.npmjs.org/esprima-fb/-/esprima-fb-4001.3001.0-dev-harmony-fb.tgz"
        },
        "jstransform": {
          "version": "6.3.2",
          "from": "https://registry.npmjs.org/jstransform/-/jstransform-6.3.2.tgz",
          "resolved": "https://registry.npmjs.org/jstransform/-/jstransform-6.3.2.tgz",
          "dependencies": {
            "base62": {
              "version": "0.1.1",
              "from": "https://registry.npmjs.org/base62/-/base62-0.1.1.tgz",
              "resolved": "https://registry.npmjs.org/base62/-/base62-0.1.1.tgz"
            },
            "esprima-fb": {
              "version": "6001.1.0-dev-harmony-fb",
              "from": "https://registry.npmjs.org/esprima-fb/-/esprima-fb-6001.1.0-dev-harmony-fb.tgz",
              "resolved": "https://registry.npmjs.org/esprima-fb/-/esprima-fb-6001.1.0-dev-harmony-fb.tgz"
            },
            "source-map": {
              "version": "0.1.31",
              "from": "https://registry.npmjs.org/source-map/-/source-map-0.1.31.tgz",
              "resolved": "https://registry.npmjs.org/source-map/-/source-map-0.1.31.tgz",
              "dependencies": {
                "amdefine": {
                  "version": "0.1.0",
                  "from": "https://registry.npmjs.org/amdefine/-/amdefine-0.1.0.tgz",
                  "resolved": "https://registry.npmjs.org/amdefine/-/amdefine-0.1.0.tgz"
                }
              }
            }
          }
        }
      }
    },
    "es5-shim": {
      "version": "4.0.3",
      "from": "https://registry.npmjs.org/es5-shim/-/es5-shim-4.0.3.tgz",
      "resolved": "https://registry.npmjs.org/es5-shim/-/es5-shim-4.0.3.tgz"
    },
    "grunt": {
      "version": "0.4.5",
      "from": "https://registry.npmjs.org/grunt/-/grunt-0.4.5.tgz",
      "resolved": "https://registry.npmjs.org/grunt/-/grunt-0.4.5.tgz",
      "dependencies": {
        "async": {
          "version": "0.1.22",
          "from": "https://registry.npmjs.org/async/-/async-0.1.22.tgz",
          "resolved": "https://registry.npmjs.org/async/-/async-0.1.22.tgz"
        },
        "coffee-script": {
          "version": "1.3.3",
          "from": "https://registry.npmjs.org/coffee-script/-/coffee-script-1.3.3.tgz",
          "resolved": "https://registry.npmjs.org/coffee-script/-/coffee-script-1.3.3.tgz"
        },
        "colors": {
          "version": "0.6.2",
          "from": "https://registry.npmjs.org/colors/-/colors-0.6.2.tgz",
          "resolved": "https://registry.npmjs.org/colors/-/colors-0.6.2.tgz"
        },
        "dateformat": {
          "version": "1.0.2-1.2.3",
          "from": "https://registry.npmjs.org/dateformat/-/dateformat-1.0.2-1.2.3.tgz",
          "resolved": "https://registry.npmjs.org/dateformat/-/dateformat-1.0.2-1.2.3.tgz"
        },
        "eventemitter2": {
          "version": "0.4.14",
          "from": "https://registry.npmjs.org/eventemitter2/-/eventemitter2-0.4.14.tgz",
          "resolved": "https://registry.npmjs.org/eventemitter2/-/eventemitter2-0.4.14.tgz"
        },
        "findup-sync": {
          "version": "0.1.3",
          "from": "https://registry.npmjs.org/findup-sync/-/findup-sync-0.1.3.tgz",
          "resolved": "https://registry.npmjs.org/findup-sync/-/findup-sync-0.1.3.tgz",
          "dependencies": {
            "glob": {
              "version": "3.2.11",
              "from": "https://registry.npmjs.org/glob/-/glob-3.2.11.tgz",
              "resolved": "https://registry.npmjs.org/glob/-/glob-3.2.11.tgz",
              "dependencies": {
                "inherits": {
                  "version": "2.0.1",
                  "from": "https://registry.npmjs.org/inherits/-/inherits-2.0.1.tgz",
                  "resolved": "https://registry.npmjs.org/inherits/-/inherits-2.0.1.tgz"
                },
                "minimatch": {
                  "version": "0.3.0",
                  "from": "https://registry.npmjs.org/minimatch/-/minimatch-0.3.0.tgz",
                  "resolved": "https://registry.npmjs.org/minimatch/-/minimatch-0.3.0.tgz",
                  "dependencies": {
                    "lru-cache": {
                      "version": "2.5.0",
                      "from": "https://registry.npmjs.org/lru-cache/-/lru-cache-2.5.0.tgz",
                      "resolved": "https://registry.npmjs.org/lru-cache/-/lru-cache-2.5.0.tgz"
                    },
                    "sigmund": {
                      "version": "1.0.0",
                      "from": "https://registry.npmjs.org/sigmund/-/sigmund-1.0.0.tgz",
                      "resolved": "https://registry.npmjs.org/sigmund/-/sigmund-1.0.0.tgz"
                    }
                  }
                }
              }
            },
            "lodash": {
              "version": "2.4.1",
              "from": "https://registry.npmjs.org/lodash/-/lodash-2.4.1.tgz",
              "resolved": "https://registry.npmjs.org/lodash/-/lodash-2.4.1.tgz"
            }
          }
        },
        "glob": {
          "version": "3.1.21",
          "from": "https://registry.npmjs.org/glob/-/glob-3.1.21.tgz",
          "resolved": "https://registry.npmjs.org/glob/-/glob-3.1.21.tgz",
          "dependencies": {
            "graceful-fs": {
              "version": "1.2.3",
              "from": "https://registry.npmjs.org/graceful-fs/-/graceful-fs-1.2.3.tgz",
              "resolved": "https://registry.npmjs.org/graceful-fs/-/graceful-fs-1.2.3.tgz"
            },
            "inherits": {
              "version": "1.0.0",
              "from": "https://registry.npmjs.org/inherits/-/inherits-1.0.0.tgz",
              "resolved": "https://registry.npmjs.org/inherits/-/inherits-1.0.0.tgz"
            }
          }
        },
        "hooker": {
          "version": "0.2.3",
          "from": "https://registry.npmjs.org/hooker/-/hooker-0.2.3.tgz",
          "resolved": "https://registry.npmjs.org/hooker/-/hooker-0.2.3.tgz"
        },
        "iconv-lite": {
          "version": "0.2.11",
          "from": "https://registry.npmjs.org/iconv-lite/-/iconv-lite-0.2.11.tgz",
          "resolved": "https://registry.npmjs.org/iconv-lite/-/iconv-lite-0.2.11.tgz"
        },
        "minimatch": {
          "version": "0.2.14",
          "from": "https://registry.npmjs.org/minimatch/-/minimatch-0.2.14.tgz",
          "resolved": "https://registry.npmjs.org/minimatch/-/minimatch-0.2.14.tgz",
          "dependencies": {
            "lru-cache": {
              "version": "2.5.0",
              "from": "https://registry.npmjs.org/lru-cache/-/lru-cache-2.5.0.tgz",
              "resolved": "https://registry.npmjs.org/lru-cache/-/lru-cache-2.5.0.tgz"
            },
            "sigmund": {
              "version": "1.0.0",
              "from": "https://registry.npmjs.org/sigmund/-/sigmund-1.0.0.tgz",
              "resolved": "https://registry.npmjs.org/sigmund/-/sigmund-1.0.0.tgz"
            }
          }
        },
        "nopt": {
          "version": "1.0.10",
          "from": "nopt@1.0.10",
          "resolved": "https://registry.npmjs.org/nopt/-/nopt-1.0.10.tgz",
          "dependencies": {
            "abbrev": {
              "version": "1.0.5",
              "from": "https://registry.npmjs.org/abbrev/-/abbrev-1.0.5.tgz",
              "resolved": "https://registry.npmjs.org/abbrev/-/abbrev-1.0.5.tgz"
            }
          }
        },
        "rimraf": {
          "version": "2.2.8",
          "from": "https://registry.npmjs.org/rimraf/-/rimraf-2.2.8.tgz",
          "resolved": "https://registry.npmjs.org/rimraf/-/rimraf-2.2.8.tgz"
        },
        "lodash": {
          "version": "0.9.2",
          "from": "https://registry.npmjs.org/lodash/-/lodash-0.9.2.tgz",
          "resolved": "https://registry.npmjs.org/lodash/-/lodash-0.9.2.tgz"
        },
        "underscore.string": {
          "version": "2.2.1",
          "from": "https://registry.npmjs.org/underscore.string/-/underscore.string-2.2.1.tgz",
          "resolved": "https://registry.npmjs.org/underscore.string/-/underscore.string-2.2.1.tgz"
        },
        "which": {
          "version": "1.0.5",
          "from": "https://registry.npmjs.org/which/-/which-1.0.5.tgz",
          "resolved": "https://registry.npmjs.org/which/-/which-1.0.5.tgz"
        },
        "js-yaml": {
          "version": "2.0.5",
          "from": "https://registry.npmjs.org/js-yaml/-/js-yaml-2.0.5.tgz",
          "resolved": "https://registry.npmjs.org/js-yaml/-/js-yaml-2.0.5.tgz",
          "dependencies": {
            "argparse": {
              "version": "0.1.15",
              "from": "https://registry.npmjs.org/argparse/-/argparse-0.1.15.tgz",
              "resolved": "https://registry.npmjs.org/argparse/-/argparse-0.1.15.tgz",
              "dependencies": {
                "underscore": {
                  "version": "1.4.4",
                  "from": "underscore@1.4.4",
                  "resolved": "https://registry.npmjs.org/underscore/-/underscore-1.4.4.tgz"
                },
                "underscore.string": {
                  "version": "2.3.3",
                  "from": "https://registry.npmjs.org/underscore.string/-/underscore.string-2.3.3.tgz",
                  "resolved": "https://registry.npmjs.org/underscore.string/-/underscore.string-2.3.3.tgz"
                }
              }
            },
            "esprima": {
              "version": "1.0.4",
              "from": "https://registry.npmjs.org/esprima/-/esprima-1.0.4.tgz",
              "resolved": "https://registry.npmjs.org/esprima/-/esprima-1.0.4.tgz"
            }
          }
        },
        "exit": {
          "version": "0.1.2",
          "from": "https://registry.npmjs.org/exit/-/exit-0.1.2.tgz",
          "resolved": "https://registry.npmjs.org/exit/-/exit-0.1.2.tgz"
        },
        "getobject": {
          "version": "0.1.0",
          "from": "https://registry.npmjs.org/getobject/-/getobject-0.1.0.tgz",
          "resolved": "https://registry.npmjs.org/getobject/-/getobject-0.1.0.tgz"
        },
        "grunt-legacy-util": {
          "version": "0.2.0",
          "from": "https://registry.npmjs.org/grunt-legacy-util/-/grunt-legacy-util-0.2.0.tgz",
          "resolved": "https://registry.npmjs.org/grunt-legacy-util/-/grunt-legacy-util-0.2.0.tgz"
        },
        "grunt-legacy-log": {
          "version": "0.1.1",
          "from": "https://registry.npmjs.org/grunt-legacy-log/-/grunt-legacy-log-0.1.1.tgz",
          "resolved": "https://registry.npmjs.org/grunt-legacy-log/-/grunt-legacy-log-0.1.1.tgz",
          "dependencies": {
            "lodash": {
              "version": "2.4.1",
              "from": "https://registry.npmjs.org/lodash/-/lodash-2.4.1.tgz",
              "resolved": "https://registry.npmjs.org/lodash/-/lodash-2.4.1.tgz"
            },
            "underscore.string": {
              "version": "2.3.3",
              "from": "https://registry.npmjs.org/underscore.string/-/underscore.string-2.3.3.tgz",
              "resolved": "https://registry.npmjs.org/underscore.string/-/underscore.string-2.3.3.tgz"
            }
          }
        }
      }
>>>>>>> 90c6c88c
    },
    "d3": {
      "version": "3.4.12",
      "from": "https://registry.npmjs.org/d3/-/d3-3.4.12.tgz",
      "resolved": "https://registry.npmjs.org/d3/-/d3-3.4.12.tgz",
      "dependencies": {
<<<<<<< HEAD
        "jsdom": {
          "version": "1.0.0",
          "from": "https://registry.npmjs.org/jsdom/-/jsdom-1.0.0.tgz",
          "resolved": "https://registry.npmjs.org/jsdom/-/jsdom-1.0.0.tgz",
          "dependencies": {
            "contextify": {
              "version": "0.1.9",
              "from": "https://registry.npmjs.org/contextify/-/contextify-0.1.9.tgz",
              "resolved": "https://registry.npmjs.org/contextify/-/contextify-0.1.9.tgz",
=======
        "nopt": {
          "version": "1.0.10",
          "from": "nopt@1.0.10",
          "resolved": "https://registry.npmjs.org/nopt/-/nopt-1.0.10.tgz",
          "dependencies": {
            "abbrev": {
              "version": "1.0.5",
              "from": "https://registry.npmjs.org/abbrev/-/abbrev-1.0.5.tgz",
              "resolved": "https://registry.npmjs.org/abbrev/-/abbrev-1.0.5.tgz"
            }
          }
        },
        "findup-sync": {
          "version": "0.1.3",
          "from": "https://registry.npmjs.org/findup-sync/-/findup-sync-0.1.3.tgz",
          "resolved": "https://registry.npmjs.org/findup-sync/-/findup-sync-0.1.3.tgz",
          "dependencies": {
            "glob": {
              "version": "3.2.11",
              "from": "https://registry.npmjs.org/glob/-/glob-3.2.11.tgz",
              "resolved": "https://registry.npmjs.org/glob/-/glob-3.2.11.tgz",
>>>>>>> 90c6c88c
              "dependencies": {
                "bindings": {
                  "version": "1.2.1",
                  "from": "https://registry.npmjs.org/bindings/-/bindings-1.2.1.tgz",
                  "resolved": "https://registry.npmjs.org/bindings/-/bindings-1.2.1.tgz"
                },
<<<<<<< HEAD
                "nan": {
                  "version": "1.3.0",
                  "from": "https://registry.npmjs.org/nan/-/nan-1.3.0.tgz",
                  "resolved": "https://registry.npmjs.org/nan/-/nan-1.3.0.tgz"
                }
              }
            },
            "cssom": {
              "version": "0.3.0",
              "from": "https://registry.npmjs.org/cssom/-/cssom-0.3.0.tgz",
              "resolved": "https://registry.npmjs.org/cssom/-/cssom-0.3.0.tgz"
            },
            "cssstyle": {
              "version": "0.2.17",
              "from": "https://registry.npmjs.org/cssstyle/-/cssstyle-0.2.17.tgz",
              "resolved": "https://registry.npmjs.org/cssstyle/-/cssstyle-0.2.17.tgz"
            },
=======
                "minimatch": {
                  "version": "0.3.0",
                  "from": "https://registry.npmjs.org/minimatch/-/minimatch-0.3.0.tgz",
                  "resolved": "https://registry.npmjs.org/minimatch/-/minimatch-0.3.0.tgz",
                  "dependencies": {
                    "lru-cache": {
                      "version": "2.5.0",
                      "from": "https://registry.npmjs.org/lru-cache/-/lru-cache-2.5.0.tgz",
                      "resolved": "https://registry.npmjs.org/lru-cache/-/lru-cache-2.5.0.tgz"
                    },
                    "sigmund": {
                      "version": "1.0.0",
                      "from": "https://registry.npmjs.org/sigmund/-/sigmund-1.0.0.tgz",
                      "resolved": "https://registry.npmjs.org/sigmund/-/sigmund-1.0.0.tgz"
                    }
                  }
                }
              }
            },
            "lodash": {
              "version": "2.4.1",
              "from": "https://registry.npmjs.org/lodash/-/lodash-2.4.1.tgz",
              "resolved": "https://registry.npmjs.org/lodash/-/lodash-2.4.1.tgz"
            }
          }
        },
        "resolve": {
          "version": "0.3.1",
          "from": "https://registry.npmjs.org/resolve/-/resolve-0.3.1.tgz",
          "resolved": "https://registry.npmjs.org/resolve/-/resolve-0.3.1.tgz"
        }
      }
    },
    "grunt-contrib-copy": {
      "version": "0.5.0",
      "from": "https://registry.npmjs.org/grunt-contrib-copy/-/grunt-contrib-copy-0.5.0.tgz",
      "resolved": "https://registry.npmjs.org/grunt-contrib-copy/-/grunt-contrib-copy-0.5.0.tgz"
    },
    "html5shiv": {
      "version": "3.7.2",
      "from": "https://registry.npmjs.org/html5shiv/-/html5shiv-3.7.2.tgz",
      "resolved": "https://registry.npmjs.org/html5shiv/-/html5shiv-3.7.2.tgz"
    },
    "jest-cli": {
      "version": "0.1.18",
      "from": "https://registry.npmjs.org/jest-cli/-/jest-cli-0.1.18.tgz",
      "resolved": "https://registry.npmjs.org/jest-cli/-/jest-cli-0.1.18.tgz",
      "dependencies": {
        "coffee-script": {
          "version": "1.7.1",
          "from": "https://registry.npmjs.org/coffee-script/-/coffee-script-1.7.1.tgz",
          "resolved": "https://registry.npmjs.org/coffee-script/-/coffee-script-1.7.1.tgz",
          "dependencies": {
            "mkdirp": {
              "version": "0.3.5",
              "from": "https://registry.npmjs.org/mkdirp/-/mkdirp-0.3.5.tgz",
              "resolved": "https://registry.npmjs.org/mkdirp/-/mkdirp-0.3.5.tgz"
            }
          }
        },
        "cover": {
          "version": "0.2.9",
          "from": "https://registry.npmjs.org/cover/-/cover-0.2.9.tgz",
          "resolved": "https://registry.npmjs.org/cover/-/cover-0.2.9.tgz",
          "dependencies": {
            "cli-table": {
              "version": "0.0.2",
              "from": "https://registry.npmjs.org/cli-table/-/cli-table-0.0.2.tgz",
              "resolved": "https://registry.npmjs.org/cli-table/-/cli-table-0.0.2.tgz",
              "dependencies": {
                "colors": {
                  "version": "0.3.0",
                  "from": "https://registry.npmjs.org/colors/-/colors-0.3.0.tgz",
                  "resolved": "https://registry.npmjs.org/colors/-/colors-0.3.0.tgz"
                }
              }
            },
            "underscore.string": {
              "version": "2.0.0",
              "from": "underscore.string@2.0.0",
              "resolved": "https://registry.npmjs.org/underscore.string/-/underscore.string-2.0.0.tgz"
            },
            "which": {
              "version": "1.0.5",
              "from": "https://registry.npmjs.org/which/-/which-1.0.5.tgz",
              "resolved": "https://registry.npmjs.org/which/-/which-1.0.5.tgz"
            }
          }
        },
        "diff": {
          "version": "1.0.8",
          "from": "https://registry.npmjs.org/diff/-/diff-1.0.8.tgz",
          "resolved": "https://registry.npmjs.org/diff/-/diff-1.0.8.tgz"
        },
        "graceful-fs": {
          "version": "2.0.3",
          "from": "https://registry.npmjs.org/graceful-fs/-/graceful-fs-2.0.3.tgz",
          "resolved": "https://registry.npmjs.org/graceful-fs/-/graceful-fs-2.0.3.tgz"
        },
        "harmonize": {
          "version": "1.33.7",
          "from": "https://registry.npmjs.org/harmonize/-/harmonize-1.33.7.tgz",
          "resolved": "https://registry.npmjs.org/harmonize/-/harmonize-1.33.7.tgz"
        },
        "jasmine-only": {
          "version": "0.1.0",
          "from": "https://registry.npmjs.org/jasmine-only/-/jasmine-only-0.1.0.tgz",
          "resolved": "https://registry.npmjs.org/jasmine-only/-/jasmine-only-0.1.0.tgz",
          "dependencies": {
            "coffee-script": {
              "version": "1.6.3",
              "from": "https://registry.npmjs.org/coffee-script/-/coffee-script-1.6.3.tgz",
              "resolved": "https://registry.npmjs.org/coffee-script/-/coffee-script-1.6.3.tgz"
            }
          }
        },
        "jasmine-pit": {
          "version": "1.0.4",
          "from": "https://registry.npmjs.org/jasmine-pit/-/jasmine-pit-1.0.4.tgz",
          "resolved": "https://registry.npmjs.org/jasmine-pit/-/jasmine-pit-1.0.4.tgz"
        },
        "jsdom": {
          "version": "0.10.6",
          "from": "https://registry.npmjs.org/jsdom/-/jsdom-0.10.6.tgz",
          "resolved": "https://registry.npmjs.org/jsdom/-/jsdom-0.10.6.tgz",
          "dependencies": {
>>>>>>> 90c6c88c
            "htmlparser2": {
              "version": "3.7.3",
              "from": "https://registry.npmjs.org/htmlparser2/-/htmlparser2-3.7.3.tgz",
              "resolved": "https://registry.npmjs.org/htmlparser2/-/htmlparser2-3.7.3.tgz",
              "dependencies": {
                "domhandler": {
                  "version": "2.2.0",
                  "from": "https://registry.npmjs.org/domhandler/-/domhandler-2.2.0.tgz",
                  "resolved": "https://registry.npmjs.org/domhandler/-/domhandler-2.2.0.tgz"
                },
                "domutils": {
                  "version": "1.5.0",
                  "from": "https://registry.npmjs.org/domutils/-/domutils-1.5.0.tgz",
                  "resolved": "https://registry.npmjs.org/domutils/-/domutils-1.5.0.tgz"
                },
                "domelementtype": {
                  "version": "1.1.1",
                  "from": "https://registry.npmjs.org/domelementtype/-/domelementtype-1.1.1.tgz",
                  "resolved": "https://registry.npmjs.org/domelementtype/-/domelementtype-1.1.1.tgz"
                },
                "readable-stream": {
                  "version": "1.1.13",
                  "from": "https://registry.npmjs.org/readable-stream/-/readable-stream-1.1.13.tgz",
                  "resolved": "https://registry.npmjs.org/readable-stream/-/readable-stream-1.1.13.tgz",
                  "dependencies": {
                    "core-util-is": {
                      "version": "1.0.1",
                      "from": "https://registry.npmjs.org/core-util-is/-/core-util-is-1.0.1.tgz",
                      "resolved": "https://registry.npmjs.org/core-util-is/-/core-util-is-1.0.1.tgz"
                    },
                    "isarray": {
                      "version": "0.0.1",
                      "from": "https://registry.npmjs.org/isarray/-/isarray-0.0.1.tgz",
                      "resolved": "https://registry.npmjs.org/isarray/-/isarray-0.0.1.tgz"
                    },
                    "string_decoder": {
                      "version": "0.10.31",
                      "from": "https://registry.npmjs.org/string_decoder/-/string_decoder-0.10.31.tgz",
                      "resolved": "https://registry.npmjs.org/string_decoder/-/string_decoder-0.10.31.tgz"
                    },
                    "inherits": {
                      "version": "2.0.1",
                      "from": "https://registry.npmjs.org/inherits/-/inherits-2.0.1.tgz",
                      "resolved": "https://registry.npmjs.org/inherits/-/inherits-2.0.1.tgz"
                    }
                  }
                },
                "entities": {
                  "version": "1.0.0",
                  "from": "https://registry.npmjs.org/entities/-/entities-1.0.0.tgz",
                  "resolved": "https://registry.npmjs.org/entities/-/entities-1.0.0.tgz"
                }
              }
            },
            "nwmatcher": {
              "version": "1.3.3",
              "from": "https://registry.npmjs.org/nwmatcher/-/nwmatcher-1.3.3.tgz",
              "resolved": "https://registry.npmjs.org/nwmatcher/-/nwmatcher-1.3.3.tgz"
            },
            "parse5": {
              "version": "1.1.4",
              "from": "https://registry.npmjs.org/parse5/-/parse5-1.1.4.tgz",
              "resolved": "https://registry.npmjs.org/parse5/-/parse5-1.1.4.tgz"
            },
            "request": {
              "version": "2.45.0",
              "from": "https://registry.npmjs.org/request/-/request-2.45.0.tgz",
              "resolved": "https://registry.npmjs.org/request/-/request-2.45.0.tgz",
              "dependencies": {
                "bl": {
                  "version": "0.9.3",
                  "from": "https://registry.npmjs.org/bl/-/bl-0.9.3.tgz",
                  "resolved": "https://registry.npmjs.org/bl/-/bl-0.9.3.tgz",
                  "dependencies": {
                    "readable-stream": {
                      "version": "1.0.32",
                      "from": "https://registry.npmjs.org/readable-stream/-/readable-stream-1.0.32.tgz",
                      "resolved": "https://registry.npmjs.org/readable-stream/-/readable-stream-1.0.32.tgz",
                      "dependencies": {
                        "core-util-is": {
                          "version": "1.0.1",
                          "from": "https://registry.npmjs.org/core-util-is/-/core-util-is-1.0.1.tgz",
                          "resolved": "https://registry.npmjs.org/core-util-is/-/core-util-is-1.0.1.tgz"
                        },
                        "isarray": {
                          "version": "0.0.1",
                          "from": "https://registry.npmjs.org/isarray/-/isarray-0.0.1.tgz",
                          "resolved": "https://registry.npmjs.org/isarray/-/isarray-0.0.1.tgz"
                        },
                        "string_decoder": {
                          "version": "0.10.31",
                          "from": "https://registry.npmjs.org/string_decoder/-/string_decoder-0.10.31.tgz",
                          "resolved": "https://registry.npmjs.org/string_decoder/-/string_decoder-0.10.31.tgz"
                        },
                        "inherits": {
                          "version": "2.0.1",
                          "from": "https://registry.npmjs.org/inherits/-/inherits-2.0.1.tgz",
                          "resolved": "https://registry.npmjs.org/inherits/-/inherits-2.0.1.tgz"
                        }
                      }
                    }
                  }
                },
                "caseless": {
                  "version": "0.6.0",
                  "from": "https://registry.npmjs.org/caseless/-/caseless-0.6.0.tgz",
                  "resolved": "https://registry.npmjs.org/caseless/-/caseless-0.6.0.tgz"
                },
                "forever-agent": {
                  "version": "0.5.2",
                  "from": "https://registry.npmjs.org/forever-agent/-/forever-agent-0.5.2.tgz",
                  "resolved": "https://registry.npmjs.org/forever-agent/-/forever-agent-0.5.2.tgz"
                },
                "qs": {
                  "version": "1.2.2",
                  "from": "https://registry.npmjs.org/qs/-/qs-1.2.2.tgz",
                  "resolved": "https://registry.npmjs.org/qs/-/qs-1.2.2.tgz"
                },
                "json-stringify-safe": {
                  "version": "5.0.0",
                  "from": "https://registry.npmjs.org/json-stringify-safe/-/json-stringify-safe-5.0.0.tgz",
                  "resolved": "https://registry.npmjs.org/json-stringify-safe/-/json-stringify-safe-5.0.0.tgz"
                },
                "mime-types": {
                  "version": "1.0.2",
                  "from": "https://registry.npmjs.org/mime-types/-/mime-types-1.0.2.tgz",
                  "resolved": "https://registry.npmjs.org/mime-types/-/mime-types-1.0.2.tgz"
                },
                "node-uuid": {
                  "version": "1.4.1",
                  "from": "https://registry.npmjs.org/node-uuid/-/node-uuid-1.4.1.tgz",
                  "resolved": "https://registry.npmjs.org/node-uuid/-/node-uuid-1.4.1.tgz"
                },
                "tunnel-agent": {
                  "version": "0.4.0",
                  "from": "https://registry.npmjs.org/tunnel-agent/-/tunnel-agent-0.4.0.tgz",
                  "resolved": "https://registry.npmjs.org/tunnel-agent/-/tunnel-agent-0.4.0.tgz"
                },
                "form-data": {
                  "version": "0.1.4",
                  "from": "https://registry.npmjs.org/form-data/-/form-data-0.1.4.tgz",
                  "resolved": "https://registry.npmjs.org/form-data/-/form-data-0.1.4.tgz",
                  "dependencies": {
                    "combined-stream": {
                      "version": "0.0.5",
                      "from": "https://registry.npmjs.org/combined-stream/-/combined-stream-0.0.5.tgz",
                      "resolved": "https://registry.npmjs.org/combined-stream/-/combined-stream-0.0.5.tgz",
                      "dependencies": {
                        "delayed-stream": {
                          "version": "0.0.5",
                          "from": "https://registry.npmjs.org/delayed-stream/-/delayed-stream-0.0.5.tgz",
                          "resolved": "https://registry.npmjs.org/delayed-stream/-/delayed-stream-0.0.5.tgz"
                        }
                      }
                    },
                    "mime": {
                      "version": "1.2.11",
                      "from": "https://registry.npmjs.org/mime/-/mime-1.2.11.tgz",
                      "resolved": "https://registry.npmjs.org/mime/-/mime-1.2.11.tgz"
                    },
                    "async": {
                      "version": "0.9.0",
                      "from": "async@0.9.0",
                      "resolved": "https://registry.npmjs.org/async/-/async-0.9.0.tgz"
                    }
                  }
                },
                "tough-cookie": {
                  "version": "0.12.1",
                  "from": "https://registry.npmjs.org/tough-cookie/-/tough-cookie-0.12.1.tgz",
                  "resolved": "https://registry.npmjs.org/tough-cookie/-/tough-cookie-0.12.1.tgz",
                  "dependencies": {
                    "punycode": {
                      "version": "1.3.1",
                      "from": "https://registry.npmjs.org/punycode/-/punycode-1.3.1.tgz",
                      "resolved": "https://registry.npmjs.org/punycode/-/punycode-1.3.1.tgz"
                    }
                  }
                },
                "http-signature": {
                  "version": "0.10.0",
                  "from": "https://registry.npmjs.org/http-signature/-/http-signature-0.10.0.tgz",
                  "resolved": "https://registry.npmjs.org/http-signature/-/http-signature-0.10.0.tgz",
                  "dependencies": {
                    "assert-plus": {
                      "version": "0.1.2",
                      "from": "https://registry.npmjs.org/assert-plus/-/assert-plus-0.1.2.tgz",
                      "resolved": "https://registry.npmjs.org/assert-plus/-/assert-plus-0.1.2.tgz"
                    },
                    "asn1": {
                      "version": "0.1.11",
                      "from": "https://registry.npmjs.org/asn1/-/asn1-0.1.11.tgz",
                      "resolved": "https://registry.npmjs.org/asn1/-/asn1-0.1.11.tgz"
                    },
                    "ctype": {
                      "version": "0.5.2",
                      "from": "https://registry.npmjs.org/ctype/-/ctype-0.5.2.tgz",
                      "resolved": "https://registry.npmjs.org/ctype/-/ctype-0.5.2.tgz"
                    }
                  }
                },
                "oauth-sign": {
                  "version": "0.4.0",
                  "from": "https://registry.npmjs.org/oauth-sign/-/oauth-sign-0.4.0.tgz",
                  "resolved": "https://registry.npmjs.org/oauth-sign/-/oauth-sign-0.4.0.tgz"
                },
                "hawk": {
                  "version": "1.1.1",
                  "from": "https://registry.npmjs.org/hawk/-/hawk-1.1.1.tgz",
                  "resolved": "https://registry.npmjs.org/hawk/-/hawk-1.1.1.tgz",
                  "dependencies": {
                    "hoek": {
                      "version": "0.9.1",
                      "from": "https://registry.npmjs.org/hoek/-/hoek-0.9.1.tgz",
                      "resolved": "https://registry.npmjs.org/hoek/-/hoek-0.9.1.tgz"
                    },
                    "boom": {
                      "version": "0.4.2",
                      "from": "https://registry.npmjs.org/boom/-/boom-0.4.2.tgz",
                      "resolved": "https://registry.npmjs.org/boom/-/boom-0.4.2.tgz"
                    },
                    "cryptiles": {
                      "version": "0.2.2",
                      "from": "https://registry.npmjs.org/cryptiles/-/cryptiles-0.2.2.tgz",
                      "resolved": "https://registry.npmjs.org/cryptiles/-/cryptiles-0.2.2.tgz"
                    },
                    "sntp": {
                      "version": "0.2.4",
                      "from": "https://registry.npmjs.org/sntp/-/sntp-0.2.4.tgz",
                      "resolved": "https://registry.npmjs.org/sntp/-/sntp-0.2.4.tgz"
                    }
                  }
                },
                "aws-sign2": {
                  "version": "0.5.0",
                  "from": "https://registry.npmjs.org/aws-sign2/-/aws-sign2-0.5.0.tgz",
                  "resolved": "https://registry.npmjs.org/aws-sign2/-/aws-sign2-0.5.0.tgz"
                },
                "stringstream": {
                  "version": "0.0.4",
                  "from": "https://registry.npmjs.org/stringstream/-/stringstream-0.0.4.tgz",
                  "resolved": "https://registry.npmjs.org/stringstream/-/stringstream-0.0.4.tgz"
                }
              }
            },
            "xmlhttprequest": {
              "version": "1.6.0",
              "from": "https://registry.npmjs.org/xmlhttprequest/-/xmlhttprequest-1.6.0.tgz",
              "resolved": "https://registry.npmjs.org/xmlhttprequest/-/xmlhttprequest-1.6.0.tgz"
<<<<<<< HEAD
            }
          }
        }
      }
    },
    "dagre": {
      "version": "0.6.4",
      "from": "dagre@*",
      "resolved": "https://registry.npmjs.org/dagre/-/dagre-0.6.4.tgz",
=======
            },
            "cssom": {
              "version": "0.3.0",
              "from": "https://registry.npmjs.org/cssom/-/cssom-0.3.0.tgz",
              "resolved": "https://registry.npmjs.org/cssom/-/cssom-0.3.0.tgz"
            },
            "cssstyle": {
              "version": "0.2.17",
              "from": "https://registry.npmjs.org/cssstyle/-/cssstyle-0.2.17.tgz",
              "resolved": "https://registry.npmjs.org/cssstyle/-/cssstyle-0.2.17.tgz"
            },
            "contextify": {
              "version": "0.1.9",
              "from": "https://registry.npmjs.org/contextify/-/contextify-0.1.9.tgz",
              "resolved": "https://registry.npmjs.org/contextify/-/contextify-0.1.9.tgz",
              "dependencies": {
                "bindings": {
                  "version": "1.2.1",
                  "from": "https://registry.npmjs.org/bindings/-/bindings-1.2.1.tgz",
                  "resolved": "https://registry.npmjs.org/bindings/-/bindings-1.2.1.tgz"
                },
                "nan": {
                  "version": "1.3.0",
                  "from": "https://registry.npmjs.org/nan/-/nan-1.3.0.tgz",
                  "resolved": "https://registry.npmjs.org/nan/-/nan-1.3.0.tgz"
                }
              }
            }
          }
        },
        "node-find-files": {
          "version": "0.0.2",
          "from": "https://registry.npmjs.org/node-find-files/-/node-find-files-0.0.2.tgz",
          "resolved": "https://registry.npmjs.org/node-find-files/-/node-find-files-0.0.2.tgz",
          "dependencies": {
            "async": {
              "version": "0.2.6",
              "from": "https://registry.npmjs.org/async/-/async-0.2.6.tgz",
              "resolved": "https://registry.npmjs.org/async/-/async-0.2.6.tgz"
            }
          }
        },
        "node-haste": {
          "version": "1.2.6",
          "from": "https://registry.npmjs.org/node-haste/-/node-haste-1.2.6.tgz",
          "resolved": "https://registry.npmjs.org/node-haste/-/node-haste-1.2.6.tgz",
          "dependencies": {
            "esprima-fb": {
              "version": "4001.1001.0-dev-harmony-fb",
              "from": "https://registry.npmjs.org/esprima-fb/-/esprima-fb-4001.1001.0-dev-harmony-fb.tgz",
              "resolved": "https://registry.npmjs.org/esprima-fb/-/esprima-fb-4001.1001.0-dev-harmony-fb.tgz"
            }
          }
        },
        "node-worker-pool": {
          "version": "2.4.1",
          "from": "https://registry.npmjs.org/node-worker-pool/-/node-worker-pool-2.4.1.tgz",
          "resolved": "https://registry.npmjs.org/node-worker-pool/-/node-worker-pool-2.4.1.tgz"
        },
        "optimist": {
          "version": "0.6.1",
          "from": "https://registry.npmjs.org/optimist/-/optimist-0.6.1.tgz",
          "resolved": "https://registry.npmjs.org/optimist/-/optimist-0.6.1.tgz",
          "dependencies": {
            "wordwrap": {
              "version": "0.0.2",
              "from": "https://registry.npmjs.org/wordwrap/-/wordwrap-0.0.2.tgz",
              "resolved": "https://registry.npmjs.org/wordwrap/-/wordwrap-0.0.2.tgz"
            },
            "minimist": {
              "version": "0.0.10",
              "from": "https://registry.npmjs.org/minimist/-/minimist-0.0.10.tgz",
              "resolved": "https://registry.npmjs.org/minimist/-/minimist-0.0.10.tgz"
            }
          }
        },
        "q": {
          "version": "0.9.7",
          "from": "https://registry.npmjs.org/q/-/q-0.9.7.tgz",
          "resolved": "https://registry.npmjs.org/q/-/q-0.9.7.tgz"
        },
        "resolve": {
          "version": "0.6.3",
          "from": "https://registry.npmjs.org/resolve/-/resolve-0.6.3.tgz",
          "resolved": "https://registry.npmjs.org/resolve/-/resolve-0.6.3.tgz"
        },
        "underscore": {
          "version": "1.2.4",
          "from": "underscore@1.2.4",
          "resolved": "https://registry.npmjs.org/underscore/-/underscore-1.2.4.tgz"
        }
      }
    },
    "jquery": {
      "version": "1.11.1",
      "from": "https://registry.npmjs.org/jquery/-/jquery-1.11.1.tgz",
      "resolved": "https://registry.npmjs.org/jquery/-/jquery-1.11.1.tgz"
    },
    "minifyify": {
      "version": "4.4.0",
      "from": "https://registry.npmjs.org/minifyify/-/minifyify-4.4.0.tgz",
      "resolved": "https://registry.npmjs.org/minifyify/-/minifyify-4.4.0.tgz",
>>>>>>> 90c6c88c
      "dependencies": {
        "graphlib": {
          "version": "1.0.1",
          "from": "graphlib@>=1.0.1 <2.0.0",
          "resolved": "https://registry.npmjs.org/graphlib/-/graphlib-1.0.1.tgz"
        },
        "lodash": {
          "version": "2.4.1",
          "from": "lodash@>=2.4.1 <3.0.0",
          "resolved": "https://registry.npmjs.org/lodash/-/lodash-2.4.1.tgz"
        }
      }
    },
    "dagre-d3": {
      "version": "0.3.2",
      "from": "dagre-d3@*",
      "resolved": "https://registry.npmjs.org/dagre-d3/-/dagre-d3-0.3.2.tgz",
      "dependencies": {
        "graphlib": {
          "version": "0.9.1",
          "from": "graphlib@>=0.9.1 <0.10.0",
          "resolved": "https://registry.npmjs.org/graphlib/-/graphlib-0.9.1.tgz"
        },
        "lodash": {
          "version": "2.4.1",
<<<<<<< HEAD
          "from": "lodash@>=2.4.1 <3.0.0",
          "resolved": "https://registry.npmjs.org/lodash/-/lodash-2.4.1.tgz"
        }
      }
    },
    "domready": {
      "version": "0.3.0",
      "from": "https://registry.npmjs.org/domready/-/domready-0.3.0.tgz",
      "resolved": "https://registry.npmjs.org/domready/-/domready-0.3.0.tgz"
    },
    "es5-shim": {
      "version": "4.0.3",
      "from": "https://registry.npmjs.org/es5-shim/-/es5-shim-4.0.3.tgz",
      "resolved": "https://registry.npmjs.org/es5-shim/-/es5-shim-4.0.3.tgz"
    },
    "html5shiv": {
      "version": "3.7.2",
      "from": "https://registry.npmjs.org/html5shiv/-/html5shiv-3.7.2.tgz",
      "resolved": "https://registry.npmjs.org/html5shiv/-/html5shiv-3.7.2.tgz"
    },
    "jquery": {
      "version": "1.11.1",
      "from": "https://registry.npmjs.org/jquery/-/jquery-1.11.1.tgz",
      "resolved": "https://registry.npmjs.org/jquery/-/jquery-1.11.1.tgz"
=======
          "from": "https://registry.npmjs.org/lodash.foreach/-/lodash.foreach-2.4.1.tgz",
          "resolved": "https://registry.npmjs.org/lodash.foreach/-/lodash.foreach-2.4.1.tgz",
          "dependencies": {
            "lodash._basecreatecallback": {
              "version": "2.4.1",
              "from": "https://registry.npmjs.org/lodash._basecreatecallback/-/lodash._basecreatecallback-2.4.1.tgz",
              "resolved": "https://registry.npmjs.org/lodash._basecreatecallback/-/lodash._basecreatecallback-2.4.1.tgz",
              "dependencies": {
                "lodash.identity": {
                  "version": "2.4.1",
                  "from": "https://registry.npmjs.org/lodash.identity/-/lodash.identity-2.4.1.tgz",
                  "resolved": "https://registry.npmjs.org/lodash.identity/-/lodash.identity-2.4.1.tgz"
                },
                "lodash._setbinddata": {
                  "version": "2.4.1",
                  "from": "https://registry.npmjs.org/lodash._setbinddata/-/lodash._setbinddata-2.4.1.tgz",
                  "resolved": "https://registry.npmjs.org/lodash._setbinddata/-/lodash._setbinddata-2.4.1.tgz",
                  "dependencies": {
                    "lodash._isnative": {
                      "version": "2.4.1",
                      "from": "https://registry.npmjs.org/lodash._isnative/-/lodash._isnative-2.4.1.tgz",
                      "resolved": "https://registry.npmjs.org/lodash._isnative/-/lodash._isnative-2.4.1.tgz"
                    },
                    "lodash.noop": {
                      "version": "2.4.1",
                      "from": "https://registry.npmjs.org/lodash.noop/-/lodash.noop-2.4.1.tgz",
                      "resolved": "https://registry.npmjs.org/lodash.noop/-/lodash.noop-2.4.1.tgz"
                    }
                  }
                },
                "lodash.support": {
                  "version": "2.4.1",
                  "from": "https://registry.npmjs.org/lodash.support/-/lodash.support-2.4.1.tgz",
                  "resolved": "https://registry.npmjs.org/lodash.support/-/lodash.support-2.4.1.tgz",
                  "dependencies": {
                    "lodash._isnative": {
                      "version": "2.4.1",
                      "from": "https://registry.npmjs.org/lodash._isnative/-/lodash._isnative-2.4.1.tgz",
                      "resolved": "https://registry.npmjs.org/lodash._isnative/-/lodash._isnative-2.4.1.tgz"
                    }
                  }
                }
              }
            },
            "lodash.forown": {
              "version": "2.4.1",
              "from": "https://registry.npmjs.org/lodash.forown/-/lodash.forown-2.4.1.tgz",
              "resolved": "https://registry.npmjs.org/lodash.forown/-/lodash.forown-2.4.1.tgz",
              "dependencies": {
                "lodash.keys": {
                  "version": "2.4.1",
                  "from": "https://registry.npmjs.org/lodash.keys/-/lodash.keys-2.4.1.tgz",
                  "resolved": "https://registry.npmjs.org/lodash.keys/-/lodash.keys-2.4.1.tgz",
                  "dependencies": {
                    "lodash._isnative": {
                      "version": "2.4.1",
                      "from": "https://registry.npmjs.org/lodash._isnative/-/lodash._isnative-2.4.1.tgz",
                      "resolved": "https://registry.npmjs.org/lodash._isnative/-/lodash._isnative-2.4.1.tgz"
                    },
                    "lodash.isobject": {
                      "version": "2.4.1",
                      "from": "https://registry.npmjs.org/lodash.isobject/-/lodash.isobject-2.4.1.tgz",
                      "resolved": "https://registry.npmjs.org/lodash.isobject/-/lodash.isobject-2.4.1.tgz"
                    },
                    "lodash._shimkeys": {
                      "version": "2.4.1",
                      "from": "https://registry.npmjs.org/lodash._shimkeys/-/lodash._shimkeys-2.4.1.tgz",
                      "resolved": "https://registry.npmjs.org/lodash._shimkeys/-/lodash._shimkeys-2.4.1.tgz"
                    }
                  }
                },
                "lodash._objecttypes": {
                  "version": "2.4.1",
                  "from": "https://registry.npmjs.org/lodash._objecttypes/-/lodash._objecttypes-2.4.1.tgz",
                  "resolved": "https://registry.npmjs.org/lodash._objecttypes/-/lodash._objecttypes-2.4.1.tgz"
                }
              }
            }
          }
        },
        "mkdirp": {
          "version": "0.5.0",
          "from": "https://registry.npmjs.org/mkdirp/-/mkdirp-0.5.0.tgz",
          "resolved": "https://registry.npmjs.org/mkdirp/-/mkdirp-0.5.0.tgz",
          "dependencies": {
            "minimist": {
              "version": "0.0.8",
              "from": "https://registry.npmjs.org/minimist/-/minimist-0.0.8.tgz",
              "resolved": "https://registry.npmjs.org/minimist/-/minimist-0.0.8.tgz"
            }
          }
        },
        "source-map": {
          "version": "0.1.34",
          "from": "https://registry.npmjs.org/source-map/-/source-map-0.1.34.tgz",
          "resolved": "https://registry.npmjs.org/source-map/-/source-map-0.1.34.tgz",
          "dependencies": {
            "amdefine": {
              "version": "0.1.0",
              "from": "https://registry.npmjs.org/amdefine/-/amdefine-0.1.0.tgz",
              "resolved": "https://registry.npmjs.org/amdefine/-/amdefine-0.1.0.tgz"
            }
          }
        },
        "tmp": {
          "version": "0.0.23",
          "from": "https://registry.npmjs.org/tmp/-/tmp-0.0.23.tgz",
          "resolved": "https://registry.npmjs.org/tmp/-/tmp-0.0.23.tgz"
        },
        "uglify-js": {
          "version": "2.4.15",
          "from": "https://registry.npmjs.org/uglify-js/-/uglify-js-2.4.15.tgz",
          "resolved": "https://registry.npmjs.org/uglify-js/-/uglify-js-2.4.15.tgz",
          "dependencies": {
            "async": {
              "version": "0.2.10",
              "from": "async@0.2.10",
              "resolved": "https://registry.npmjs.org/async/-/async-0.2.10.tgz"
            },
            "optimist": {
              "version": "0.3.7",
              "from": "https://registry.npmjs.org/optimist/-/optimist-0.3.7.tgz",
              "resolved": "https://registry.npmjs.org/optimist/-/optimist-0.3.7.tgz",
              "dependencies": {
                "wordwrap": {
                  "version": "0.0.2",
                  "from": "https://registry.npmjs.org/wordwrap/-/wordwrap-0.0.2.tgz",
                  "resolved": "https://registry.npmjs.org/wordwrap/-/wordwrap-0.0.2.tgz"
                }
              }
            },
            "uglify-to-browserify": {
              "version": "1.0.2",
              "from": "https://registry.npmjs.org/uglify-to-browserify/-/uglify-to-browserify-1.0.2.tgz",
              "resolved": "https://registry.npmjs.org/uglify-to-browserify/-/uglify-to-browserify-1.0.2.tgz"
            }
          }
        }
      }
    },
    "moment": {
      "version": "2.8.3",
      "from": "https://registry.npmjs.org/moment/-/moment-2.8.3.tgz",
      "resolved": "https://registry.npmjs.org/moment/-/moment-2.8.3.tgz"
>>>>>>> 90c6c88c
    },
    "node-ckeditor": {
      "version": "4.3.2",
      "from": "https://registry.npmjs.org/node-ckeditor/-/node-ckeditor-4.3.2.tgz",
      "resolved": "https://registry.npmjs.org/node-ckeditor/-/node-ckeditor-4.3.2.tgz"
    },
    "react": {
      "version": "0.11.2",
      "from": "https://registry.npmjs.org/react/-/react-0.11.2.tgz",
      "resolved": "https://registry.npmjs.org/react/-/react-0.11.2.tgz",
      "dependencies": {
        "envify": {
          "version": "2.0.1",
          "from": "https://registry.npmjs.org/envify/-/envify-2.0.1.tgz",
          "resolved": "https://registry.npmjs.org/envify/-/envify-2.0.1.tgz",
          "dependencies": {
            "xtend": {
              "version": "2.1.2",
              "from": "https://registry.npmjs.org/xtend/-/xtend-2.1.2.tgz",
              "resolved": "https://registry.npmjs.org/xtend/-/xtend-2.1.2.tgz",
              "dependencies": {
                "object-keys": {
                  "version": "0.4.0",
                  "from": "https://registry.npmjs.org/object-keys/-/object-keys-0.4.0.tgz",
                  "resolved": "https://registry.npmjs.org/object-keys/-/object-keys-0.4.0.tgz"
                }
              }
            },
            "esprima-fb": {
              "version": "3001.1.0-dev-harmony-fb",
              "from": "https://registry.npmjs.org/esprima-fb/-/esprima-fb-3001.0001.0000-dev-harmony-fb.tgz",
              "resolved": "https://registry.npmjs.org/esprima-fb/-/esprima-fb-3001.0001.0000-dev-harmony-fb.tgz"
            },
            "jstransform": {
              "version": "3.0.0",
              "from": "jstransform@3.0.0",
              "resolved": "https://registry.npmjs.org/jstransform/-/jstransform-3.0.0.tgz",
              "dependencies": {
                "base62": {
                  "version": "0.1.1",
                  "from": "https://registry.npmjs.org/base62/-/base62-0.1.1.tgz",
                  "resolved": "https://registry.npmjs.org/base62/-/base62-0.1.1.tgz"
                },
                "source-map": {
                  "version": "0.1.31",
                  "from": "https://registry.npmjs.org/source-map/-/source-map-0.1.31.tgz",
                  "resolved": "https://registry.npmjs.org/source-map/-/source-map-0.1.31.tgz",
                  "dependencies": {
                    "amdefine": {
                      "version": "0.1.0",
                      "from": "https://registry.npmjs.org/amdefine/-/amdefine-0.1.0.tgz",
                      "resolved": "https://registry.npmjs.org/amdefine/-/amdefine-0.1.0.tgz"
                    }
                  }
                }
              }
            }
          }
        }
      }
    },
    "react-bootstrap": {
      "version": "0.12.0",
      "from": "https://registry.npmjs.org/react-bootstrap/-/react-bootstrap-0.12.0.tgz",
      "resolved": "https://registry.npmjs.org/react-bootstrap/-/react-bootstrap-0.12.0.tgz"
    },
    "react-forms": {
      "version": "0.6.1",
      "from": "https://registry.npmjs.org/react-forms/-/react-forms-0.6.1.tgz",
      "resolved": "https://registry.npmjs.org/react-forms/-/react-forms-0.6.1.tgz",
      "dependencies": {
        "reactify": {
          "version": "0.13.1",
          "from": "https://registry.npmjs.org/reactify/-/reactify-0.13.1.tgz",
          "resolved": "https://registry.npmjs.org/reactify/-/reactify-0.13.1.tgz",
          "dependencies": {
            "jstransform": {
              "version": "4.0.1",
              "from": "https://registry.npmjs.org/jstransform/-/jstransform-4.0.1.tgz",
              "resolved": "https://registry.npmjs.org/jstransform/-/jstransform-4.0.1.tgz",
              "dependencies": {
                "base62": {
                  "version": "0.1.1",
                  "from": "https://registry.npmjs.org/base62/-/base62-0.1.1.tgz",
                  "resolved": "https://registry.npmjs.org/base62/-/base62-0.1.1.tgz"
                },
                "esprima-fb": {
                  "version": "3001.1.0-dev-harmony-fb",
                  "from": "https://registry.npmjs.org/esprima-fb/-/esprima-fb-3001.0001.0000-dev-harmony-fb.tgz",
                  "resolved": "https://registry.npmjs.org/esprima-fb/-/esprima-fb-3001.0001.0000-dev-harmony-fb.tgz"
                },
                "source-map": {
                  "version": "0.1.31",
                  "from": "https://registry.npmjs.org/source-map/-/source-map-0.1.31.tgz",
                  "resolved": "https://registry.npmjs.org/source-map/-/source-map-0.1.31.tgz",
                  "dependencies": {
                    "amdefine": {
                      "version": "0.1.0",
                      "from": "https://registry.npmjs.org/amdefine/-/amdefine-0.1.0.tgz",
                      "resolved": "https://registry.npmjs.org/amdefine/-/amdefine-0.1.0.tgz"
                    }
                  }
                }
              }
            }
          }
        }
      }
    },
<<<<<<< HEAD
=======
    "react-tools": {
      "version": "0.11.2",
      "from": "https://registry.npmjs.org/react-tools/-/react-tools-0.11.2.tgz",
      "resolved": "https://registry.npmjs.org/react-tools/-/react-tools-0.11.2.tgz",
      "dependencies": {
        "commoner": {
          "version": "0.9.8",
          "from": "https://registry.npmjs.org/commoner/-/commoner-0.9.8.tgz",
          "resolved": "https://registry.npmjs.org/commoner/-/commoner-0.9.8.tgz",
          "dependencies": {
            "q": {
              "version": "1.0.1",
              "from": "https://registry.npmjs.org/q/-/q-1.0.1.tgz",
              "resolved": "https://registry.npmjs.org/q/-/q-1.0.1.tgz"
            },
            "recast": {
              "version": "0.7.5",
              "from": "https://registry.npmjs.org/recast/-/recast-0.7.5.tgz",
              "resolved": "https://registry.npmjs.org/recast/-/recast-0.7.5.tgz",
              "dependencies": {
                "esprima-fb": {
                  "version": "6001.1001.0-dev-harmony-fb",
                  "from": "esprima-fb@6001.1001.0-dev-harmony-fb",
                  "resolved": "https://registry.npmjs.org/esprima-fb/-/esprima-fb-6001.1001.0-dev-harmony-fb.tgz"
                },
                "source-map": {
                  "version": "0.1.32",
                  "from": "https://registry.npmjs.org/source-map/-/source-map-0.1.32.tgz",
                  "resolved": "https://registry.npmjs.org/source-map/-/source-map-0.1.32.tgz",
                  "dependencies": {
                    "amdefine": {
                      "version": "0.1.0",
                      "from": "https://registry.npmjs.org/amdefine/-/amdefine-0.1.0.tgz",
                      "resolved": "https://registry.npmjs.org/amdefine/-/amdefine-0.1.0.tgz"
                    }
                  }
                },
                "cls": {
                  "version": "0.1.5",
                  "from": "https://registry.npmjs.org/cls/-/cls-0.1.5.tgz",
                  "resolved": "https://registry.npmjs.org/cls/-/cls-0.1.5.tgz"
                },
                "ast-types": {
                  "version": "0.4.13",
                  "from": "https://registry.npmjs.org/ast-types/-/ast-types-0.4.13.tgz",
                  "resolved": "https://registry.npmjs.org/ast-types/-/ast-types-0.4.13.tgz",
                  "dependencies": {
                    "depd": {
                      "version": "1.0.0",
                      "from": "https://registry.npmjs.org/depd/-/depd-1.0.0.tgz",
                      "resolved": "https://registry.npmjs.org/depd/-/depd-1.0.0.tgz"
                    }
                  }
                }
              }
            },
            "commander": {
              "version": "2.2.0",
              "from": "https://registry.npmjs.org/commander/-/commander-2.2.0.tgz",
              "resolved": "https://registry.npmjs.org/commander/-/commander-2.2.0.tgz"
            },
            "graceful-fs": {
              "version": "2.0.3",
              "from": "https://registry.npmjs.org/graceful-fs/-/graceful-fs-2.0.3.tgz",
              "resolved": "https://registry.npmjs.org/graceful-fs/-/graceful-fs-2.0.3.tgz"
            },
            "glob": {
              "version": "3.2.11",
              "from": "https://registry.npmjs.org/glob/-/glob-3.2.11.tgz",
              "resolved": "https://registry.npmjs.org/glob/-/glob-3.2.11.tgz",
              "dependencies": {
                "inherits": {
                  "version": "2.0.1",
                  "from": "https://registry.npmjs.org/inherits/-/inherits-2.0.1.tgz",
                  "resolved": "https://registry.npmjs.org/inherits/-/inherits-2.0.1.tgz"
                },
                "minimatch": {
                  "version": "0.3.0",
                  "from": "https://registry.npmjs.org/minimatch/-/minimatch-0.3.0.tgz",
                  "resolved": "https://registry.npmjs.org/minimatch/-/minimatch-0.3.0.tgz",
                  "dependencies": {
                    "lru-cache": {
                      "version": "2.5.0",
                      "from": "https://registry.npmjs.org/lru-cache/-/lru-cache-2.5.0.tgz",
                      "resolved": "https://registry.npmjs.org/lru-cache/-/lru-cache-2.5.0.tgz"
                    },
                    "sigmund": {
                      "version": "1.0.0",
                      "from": "https://registry.npmjs.org/sigmund/-/sigmund-1.0.0.tgz",
                      "resolved": "https://registry.npmjs.org/sigmund/-/sigmund-1.0.0.tgz"
                    }
                  }
                }
              }
            },
            "mkdirp": {
              "version": "0.3.5",
              "from": "https://registry.npmjs.org/mkdirp/-/mkdirp-0.3.5.tgz",
              "resolved": "https://registry.npmjs.org/mkdirp/-/mkdirp-0.3.5.tgz"
            },
            "private": {
              "version": "0.1.5",
              "from": "https://registry.npmjs.org/private/-/private-0.1.5.tgz",
              "resolved": "https://registry.npmjs.org/private/-/private-0.1.5.tgz"
            },
            "install": {
              "version": "0.1.7",
              "from": "https://registry.npmjs.org/install/-/install-0.1.7.tgz",
              "resolved": "https://registry.npmjs.org/install/-/install-0.1.7.tgz",
              "dependencies": {
                "whiskey": {
                  "version": "0.6.13",
                  "from": "https://registry.npmjs.org/whiskey/-/whiskey-0.6.13.tgz",
                  "resolved": "https://registry.npmjs.org/whiskey/-/whiskey-0.6.13.tgz",
                  "dependencies": {
                    "sprintf": {
                      "version": "0.1.4",
                      "from": "https://registry.npmjs.org/sprintf/-/sprintf-0.1.4.tgz",
                      "resolved": "https://registry.npmjs.org/sprintf/-/sprintf-0.1.4.tgz"
                    },
                    "async": {
                      "version": "0.9.0",
                      "from": "async@0.9.0",
                      "resolved": "https://registry.npmjs.org/async/-/async-0.9.0.tgz"
                    },
                    "magic-templates": {
                      "version": "0.1.1",
                      "from": "https://registry.npmjs.org/magic-templates/-/magic-templates-0.1.1.tgz",
                      "resolved": "https://registry.npmjs.org/magic-templates/-/magic-templates-0.1.1.tgz"
                    },
                    "rimraf": {
                      "version": "1.0.1",
                      "from": "https://registry.npmjs.org/rimraf/-/rimraf-1.0.1.tgz",
                      "resolved": "https://registry.npmjs.org/rimraf/-/rimraf-1.0.1.tgz"
                    },
                    "terminal": {
                      "version": "0.1.3",
                      "from": "https://registry.npmjs.org/terminal/-/terminal-0.1.3.tgz",
                      "resolved": "https://registry.npmjs.org/terminal/-/terminal-0.1.3.tgz"
                    },
                    "gex": {
                      "version": "0.0.1",
                      "from": "https://registry.npmjs.org/gex/-/gex-0.0.1.tgz",
                      "resolved": "https://registry.npmjs.org/gex/-/gex-0.0.1.tgz"
                    },
                    "simplesets": {
                      "version": "1.1.6",
                      "from": "https://registry.npmjs.org/simplesets/-/simplesets-1.1.6.tgz",
                      "resolved": "https://registry.npmjs.org/simplesets/-/simplesets-1.1.6.tgz"
                    },
                    "logmagic": {
                      "version": "0.1.4",
                      "from": "https://registry.npmjs.org/logmagic/-/logmagic-0.1.4.tgz",
                      "resolved": "https://registry.npmjs.org/logmagic/-/logmagic-0.1.4.tgz"
                    }
                  }
                }
              }
            },
            "iconv-lite": {
              "version": "0.2.11",
              "from": "https://registry.npmjs.org/iconv-lite/-/iconv-lite-0.2.11.tgz",
              "resolved": "https://registry.npmjs.org/iconv-lite/-/iconv-lite-0.2.11.tgz"
            }
          }
        },
        "esprima-fb": {
          "version": "6001.1.0-dev-harmony-fb",
          "from": "https://registry.npmjs.org/esprima-fb/-/esprima-fb-6001.1.0-dev-harmony-fb.tgz",
          "resolved": "https://registry.npmjs.org/esprima-fb/-/esprima-fb-6001.1.0-dev-harmony-fb.tgz"
        },
        "jstransform": {
          "version": "6.3.2",
          "from": "https://registry.npmjs.org/jstransform/-/jstransform-6.3.2.tgz",
          "resolved": "https://registry.npmjs.org/jstransform/-/jstransform-6.3.2.tgz",
          "dependencies": {
            "base62": {
              "version": "0.1.1",
              "from": "https://registry.npmjs.org/base62/-/base62-0.1.1.tgz",
              "resolved": "https://registry.npmjs.org/base62/-/base62-0.1.1.tgz"
            },
            "source-map": {
              "version": "0.1.31",
              "from": "https://registry.npmjs.org/source-map/-/source-map-0.1.31.tgz",
              "resolved": "https://registry.npmjs.org/source-map/-/source-map-0.1.31.tgz",
              "dependencies": {
                "amdefine": {
                  "version": "0.1.0",
                  "from": "https://registry.npmjs.org/amdefine/-/amdefine-0.1.0.tgz",
                  "resolved": "https://registry.npmjs.org/amdefine/-/amdefine-0.1.0.tgz"
                }
              }
            }
          }
        }
      }
    },
>>>>>>> 90c6c88c
    "scriptjs": {
      "version": "2.5.7",
      "from": "https://registry.npmjs.org/scriptjs/-/scriptjs-2.5.7.tgz",
      "resolved": "https://registry.npmjs.org/scriptjs/-/scriptjs-2.5.7.tgz"
    },
    "shivie8": {
      "version": "1.0.0",
      "from": "https://registry.npmjs.org/shivie8/-/shivie8-1.0.0.tgz",
      "resolved": "https://registry.npmjs.org/shivie8/-/shivie8-1.0.0.tgz"
    },
    "source-map-support": {
      "version": "0.2.7",
      "from": "https://registry.npmjs.org/source-map-support/-/source-map-support-0.2.7.tgz",
      "resolved": "https://registry.npmjs.org/source-map-support/-/source-map-support-0.2.7.tgz",
      "dependencies": {
        "source-map": {
          "version": "0.1.32",
          "from": "https://registry.npmjs.org/source-map/-/source-map-0.1.32.tgz",
          "resolved": "https://registry.npmjs.org/source-map/-/source-map-0.1.32.tgz",
          "dependencies": {
            "amdefine": {
              "version": "0.1.0",
              "from": "https://registry.npmjs.org/amdefine/-/amdefine-0.1.0.tgz",
              "resolved": "https://registry.npmjs.org/amdefine/-/amdefine-0.1.0.tgz"
            }
          }
        }
      }
    },
    "subprocess-middleware": {
      "version": "0.1.0",
      "from": "https://registry.npmjs.org/subprocess-middleware/-/subprocess-middleware-0.1.0.tgz",
      "resolved": "https://registry.npmjs.org/subprocess-middleware/-/subprocess-middleware-0.1.0.tgz"
    },
<<<<<<< HEAD
=======
    "through": {
      "version": "2.3.6",
      "from": "https://registry.npmjs.org/through/-/through-2.3.6.tgz",
      "resolved": "https://registry.npmjs.org/through/-/through-2.3.6.tgz"
    },
>>>>>>> 90c6c88c
    "underscore": {
      "version": "1.7.0",
      "from": "https://registry.npmjs.org/underscore/-/underscore-1.7.0.tgz",
      "resolved": "https://registry.npmjs.org/underscore/-/underscore-1.7.0.tgz"
    },
    "watchify": {
      "version": "2.2.1",
      "from": "watchify@>=2.2.1 <3.0.0",
      "resolved": "https://registry.npmjs.org/watchify/-/watchify-2.2.1.tgz",
      "dependencies": {
        "browserify": {
          "version": "7.1.0",
          "from": "browserify@>=7.0.0 <8.0.0",
          "resolved": "https://registry.npmjs.org/browserify/-/browserify-7.1.0.tgz",
          "dependencies": {
            "JSONStream": {
              "version": "0.8.4",
              "from": "JSONStream@>=0.8.3 <0.9.0",
              "resolved": "https://registry.npmjs.org/JSONStream/-/JSONStream-0.8.4.tgz",
              "dependencies": {
                "jsonparse": {
                  "version": "0.0.5",
                  "from": "jsonparse@0.0.5",
                  "resolved": "https://registry.npmjs.org/jsonparse/-/jsonparse-0.0.5.tgz"
                }
              }
            },
            "assert": {
              "version": "1.1.2",
              "from": "assert@>=1.1.0 <1.2.0",
              "resolved": "https://registry.npmjs.org/assert/-/assert-1.1.2.tgz"
            },
            "browser-pack": {
              "version": "3.2.0",
              "from": "browser-pack@>=3.2.0 <4.0.0",
              "resolved": "https://registry.npmjs.org/browser-pack/-/browser-pack-3.2.0.tgz",
              "dependencies": {
                "combine-source-map": {
                  "version": "0.3.0",
                  "from": "combine-source-map@>=0.3.0 <0.4.0",
                  "resolved": "https://registry.npmjs.org/combine-source-map/-/combine-source-map-0.3.0.tgz",
                  "dependencies": {
                    "inline-source-map": {
                      "version": "0.3.0",
                      "from": "inline-source-map@>=0.3.0 <0.4.0",
                      "resolved": "https://registry.npmjs.org/inline-source-map/-/inline-source-map-0.3.0.tgz"
                    },
                    "convert-source-map": {
                      "version": "0.3.5",
                      "from": "convert-source-map@>=0.3.0 <0.4.0",
                      "resolved": "https://registry.npmjs.org/convert-source-map/-/convert-source-map-0.3.5.tgz"
                    },
                    "source-map": {
                      "version": "0.1.41",
                      "from": "source-map@>=0.1.31 <0.2.0",
                      "resolved": "https://registry.npmjs.org/source-map/-/source-map-0.1.41.tgz",
                      "dependencies": {
                        "amdefine": {
                          "version": "0.1.0",
                          "from": "amdefine@>=0.0.4",
                          "resolved": "https://registry.npmjs.org/amdefine/-/amdefine-0.1.0.tgz"
                        }
                      }
                    }
                  }
                },
                "through2": {
                  "version": "0.5.1",
                  "from": "through2@>=0.5.1 <0.6.0",
                  "resolved": "https://registry.npmjs.org/through2/-/through2-0.5.1.tgz"
                }
              }
            },
            "browser-resolve": {
              "version": "1.5.0",
              "from": "browser-resolve@>=1.3.0 <2.0.0",
              "resolved": "https://registry.npmjs.org/browser-resolve/-/browser-resolve-1.5.0.tgz",
              "dependencies": {
                "resolve": {
                  "version": "1.0.0",
                  "from": "resolve@1.0.0",
                  "resolved": "https://registry.npmjs.org/resolve/-/resolve-1.0.0.tgz"
                }
              }
            },
            "browserify-zlib": {
              "version": "0.1.4",
              "from": "browserify-zlib@>=0.1.2 <0.2.0",
              "resolved": "https://registry.npmjs.org/browserify-zlib/-/browserify-zlib-0.1.4.tgz",
              "dependencies": {
                "pako": {
                  "version": "0.2.5",
                  "from": "pako@>=0.2.0 <0.3.0",
                  "resolved": "https://registry.npmjs.org/pako/-/pako-0.2.5.tgz"
                }
              }
            },
            "buffer": {
              "version": "3.0.0",
              "from": "buffer@>=3.0.0 <4.0.0",
              "resolved": "https://registry.npmjs.org/buffer/-/buffer-3.0.0.tgz",
              "dependencies": {
                "base64-js": {
                  "version": "0.0.7",
                  "from": "base64-js@0.0.7",
                  "resolved": "https://registry.npmjs.org/base64-js/-/base64-js-0.0.7.tgz"
                },
                "ieee754": {
                  "version": "1.1.4",
                  "from": "ieee754@>=1.1.4 <2.0.0",
                  "resolved": "https://registry.npmjs.org/ieee754/-/ieee754-1.1.4.tgz"
                },
                "is-array": {
                  "version": "1.0.1",
                  "from": "is-array@>=1.0.1 <2.0.0",
                  "resolved": "https://registry.npmjs.org/is-array/-/is-array-1.0.1.tgz"
                }
              }
            },
            "builtins": {
              "version": "0.0.7",
              "from": "builtins@>=0.0.3 <0.1.0",
              "resolved": "https://registry.npmjs.org/builtins/-/builtins-0.0.7.tgz"
            },
            "commondir": {
              "version": "0.0.1",
              "from": "commondir@0.0.1",
              "resolved": "https://registry.npmjs.org/commondir/-/commondir-0.0.1.tgz"
            },
            "concat-stream": {
              "version": "1.4.7",
              "from": "concat-stream@>=1.4.1 <1.5.0",
              "resolved": "https://registry.npmjs.org/concat-stream/-/concat-stream-1.4.7.tgz",
              "dependencies": {
                "typedarray": {
                  "version": "0.0.6",
                  "from": "typedarray@>=0.0.5 <0.1.0",
                  "resolved": "https://registry.npmjs.org/typedarray/-/typedarray-0.0.6.tgz"
                },
                "readable-stream": {
                  "version": "1.1.13",
                  "from": "readable-stream@>=1.1.9 <1.2.0",
                  "resolved": "https://registry.npmjs.org/readable-stream/-/readable-stream-1.1.13.tgz",
                  "dependencies": {
                    "core-util-is": {
                      "version": "1.0.1",
                      "from": "core-util-is@>=1.0.0 <1.1.0",
                      "resolved": "https://registry.npmjs.org/core-util-is/-/core-util-is-1.0.1.tgz"
                    }
                  }
                }
              }
            },
            "console-browserify": {
              "version": "1.1.0",
              "from": "console-browserify@>=1.1.0 <2.0.0",
              "resolved": "https://registry.npmjs.org/console-browserify/-/console-browserify-1.1.0.tgz",
              "dependencies": {
                "date-now": {
                  "version": "0.1.4",
                  "from": "date-now@>=0.1.4 <0.2.0",
                  "resolved": "https://registry.npmjs.org/date-now/-/date-now-0.1.4.tgz"
                }
              }
            },
            "constants-browserify": {
              "version": "0.0.1",
              "from": "constants-browserify@>=0.0.1 <0.1.0",
              "resolved": "https://registry.npmjs.org/constants-browserify/-/constants-browserify-0.0.1.tgz"
            },
            "crypto-browserify": {
              "version": "3.7.2",
              "from": "crypto-browserify@>=3.0.0 <4.0.0",
              "resolved": "https://registry.npmjs.org/crypto-browserify/-/crypto-browserify-3.7.2.tgz",
              "dependencies": {
                "browserify-aes": {
                  "version": "0.6.1",
                  "from": "browserify-aes@0.6.1",
                  "resolved": "https://registry.npmjs.org/browserify-aes/-/browserify-aes-0.6.1.tgz"
                },
                "create-ecdh": {
                  "version": "1.0.0",
                  "from": "create-ecdh@1.0.0",
                  "resolved": "https://registry.npmjs.org/create-ecdh/-/create-ecdh-1.0.0.tgz",
                  "dependencies": {
                    "bn.js": {
                      "version": "0.15.2",
                      "from": "bn.js@>=0.15.2 <0.16.0",
                      "resolved": "https://registry.npmjs.org/bn.js/-/bn.js-0.15.2.tgz"
                    },
                    "elliptic": {
                      "version": "0.15.15",
                      "from": "elliptic@>=0.15.14 <0.16.0",
                      "resolved": "https://registry.npmjs.org/elliptic/-/elliptic-0.15.15.tgz",
                      "dependencies": {
                        "brorand": {
                          "version": "1.0.5",
                          "from": "brorand@>=1.0.1 <2.0.0",
                          "resolved": "https://registry.npmjs.org/brorand/-/brorand-1.0.5.tgz"
                        },
                        "hash.js": {
                          "version": "0.2.1",
                          "from": "hash.js@>=0.2.0 <0.3.0",
                          "resolved": "https://registry.npmjs.org/hash.js/-/hash.js-0.2.1.tgz"
                        }
                      }
                    }
                  }
                },
                "diffie-hellman": {
                  "version": "2.2.0",
                  "from": "diffie-hellman@2.2.0",
                  "resolved": "https://registry.npmjs.org/diffie-hellman/-/diffie-hellman-2.2.0.tgz",
                  "dependencies": {
                    "bn.js": {
                      "version": "0.15.2",
                      "from": "bn.js@>=0.15.2 <0.16.0",
                      "resolved": "https://registry.npmjs.org/bn.js/-/bn.js-0.15.2.tgz"
                    },
                    "miller-rabin": {
                      "version": "1.1.1",
                      "from": "miller-rabin@>=1.1.1 <2.0.0",
                      "resolved": "https://registry.npmjs.org/miller-rabin/-/miller-rabin-1.1.1.tgz",
                      "dependencies": {
                        "brorand": {
                          "version": "1.0.5",
                          "from": "brorand@>=1.0.1 <2.0.0",
                          "resolved": "https://registry.npmjs.org/brorand/-/brorand-1.0.5.tgz"
                        }
                      }
                    }
                  }
                },
                "browserify-sign": {
                  "version": "2.7.0",
                  "from": "browserify-sign@2.7.0",
                  "resolved": "https://registry.npmjs.org/browserify-sign/-/browserify-sign-2.7.0.tgz",
                  "dependencies": {
                    "bn.js": {
                      "version": "0.15.2",
                      "from": "bn.js@>=0.15.2 <0.16.0",
                      "resolved": "https://registry.npmjs.org/bn.js/-/bn.js-0.15.2.tgz"
                    },
                    "browserify-rsa": {
                      "version": "1.1.0",
                      "from": "browserify-rsa@>=1.1.0 <2.0.0",
                      "resolved": "https://registry.npmjs.org/browserify-rsa/-/browserify-rsa-1.1.0.tgz",
                      "dependencies": {
                        "bn.js": {
                          "version": "0.16.0",
                          "from": "bn.js@>=0.16.0 <0.17.0",
                          "resolved": "https://registry.npmjs.org/bn.js/-/bn.js-0.16.0.tgz"
                        }
                      }
                    },
                    "elliptic": {
                      "version": "0.15.15",
                      "from": "elliptic@>=0.15.14 <0.16.0",
                      "resolved": "https://registry.npmjs.org/elliptic/-/elliptic-0.15.15.tgz",
                      "dependencies": {
                        "brorand": {
                          "version": "1.0.5",
                          "from": "brorand@>=1.0.1 <2.0.0",
                          "resolved": "https://registry.npmjs.org/brorand/-/brorand-1.0.5.tgz"
                        },
                        "hash.js": {
                          "version": "0.2.1",
                          "from": "hash.js@>=0.2.0 <0.3.0",
                          "resolved": "https://registry.npmjs.org/hash.js/-/hash.js-0.2.1.tgz"
                        }
                      }
                    },
                    "parse-asn1": {
                      "version": "1.2.0",
                      "from": "parse-asn1@>=1.2.0 <2.0.0",
                      "resolved": "https://registry.npmjs.org/parse-asn1/-/parse-asn1-1.2.0.tgz",
                      "dependencies": {
                        "asn1.js": {
                          "version": "0.6.5",
                          "from": "asn1.js@>=0.6.5 <0.7.0",
                          "resolved": "https://registry.npmjs.org/asn1.js/-/asn1.js-0.6.5.tgz"
                        },
                        "asn1.js-rfc3280": {
                          "version": "0.5.2",
                          "from": "asn1.js-rfc3280@>=0.5.1 <0.6.0",
                          "resolved": "https://registry.npmjs.org/asn1.js-rfc3280/-/asn1.js-rfc3280-0.5.2.tgz"
                        },
                        "pemstrip": {
                          "version": "0.0.1",
                          "from": "pemstrip@0.0.1",
                          "resolved": "https://registry.npmjs.org/pemstrip/-/pemstrip-0.0.1.tgz"
                        }
                      }
                    }
                  }
                },
                "pbkdf2-compat": {
                  "version": "2.0.1",
                  "from": "pbkdf2-compat@2.0.1",
                  "resolved": "https://registry.npmjs.org/pbkdf2-compat/-/pbkdf2-compat-2.0.1.tgz"
                },
                "public-encrypt": {
                  "version": "1.1.0",
                  "from": "public-encrypt@1.1.0",
                  "resolved": "https://registry.npmjs.org/public-encrypt/-/public-encrypt-1.1.0.tgz",
                  "dependencies": {
                    "bn.js": {
                      "version": "0.16.0",
                      "from": "bn.js@>=0.16.0 <0.17.0",
                      "resolved": "https://registry.npmjs.org/bn.js/-/bn.js-0.16.0.tgz"
                    },
                    "browserify-rsa": {
                      "version": "1.1.0",
                      "from": "browserify-rsa@>=1.1.0 <2.0.0",
                      "resolved": "https://registry.npmjs.org/browserify-rsa/-/browserify-rsa-1.1.0.tgz"
                    },
                    "parse-asn1": {
                      "version": "1.2.0",
                      "from": "parse-asn1@>=1.2.0 <2.0.0",
                      "resolved": "https://registry.npmjs.org/parse-asn1/-/parse-asn1-1.2.0.tgz",
                      "dependencies": {
                        "asn1.js": {
                          "version": "0.6.5",
                          "from": "asn1.js@>=0.6.5 <0.7.0",
                          "resolved": "https://registry.npmjs.org/asn1.js/-/asn1.js-0.6.5.tgz",
                          "dependencies": {
                            "bn.js": {
                              "version": "0.15.2",
                              "from": "bn.js@>=0.15.0 <0.16.0",
                              "resolved": "https://registry.npmjs.org/bn.js/-/bn.js-0.15.2.tgz"
                            }
                          }
                        },
                        "asn1.js-rfc3280": {
                          "version": "0.5.2",
                          "from": "asn1.js-rfc3280@>=0.5.1 <0.6.0",
                          "resolved": "https://registry.npmjs.org/asn1.js-rfc3280/-/asn1.js-rfc3280-0.5.2.tgz"
                        },
                        "pemstrip": {
                          "version": "0.0.1",
                          "from": "pemstrip@0.0.1",
                          "resolved": "https://registry.npmjs.org/pemstrip/-/pemstrip-0.0.1.tgz"
                        }
                      }
                    }
                  }
                },
                "ripemd160": {
                  "version": "0.2.0",
                  "from": "ripemd160@0.2.0",
                  "resolved": "https://registry.npmjs.org/ripemd160/-/ripemd160-0.2.0.tgz"
                },
                "sha.js": {
                  "version": "2.3.0",
                  "from": "sha.js@2.3.0",
                  "resolved": "https://registry.npmjs.org/sha.js/-/sha.js-2.3.0.tgz"
                }
              }
            },
            "deep-equal": {
              "version": "0.2.1",
              "from": "deep-equal@>=0.2.1 <0.3.0",
              "resolved": "https://registry.npmjs.org/deep-equal/-/deep-equal-0.2.1.tgz"
            },
            "defined": {
              "version": "0.0.0",
              "from": "defined@>=0.0.0 <0.1.0",
              "resolved": "https://registry.npmjs.org/defined/-/defined-0.0.0.tgz"
            },
            "deps-sort": {
              "version": "1.3.5",
              "from": "deps-sort@>=1.3.5 <2.0.0",
              "resolved": "https://registry.npmjs.org/deps-sort/-/deps-sort-1.3.5.tgz",
              "dependencies": {
                "minimist": {
                  "version": "0.2.0",
                  "from": "minimist@>=0.2.0 <0.3.0",
                  "resolved": "https://registry.npmjs.org/minimist/-/minimist-0.2.0.tgz"
                },
                "through2": {
                  "version": "0.5.1",
                  "from": "through2@>=0.5.1 <0.6.0",
                  "resolved": "https://registry.npmjs.org/through2/-/through2-0.5.1.tgz"
                }
              }
            },
            "domain-browser": {
              "version": "1.1.3",
              "from": "domain-browser@>=1.1.0 <1.2.0",
              "resolved": "https://registry.npmjs.org/domain-browser/-/domain-browser-1.1.3.tgz"
            },
            "duplexer2": {
              "version": "0.0.2",
              "from": "duplexer2@>=0.0.2 <0.1.0",
              "resolved": "https://registry.npmjs.org/duplexer2/-/duplexer2-0.0.2.tgz",
              "dependencies": {
                "readable-stream": {
                  "version": "1.1.13",
                  "from": "readable-stream@>=1.1.9 <1.2.0",
                  "resolved": "https://registry.npmjs.org/readable-stream/-/readable-stream-1.1.13.tgz",
                  "dependencies": {
                    "core-util-is": {
                      "version": "1.0.1",
                      "from": "core-util-is@>=1.0.0 <1.1.0",
                      "resolved": "https://registry.npmjs.org/core-util-is/-/core-util-is-1.0.1.tgz"
                    }
                  }
                }
              }
            },
            "events": {
              "version": "1.0.2",
              "from": "events@>=1.0.0 <1.1.0",
              "resolved": "https://registry.npmjs.org/events/-/events-1.0.2.tgz"
            },
            "glob": {
              "version": "4.3.2",
              "from": "glob@>=4.0.5 <5.0.0",
              "resolved": "https://registry.npmjs.org/glob/-/glob-4.3.2.tgz",
              "dependencies": {
                "inflight": {
                  "version": "1.0.4",
                  "from": "inflight@>=1.0.4 <2.0.0",
                  "resolved": "https://registry.npmjs.org/inflight/-/inflight-1.0.4.tgz",
                  "dependencies": {
                    "wrappy": {
                      "version": "1.0.1",
                      "from": "wrappy@>=1.0.0 <2.0.0",
                      "resolved": "https://registry.npmjs.org/wrappy/-/wrappy-1.0.1.tgz"
                    }
                  }
                },
                "minimatch": {
                  "version": "2.0.1",
                  "from": "minimatch@>=2.0.1 <3.0.0",
                  "resolved": "https://registry.npmjs.org/minimatch/-/minimatch-2.0.1.tgz",
                  "dependencies": {
                    "brace-expansion": {
                      "version": "1.1.0",
                      "from": "brace-expansion@>=1.0.0 <2.0.0",
                      "resolved": "https://registry.npmjs.org/brace-expansion/-/brace-expansion-1.1.0.tgz",
                      "dependencies": {
                        "balanced-match": {
                          "version": "0.2.0",
                          "from": "balanced-match@>=0.2.0 <0.3.0",
                          "resolved": "https://registry.npmjs.org/balanced-match/-/balanced-match-0.2.0.tgz"
                        },
                        "concat-map": {
                          "version": "0.0.1",
                          "from": "concat-map@0.0.1",
                          "resolved": "https://registry.npmjs.org/concat-map/-/concat-map-0.0.1.tgz"
                        }
                      }
                    }
                  }
                },
                "once": {
                  "version": "1.3.1",
                  "from": "once@>=1.3.0 <2.0.0",
                  "resolved": "https://registry.npmjs.org/once/-/once-1.3.1.tgz",
                  "dependencies": {
                    "wrappy": {
                      "version": "1.0.1",
                      "from": "wrappy@>=1.0.0 <2.0.0",
                      "resolved": "https://registry.npmjs.org/wrappy/-/wrappy-1.0.1.tgz"
                    }
                  }
                }
              }
            },
            "http-browserify": {
              "version": "1.7.0",
              "from": "http-browserify@>=1.4.0 <2.0.0",
              "resolved": "https://registry.npmjs.org/http-browserify/-/http-browserify-1.7.0.tgz",
              "dependencies": {
                "Base64": {
                  "version": "0.2.1",
                  "from": "Base64@>=0.2.0 <0.3.0",
                  "resolved": "https://registry.npmjs.org/Base64/-/Base64-0.2.1.tgz"
                }
              }
            },
            "https-browserify": {
              "version": "0.0.0",
              "from": "https-browserify@>=0.0.0 <0.1.0",
              "resolved": "https://registry.npmjs.org/https-browserify/-/https-browserify-0.0.0.tgz"
            },
            "inherits": {
              "version": "2.0.1",
              "from": "inherits@>=2.0.1 <2.1.0",
              "resolved": "https://registry.npmjs.org/inherits/-/inherits-2.0.1.tgz"
            },
            "insert-module-globals": {
              "version": "6.1.0",
              "from": "insert-module-globals@>=6.1.0 <7.0.0",
              "resolved": "https://registry.npmjs.org/insert-module-globals/-/insert-module-globals-6.1.0.tgz",
              "dependencies": {
                "JSONStream": {
                  "version": "0.7.4",
                  "from": "JSONStream@>=0.7.1 <0.8.0",
                  "resolved": "https://registry.npmjs.org/JSONStream/-/JSONStream-0.7.4.tgz",
                  "dependencies": {
                    "jsonparse": {
                      "version": "0.0.5",
                      "from": "jsonparse@0.0.5",
                      "resolved": "https://registry.npmjs.org/jsonparse/-/jsonparse-0.0.5.tgz"
                    }
                  }
                },
                "lexical-scope": {
                  "version": "1.1.0",
                  "from": "lexical-scope@>=1.1.0 <1.2.0",
                  "resolved": "https://registry.npmjs.org/lexical-scope/-/lexical-scope-1.1.0.tgz",
                  "dependencies": {
                    "astw": {
                      "version": "1.1.0",
                      "from": "astw@>=1.1.0 <1.2.0",
                      "resolved": "https://registry.npmjs.org/astw/-/astw-1.1.0.tgz",
                      "dependencies": {
                        "esprima-fb": {
                          "version": "3001.1.0-dev-harmony-fb",
                          "from": "esprima-fb@3001.1.0-dev-harmony-fb",
                          "resolved": "https://registry.npmjs.org/esprima-fb/-/esprima-fb-3001.0001.0000-dev-harmony-fb.tgz"
                        }
                      }
                    }
                  }
                },
                "process": {
                  "version": "0.6.0",
                  "from": "process@>=0.6.0 <0.7.0",
                  "resolved": "https://registry.npmjs.org/process/-/process-0.6.0.tgz"
                }
              }
            },
            "isarray": {
              "version": "0.0.1",
              "from": "isarray@0.0.1",
              "resolved": "https://registry.npmjs.org/isarray/-/isarray-0.0.1.tgz"
            },
            "labeled-stream-splicer": {
              "version": "1.0.2",
              "from": "labeled-stream-splicer@>=1.0.0 <2.0.0",
              "resolved": "https://registry.npmjs.org/labeled-stream-splicer/-/labeled-stream-splicer-1.0.2.tgz",
              "dependencies": {
                "stream-splicer": {
                  "version": "1.3.1",
                  "from": "stream-splicer@>=1.1.0 <2.0.0",
                  "resolved": "https://registry.npmjs.org/stream-splicer/-/stream-splicer-1.3.1.tgz",
                  "dependencies": {
                    "readable-stream": {
                      "version": "1.1.13",
                      "from": "readable-stream@>=1.1.13-1 <2.0.0",
                      "resolved": "https://registry.npmjs.org/readable-stream/-/readable-stream-1.1.13.tgz",
                      "dependencies": {
                        "core-util-is": {
                          "version": "1.0.1",
                          "from": "core-util-is@>=1.0.0 <1.1.0",
                          "resolved": "https://registry.npmjs.org/core-util-is/-/core-util-is-1.0.1.tgz"
                        }
                      }
                    },
                    "readable-wrap": {
                      "version": "1.0.0",
                      "from": "readable-wrap@>=1.0.0 <2.0.0",
                      "resolved": "https://registry.npmjs.org/readable-wrap/-/readable-wrap-1.0.0.tgz"
                    },
                    "indexof": {
                      "version": "0.0.1",
                      "from": "indexof@0.0.1",
                      "resolved": "https://registry.npmjs.org/indexof/-/indexof-0.0.1.tgz"
                    }
                  }
                }
              }
            },
            "module-deps": {
              "version": "3.6.3",
              "from": "module-deps@>=3.6.3 <4.0.0",
              "resolved": "https://registry.npmjs.org/module-deps/-/module-deps-3.6.3.tgz",
              "dependencies": {
                "JSONStream": {
                  "version": "0.7.4",
                  "from": "JSONStream@>=0.7.1 <0.8.0",
                  "resolved": "https://registry.npmjs.org/JSONStream/-/JSONStream-0.7.4.tgz",
                  "dependencies": {
                    "jsonparse": {
                      "version": "0.0.5",
                      "from": "jsonparse@0.0.5",
                      "resolved": "https://registry.npmjs.org/jsonparse/-/jsonparse-0.0.5.tgz"
                    }
                  }
                },
                "detective": {
                  "version": "4.0.0",
                  "from": "detective@>=4.0.0 <5.0.0",
                  "resolved": "https://registry.npmjs.org/detective/-/detective-4.0.0.tgz",
                  "dependencies": {
                    "acorn": {
                      "version": "0.9.0",
                      "from": "acorn@>=0.9.0 <0.10.0",
                      "resolved": "https://registry.npmjs.org/acorn/-/acorn-0.9.0.tgz"
                    },
                    "escodegen": {
                      "version": "1.4.3",
                      "from": "escodegen@>=1.4.1 <2.0.0",
                      "resolved": "https://registry.npmjs.org/escodegen/-/escodegen-1.4.3.tgz",
                      "dependencies": {
                        "estraverse": {
                          "version": "1.9.0",
                          "from": "estraverse@>=1.9.0 <2.0.0",
                          "resolved": "https://registry.npmjs.org/estraverse/-/estraverse-1.9.0.tgz"
                        },
                        "esutils": {
                          "version": "1.1.6",
                          "from": "esutils@>=1.1.6 <2.0.0",
                          "resolved": "https://registry.npmjs.org/esutils/-/esutils-1.1.6.tgz"
                        },
                        "esprima": {
                          "version": "1.2.2",
                          "from": "esprima@>=1.2.2 <2.0.0",
                          "resolved": "https://registry.npmjs.org/esprima/-/esprima-1.2.2.tgz"
                        },
                        "optionator": {
                          "version": "0.4.0",
                          "from": "optionator@>=0.4.0 <0.5.0",
                          "resolved": "https://registry.npmjs.org/optionator/-/optionator-0.4.0.tgz",
                          "dependencies": {
                            "prelude-ls": {
                              "version": "1.1.1",
                              "from": "prelude-ls@>=1.1.0 <1.2.0",
                              "resolved": "https://registry.npmjs.org/prelude-ls/-/prelude-ls-1.1.1.tgz"
                            },
                            "deep-is": {
                              "version": "0.1.3",
                              "from": "deep-is@>=0.1.2 <0.2.0",
                              "resolved": "https://registry.npmjs.org/deep-is/-/deep-is-0.1.3.tgz"
                            },
                            "wordwrap": {
                              "version": "0.0.2",
                              "from": "wordwrap@>=0.0.2 <0.1.0",
                              "resolved": "https://registry.npmjs.org/wordwrap/-/wordwrap-0.0.2.tgz"
                            },
                            "type-check": {
                              "version": "0.3.1",
                              "from": "type-check@>=0.3.1 <0.4.0",
                              "resolved": "https://registry.npmjs.org/type-check/-/type-check-0.3.1.tgz"
                            },
                            "levn": {
                              "version": "0.2.5",
                              "from": "levn@>=0.2.5 <0.3.0",
                              "resolved": "https://registry.npmjs.org/levn/-/levn-0.2.5.tgz"
                            },
                            "fast-levenshtein": {
                              "version": "1.0.6",
                              "from": "fast-levenshtein@>=1.0.0 <1.1.0",
                              "resolved": "https://registry.npmjs.org/fast-levenshtein/-/fast-levenshtein-1.0.6.tgz"
                            }
                          }
                        },
                        "source-map": {
                          "version": "0.1.41",
                          "from": "source-map@>=0.1.40 <0.2.0",
                          "resolved": "https://registry.npmjs.org/source-map/-/source-map-0.1.41.tgz",
                          "dependencies": {
                            "amdefine": {
                              "version": "0.1.0",
                              "from": "amdefine@>=0.0.4",
                              "resolved": "https://registry.npmjs.org/amdefine/-/amdefine-0.1.0.tgz"
                            }
                          }
                        }
                      }
                    }
                  }
                },
                "minimist": {
                  "version": "0.2.0",
                  "from": "minimist@>=0.2.0 <0.3.0",
                  "resolved": "https://registry.npmjs.org/minimist/-/minimist-0.2.0.tgz"
                },
                "parents": {
                  "version": "1.0.0",
                  "from": "parents@>=1.0.0 <2.0.0",
                  "resolved": "https://registry.npmjs.org/parents/-/parents-1.0.0.tgz",
                  "dependencies": {
                    "path-platform": {
                      "version": "0.0.1",
                      "from": "path-platform@>=0.0.1 <0.0.2",
                      "resolved": "https://registry.npmjs.org/path-platform/-/path-platform-0.0.1.tgz"
                    }
                  }
                },
                "stream-combiner2": {
                  "version": "1.0.2",
                  "from": "stream-combiner2@>=1.0.0 <1.1.0",
                  "resolved": "https://registry.npmjs.org/stream-combiner2/-/stream-combiner2-1.0.2.tgz",
                  "dependencies": {
                    "through2": {
                      "version": "0.5.1",
                      "from": "through2@>=0.5.1 <0.6.0",
                      "resolved": "https://registry.npmjs.org/through2/-/through2-0.5.1.tgz"
                    }
                  }
                },
                "subarg": {
                  "version": "0.0.1",
                  "from": "subarg@0.0.1",
                  "resolved": "https://registry.npmjs.org/subarg/-/subarg-0.0.1.tgz",
                  "dependencies": {
                    "minimist": {
                      "version": "0.0.10",
                      "from": "minimist@>=0.0.7 <0.1.0",
                      "resolved": "https://registry.npmjs.org/minimist/-/minimist-0.0.10.tgz"
                    }
                  }
                },
                "through2": {
                  "version": "0.4.2",
                  "from": "through2@>=0.4.1 <0.5.0",
                  "resolved": "https://registry.npmjs.org/through2/-/through2-0.4.2.tgz",
                  "dependencies": {
                    "xtend": {
                      "version": "2.1.2",
                      "from": "xtend@>=2.1.1 <2.2.0",
                      "resolved": "https://registry.npmjs.org/xtend/-/xtend-2.1.2.tgz",
                      "dependencies": {
                        "object-keys": {
                          "version": "0.4.0",
                          "from": "object-keys@>=0.4.0 <0.5.0",
                          "resolved": "https://registry.npmjs.org/object-keys/-/object-keys-0.4.0.tgz"
                        }
                      }
                    }
                  }
                }
              }
            },
            "os-browserify": {
              "version": "0.1.2",
              "from": "os-browserify@>=0.1.1 <0.2.0",
              "resolved": "https://registry.npmjs.org/os-browserify/-/os-browserify-0.1.2.tgz"
            },
            "parents": {
              "version": "0.0.3",
              "from": "parents@>=0.0.1 <0.1.0",
              "resolved": "https://registry.npmjs.org/parents/-/parents-0.0.3.tgz",
              "dependencies": {
                "path-platform": {
                  "version": "0.0.1",
                  "from": "path-platform@>=0.0.1 <0.0.2",
                  "resolved": "https://registry.npmjs.org/path-platform/-/path-platform-0.0.1.tgz"
                }
              }
            },
            "path-browserify": {
              "version": "0.0.0",
              "from": "path-browserify@>=0.0.0 <0.1.0",
              "resolved": "https://registry.npmjs.org/path-browserify/-/path-browserify-0.0.0.tgz"
            },
            "process": {
              "version": "0.8.0",
              "from": "process@>=0.8.0 <0.9.0",
              "resolved": "https://registry.npmjs.org/process/-/process-0.8.0.tgz"
            },
            "punycode": {
              "version": "1.2.4",
              "from": "punycode@>=1.2.3 <1.3.0",
              "resolved": "https://registry.npmjs.org/punycode/-/punycode-1.2.4.tgz"
            },
            "querystring-es3": {
              "version": "0.2.1",
              "from": "querystring-es3@>=0.2.0 <0.3.0",
              "resolved": "https://registry.npmjs.org/querystring-es3/-/querystring-es3-0.2.1.tgz"
            },
            "readable-stream": {
              "version": "1.0.33",
              "from": "readable-stream@>=1.0.26-2 <1.1.0",
              "resolved": "https://registry.npmjs.org/readable-stream/-/readable-stream-1.0.33.tgz",
              "dependencies": {
                "core-util-is": {
                  "version": "1.0.1",
                  "from": "core-util-is@>=1.0.0 <1.1.0",
                  "resolved": "https://registry.npmjs.org/core-util-is/-/core-util-is-1.0.1.tgz"
                }
              }
            },
            "resolve": {
              "version": "0.7.4",
              "from": "resolve@>=0.7.1 <0.8.0",
              "resolved": "https://registry.npmjs.org/resolve/-/resolve-0.7.4.tgz"
            },
            "shallow-copy": {
              "version": "0.0.1",
              "from": "shallow-copy@0.0.1",
              "resolved": "https://registry.npmjs.org/shallow-copy/-/shallow-copy-0.0.1.tgz"
            },
            "shasum": {
              "version": "1.0.0",
              "from": "shasum@>=1.0.0 <2.0.0",
              "resolved": "https://registry.npmjs.org/shasum/-/shasum-1.0.0.tgz",
              "dependencies": {
                "json-stable-stringify": {
                  "version": "0.0.1",
                  "from": "json-stable-stringify@>=0.0.0 <0.1.0",
                  "resolved": "https://registry.npmjs.org/json-stable-stringify/-/json-stable-stringify-0.0.1.tgz",
                  "dependencies": {
                    "jsonify": {
                      "version": "0.0.0",
                      "from": "jsonify@>=0.0.0 <0.1.0",
                      "resolved": "https://registry.npmjs.org/jsonify/-/jsonify-0.0.0.tgz"
                    }
                  }
                }
              }
            },
            "shell-quote": {
              "version": "0.0.1",
              "from": "shell-quote@>=0.0.1 <0.1.0",
              "resolved": "https://registry.npmjs.org/shell-quote/-/shell-quote-0.0.1.tgz"
            },
            "stream-browserify": {
              "version": "1.0.0",
              "from": "stream-browserify@>=1.0.0 <2.0.0",
              "resolved": "https://registry.npmjs.org/stream-browserify/-/stream-browserify-1.0.0.tgz"
            },
            "string_decoder": {
              "version": "0.10.31",
              "from": "string_decoder@>=0.10.0 <0.11.0",
              "resolved": "https://registry.npmjs.org/string_decoder/-/string_decoder-0.10.31.tgz"
            },
            "subarg": {
              "version": "1.0.0",
              "from": "subarg@>=1.0.0 <2.0.0",
              "resolved": "https://registry.npmjs.org/subarg/-/subarg-1.0.0.tgz",
              "dependencies": {
                "minimist": {
                  "version": "1.1.0",
                  "from": "minimist@>=1.1.0 <2.0.0",
                  "resolved": "https://registry.npmjs.org/minimist/-/minimist-1.1.0.tgz"
                }
              }
            },
            "syntax-error": {
              "version": "1.1.2",
              "from": "syntax-error@>=1.1.1 <2.0.0",
              "resolved": "https://registry.npmjs.org/syntax-error/-/syntax-error-1.1.2.tgz",
              "dependencies": {
                "acorn": {
                  "version": "0.9.0",
                  "from": "acorn@>=0.9.0 <0.10.0",
                  "resolved": "https://registry.npmjs.org/acorn/-/acorn-0.9.0.tgz"
                }
              }
            },
            "through2": {
              "version": "1.1.1",
              "from": "through2@>=1.0.0 <2.0.0",
              "resolved": "https://registry.npmjs.org/through2/-/through2-1.1.1.tgz",
              "dependencies": {
                "readable-stream": {
                  "version": "1.1.13",
                  "from": "readable-stream@>=1.1.13-1 <1.2.0-0",
                  "resolved": "https://registry.npmjs.org/readable-stream/-/readable-stream-1.1.13.tgz",
                  "dependencies": {
                    "core-util-is": {
                      "version": "1.0.1",
                      "from": "core-util-is@>=1.0.0 <1.1.0",
                      "resolved": "https://registry.npmjs.org/core-util-is/-/core-util-is-1.0.1.tgz"
                    }
                  }
                },
                "xtend": {
                  "version": "4.0.0",
                  "from": "xtend@>=4.0.0 <4.1.0-0",
                  "resolved": "https://registry.npmjs.org/xtend/-/xtend-4.0.0.tgz"
                }
              }
            },
            "timers-browserify": {
              "version": "1.1.0",
              "from": "timers-browserify@>=1.0.1 <2.0.0",
              "resolved": "https://registry.npmjs.org/timers-browserify/-/timers-browserify-1.1.0.tgz",
              "dependencies": {
                "process": {
                  "version": "0.5.2",
                  "from": "process@>=0.5.1 <0.6.0",
                  "resolved": "https://registry.npmjs.org/process/-/process-0.5.2.tgz"
                }
              }
            },
            "tty-browserify": {
              "version": "0.0.0",
              "from": "tty-browserify@>=0.0.0 <0.1.0",
              "resolved": "https://registry.npmjs.org/tty-browserify/-/tty-browserify-0.0.0.tgz"
            },
            "umd": {
              "version": "2.1.0",
              "from": "umd@>=2.1.0 <2.2.0",
              "resolved": "https://registry.npmjs.org/umd/-/umd-2.1.0.tgz",
              "dependencies": {
                "rfile": {
                  "version": "1.0.0",
                  "from": "rfile@>=1.0.0 <1.1.0",
                  "resolved": "https://registry.npmjs.org/rfile/-/rfile-1.0.0.tgz",
                  "dependencies": {
                    "callsite": {
                      "version": "1.0.0",
                      "from": "callsite@>=1.0.0 <1.1.0",
                      "resolved": "https://registry.npmjs.org/callsite/-/callsite-1.0.0.tgz"
                    },
                    "resolve": {
                      "version": "0.3.1",
                      "from": "resolve@>=0.3.0 <0.4.0",
                      "resolved": "https://registry.npmjs.org/resolve/-/resolve-0.3.1.tgz"
                    }
                  }
                },
                "ruglify": {
                  "version": "1.0.0",
                  "from": "ruglify@>=1.0.0 <1.1.0",
                  "resolved": "https://registry.npmjs.org/ruglify/-/ruglify-1.0.0.tgz",
                  "dependencies": {
                    "uglify-js": {
                      "version": "2.2.5",
                      "from": "uglify-js@>=2.2.0 <2.3.0",
                      "resolved": "https://registry.npmjs.org/uglify-js/-/uglify-js-2.2.5.tgz",
                      "dependencies": {
                        "source-map": {
                          "version": "0.1.41",
                          "from": "source-map@>=0.1.7 <0.2.0",
                          "resolved": "https://registry.npmjs.org/source-map/-/source-map-0.1.41.tgz",
                          "dependencies": {
                            "amdefine": {
                              "version": "0.1.0",
                              "from": "amdefine@>=0.0.4",
                              "resolved": "https://registry.npmjs.org/amdefine/-/amdefine-0.1.0.tgz"
                            }
                          }
                        },
                        "optimist": {
                          "version": "0.3.7",
                          "from": "optimist@>=0.3.5 <0.4.0",
                          "resolved": "https://registry.npmjs.org/optimist/-/optimist-0.3.7.tgz",
                          "dependencies": {
                            "wordwrap": {
                              "version": "0.0.2",
                              "from": "wordwrap@>=0.0.2 <0.1.0",
                              "resolved": "https://registry.npmjs.org/wordwrap/-/wordwrap-0.0.2.tgz"
                            }
                          }
                        }
                      }
                    }
                  }
                },
                "uglify-js": {
                  "version": "2.4.16",
                  "from": "uglify-js@>=2.4.0 <2.5.0",
                  "resolved": "https://registry.npmjs.org/uglify-js/-/uglify-js-2.4.16.tgz",
                  "dependencies": {
                    "async": {
                      "version": "0.2.10",
                      "from": "async@>=0.2.6 <0.3.0",
                      "resolved": "https://registry.npmjs.org/async/-/async-0.2.10.tgz"
                    },
                    "source-map": {
                      "version": "0.1.34",
                      "from": "source-map@0.1.34",
                      "resolved": "https://registry.npmjs.org/source-map/-/source-map-0.1.34.tgz",
                      "dependencies": {
                        "amdefine": {
                          "version": "0.1.0",
                          "from": "amdefine@>=0.0.4",
                          "resolved": "https://registry.npmjs.org/amdefine/-/amdefine-0.1.0.tgz"
                        }
                      }
                    },
                    "optimist": {
                      "version": "0.3.7",
                      "from": "optimist@>=0.3.5 <0.4.0",
                      "resolved": "https://registry.npmjs.org/optimist/-/optimist-0.3.7.tgz",
                      "dependencies": {
                        "wordwrap": {
                          "version": "0.0.2",
                          "from": "wordwrap@>=0.0.2 <0.1.0",
                          "resolved": "https://registry.npmjs.org/wordwrap/-/wordwrap-0.0.2.tgz"
                        }
                      }
                    },
                    "uglify-to-browserify": {
                      "version": "1.0.2",
                      "from": "uglify-to-browserify@>=1.0.0 <1.1.0",
                      "resolved": "https://registry.npmjs.org/uglify-to-browserify/-/uglify-to-browserify-1.0.2.tgz"
                    }
                  }
                }
              }
            },
            "url": {
              "version": "0.10.1",
              "from": "url@>=0.10.1 <0.11.0",
              "resolved": "https://registry.npmjs.org/url/-/url-0.10.1.tgz"
            },
            "util": {
              "version": "0.10.3",
              "from": "util@>=0.10.1 <0.11.0",
              "resolved": "https://registry.npmjs.org/util/-/util-0.10.3.tgz"
            },
            "vm-browserify": {
              "version": "0.0.4",
              "from": "vm-browserify@>=0.0.1 <0.1.0",
              "resolved": "https://registry.npmjs.org/vm-browserify/-/vm-browserify-0.0.4.tgz",
              "dependencies": {
                "indexof": {
                  "version": "0.0.1",
                  "from": "indexof@0.0.1",
                  "resolved": "https://registry.npmjs.org/indexof/-/indexof-0.0.1.tgz"
                }
              }
            },
            "xtend": {
              "version": "3.0.0",
              "from": "xtend@>=3.0.0 <4.0.0",
              "resolved": "https://registry.npmjs.org/xtend/-/xtend-3.0.0.tgz"
            }
          }
        },
        "chokidar": {
          "version": "0.12.5",
          "from": "chokidar@>=0.12.1 <0.13.0",
          "resolved": "https://registry.npmjs.org/chokidar/-/chokidar-0.12.5.tgz",
          "dependencies": {
            "readdirp": {
              "version": "1.3.0",
              "from": "readdirp@>=1.3.0 <1.4.0",
              "resolved": "https://registry.npmjs.org/readdirp/-/readdirp-1.3.0.tgz",
              "dependencies": {
                "graceful-fs": {
                  "version": "2.0.3",
                  "from": "graceful-fs@>=2.0.0 <2.1.0",
                  "resolved": "https://registry.npmjs.org/graceful-fs/-/graceful-fs-2.0.3.tgz"
                },
                "minimatch": {
                  "version": "0.2.14",
                  "from": "minimatch@>=0.2.12 <0.3.0",
                  "resolved": "https://registry.npmjs.org/minimatch/-/minimatch-0.2.14.tgz",
                  "dependencies": {
                    "lru-cache": {
                      "version": "2.5.0",
                      "from": "lru-cache@>=2.0.0 <3.0.0",
                      "resolved": "https://registry.npmjs.org/lru-cache/-/lru-cache-2.5.0.tgz"
                    },
                    "sigmund": {
                      "version": "1.0.0",
                      "from": "sigmund@>=1.0.0 <1.1.0",
                      "resolved": "https://registry.npmjs.org/sigmund/-/sigmund-1.0.0.tgz"
                    }
                  }
                },
                "readable-stream": {
                  "version": "1.0.33",
                  "from": "readable-stream@>=1.0.26-2 <1.1.0",
                  "resolved": "https://registry.npmjs.org/readable-stream/-/readable-stream-1.0.33.tgz",
                  "dependencies": {
                    "core-util-is": {
                      "version": "1.0.1",
                      "from": "core-util-is@>=1.0.0 <1.1.0",
                      "resolved": "https://registry.npmjs.org/core-util-is/-/core-util-is-1.0.1.tgz"
                    },
                    "isarray": {
                      "version": "0.0.1",
                      "from": "isarray@0.0.1",
                      "resolved": "https://registry.npmjs.org/isarray/-/isarray-0.0.1.tgz"
                    },
                    "string_decoder": {
                      "version": "0.10.31",
                      "from": "string_decoder@>=0.10.0 <0.11.0",
                      "resolved": "https://registry.npmjs.org/string_decoder/-/string_decoder-0.10.31.tgz"
                    },
                    "inherits": {
                      "version": "2.0.1",
                      "from": "inherits@>=2.0.1 <2.1.0",
                      "resolved": "https://registry.npmjs.org/inherits/-/inherits-2.0.1.tgz"
                    }
                  }
                }
              }
            },
            "async-each": {
              "version": "0.1.6",
              "from": "async-each@>=0.1.5 <0.2.0",
              "resolved": "https://registry.npmjs.org/async-each/-/async-each-0.1.6.tgz"
            },
            "fsevents": {
              "version": "0.3.1",
              "from": "fsevents@>=0.3.1 <0.4.0",
              "resolved": "https://registry.npmjs.org/fsevents/-/fsevents-0.3.1.tgz",
              "dependencies": {
                "nan": {
                  "version": "1.3.0",
                  "from": "nan@>=1.3.0 <1.4.0",
                  "resolved": "https://registry.npmjs.org/nan/-/nan-1.3.0.tgz"
                }
              }
            }
          }
        },
        "through2": {
          "version": "0.5.1",
          "from": "through2@>=0.5.1 <0.6.0",
          "resolved": "https://registry.npmjs.org/through2/-/through2-0.5.1.tgz",
          "dependencies": {
            "readable-stream": {
              "version": "1.0.33",
              "from": "readable-stream@>=1.0.17 <1.1.0",
              "resolved": "https://registry.npmjs.org/readable-stream/-/readable-stream-1.0.33.tgz",
              "dependencies": {
                "core-util-is": {
                  "version": "1.0.1",
                  "from": "core-util-is@>=1.0.0 <1.1.0",
                  "resolved": "https://registry.npmjs.org/core-util-is/-/core-util-is-1.0.1.tgz"
                },
                "isarray": {
                  "version": "0.0.1",
                  "from": "isarray@0.0.1",
                  "resolved": "https://registry.npmjs.org/isarray/-/isarray-0.0.1.tgz"
                },
                "string_decoder": {
                  "version": "0.10.31",
                  "from": "string_decoder@>=0.10.0 <0.11.0",
                  "resolved": "https://registry.npmjs.org/string_decoder/-/string_decoder-0.10.31.tgz"
                },
                "inherits": {
                  "version": "2.0.1",
                  "from": "inherits@>=2.0.1 <2.1.0",
                  "resolved": "https://registry.npmjs.org/inherits/-/inherits-2.0.1.tgz"
                }
              }
            },
            "xtend": {
              "version": "3.0.0",
              "from": "xtend@>=3.0.0 <3.1.0",
              "resolved": "https://registry.npmjs.org/xtend/-/xtend-3.0.0.tgz"
            }
          }
        }
      }
    }
  }
}<|MERGE_RESOLUTION|>--- conflicted
+++ resolved
@@ -14,1076 +14,10 @@
         }
       }
     },
-<<<<<<< HEAD
-=======
-    "brfs": {
-      "version": "1.2.0",
-      "from": "https://registry.npmjs.org/brfs/-/brfs-1.2.0.tgz",
-      "resolved": "https://registry.npmjs.org/brfs/-/brfs-1.2.0.tgz",
-      "dependencies": {
-        "quote-stream": {
-          "version": "0.0.0",
-          "from": "https://registry.npmjs.org/quote-stream/-/quote-stream-0.0.0.tgz",
-          "resolved": "https://registry.npmjs.org/quote-stream/-/quote-stream-0.0.0.tgz",
-          "dependencies": {
-            "minimist": {
-              "version": "0.0.8",
-              "from": "https://registry.npmjs.org/minimist/-/minimist-0.0.8.tgz",
-              "resolved": "https://registry.npmjs.org/minimist/-/minimist-0.0.8.tgz"
-            }
-          }
-        },
-        "static-module": {
-          "version": "1.0.0",
-          "from": "https://registry.npmjs.org/static-module/-/static-module-1.0.0.tgz",
-          "resolved": "https://registry.npmjs.org/static-module/-/static-module-1.0.0.tgz",
-          "dependencies": {
-            "concat-stream": {
-              "version": "1.4.6",
-              "from": "https://registry.npmjs.org/concat-stream/-/concat-stream-1.4.6.tgz",
-              "resolved": "https://registry.npmjs.org/concat-stream/-/concat-stream-1.4.6.tgz",
-              "dependencies": {
-                "inherits": {
-                  "version": "2.0.1",
-                  "from": "https://registry.npmjs.org/inherits/-/inherits-2.0.1.tgz",
-                  "resolved": "https://registry.npmjs.org/inherits/-/inherits-2.0.1.tgz"
-                },
-                "typedarray": {
-                  "version": "0.0.6",
-                  "from": "https://registry.npmjs.org/typedarray/-/typedarray-0.0.6.tgz",
-                  "resolved": "https://registry.npmjs.org/typedarray/-/typedarray-0.0.6.tgz"
-                },
-                "readable-stream": {
-                  "version": "1.1.13",
-                  "from": "https://registry.npmjs.org/readable-stream/-/readable-stream-1.1.13.tgz",
-                  "resolved": "https://registry.npmjs.org/readable-stream/-/readable-stream-1.1.13.tgz",
-                  "dependencies": {
-                    "core-util-is": {
-                      "version": "1.0.1",
-                      "from": "https://registry.npmjs.org/core-util-is/-/core-util-is-1.0.1.tgz",
-                      "resolved": "https://registry.npmjs.org/core-util-is/-/core-util-is-1.0.1.tgz"
-                    },
-                    "isarray": {
-                      "version": "0.0.1",
-                      "from": "https://registry.npmjs.org/isarray/-/isarray-0.0.1.tgz",
-                      "resolved": "https://registry.npmjs.org/isarray/-/isarray-0.0.1.tgz"
-                    },
-                    "string_decoder": {
-                      "version": "0.10.31",
-                      "from": "https://registry.npmjs.org/string_decoder/-/string_decoder-0.10.31.tgz",
-                      "resolved": "https://registry.npmjs.org/string_decoder/-/string_decoder-0.10.31.tgz"
-                    }
-                  }
-                }
-              }
-            },
-            "duplexer2": {
-              "version": "0.0.2",
-              "from": "https://registry.npmjs.org/duplexer2/-/duplexer2-0.0.2.tgz",
-              "resolved": "https://registry.npmjs.org/duplexer2/-/duplexer2-0.0.2.tgz",
-              "dependencies": {
-                "readable-stream": {
-                  "version": "1.1.13",
-                  "from": "https://registry.npmjs.org/readable-stream/-/readable-stream-1.1.13.tgz",
-                  "resolved": "https://registry.npmjs.org/readable-stream/-/readable-stream-1.1.13.tgz",
-                  "dependencies": {
-                    "core-util-is": {
-                      "version": "1.0.1",
-                      "from": "https://registry.npmjs.org/core-util-is/-/core-util-is-1.0.1.tgz",
-                      "resolved": "https://registry.npmjs.org/core-util-is/-/core-util-is-1.0.1.tgz"
-                    },
-                    "isarray": {
-                      "version": "0.0.1",
-                      "from": "https://registry.npmjs.org/isarray/-/isarray-0.0.1.tgz",
-                      "resolved": "https://registry.npmjs.org/isarray/-/isarray-0.0.1.tgz"
-                    },
-                    "string_decoder": {
-                      "version": "0.10.31",
-                      "from": "https://registry.npmjs.org/string_decoder/-/string_decoder-0.10.31.tgz",
-                      "resolved": "https://registry.npmjs.org/string_decoder/-/string_decoder-0.10.31.tgz"
-                    },
-                    "inherits": {
-                      "version": "2.0.1",
-                      "from": "https://registry.npmjs.org/inherits/-/inherits-2.0.1.tgz",
-                      "resolved": "https://registry.npmjs.org/inherits/-/inherits-2.0.1.tgz"
-                    }
-                  }
-                }
-              }
-            },
-            "escodegen": {
-              "version": "1.3.3",
-              "from": "https://registry.npmjs.org/escodegen/-/escodegen-1.3.3.tgz",
-              "resolved": "https://registry.npmjs.org/escodegen/-/escodegen-1.3.3.tgz",
-              "dependencies": {
-                "esutils": {
-                  "version": "1.0.0",
-                  "from": "https://registry.npmjs.org/esutils/-/esutils-1.0.0.tgz",
-                  "resolved": "https://registry.npmjs.org/esutils/-/esutils-1.0.0.tgz"
-                },
-                "estraverse": {
-                  "version": "1.5.1",
-                  "from": "https://registry.npmjs.org/estraverse/-/estraverse-1.5.1.tgz",
-                  "resolved": "https://registry.npmjs.org/estraverse/-/estraverse-1.5.1.tgz"
-                },
-                "esprima": {
-                  "version": "1.1.1",
-                  "from": "esprima@1.1.1",
-                  "resolved": "https://registry.npmjs.org/esprima/-/esprima-1.1.1.tgz"
-                },
-                "source-map": {
-                  "version": "0.1.40",
-                  "from": "https://registry.npmjs.org/source-map/-/source-map-0.1.40.tgz",
-                  "resolved": "https://registry.npmjs.org/source-map/-/source-map-0.1.40.tgz",
-                  "dependencies": {
-                    "amdefine": {
-                      "version": "0.1.0",
-                      "from": "https://registry.npmjs.org/amdefine/-/amdefine-0.1.0.tgz",
-                      "resolved": "https://registry.npmjs.org/amdefine/-/amdefine-0.1.0.tgz"
-                    }
-                  }
-                }
-              }
-            },
-            "falafel": {
-              "version": "0.3.1",
-              "from": "https://registry.npmjs.org/falafel/-/falafel-0.3.1.tgz",
-              "resolved": "https://registry.npmjs.org/falafel/-/falafel-0.3.1.tgz",
-              "dependencies": {
-                "esprima": {
-                  "version": "1.1.0-dev",
-                  "from": "git://github.com/substack/esprima#is-keyword",
-                  "resolved": "git://github.com/substack/esprima#0a7f8489a11b44b019ce168506f535f22d0be290"
-                }
-              }
-            },
-            "object-inspect": {
-              "version": "0.4.0",
-              "from": "https://registry.npmjs.org/object-inspect/-/object-inspect-0.4.0.tgz",
-              "resolved": "https://registry.npmjs.org/object-inspect/-/object-inspect-0.4.0.tgz"
-            },
-            "readable-stream": {
-              "version": "1.0.32",
-              "from": "https://registry.npmjs.org/readable-stream/-/readable-stream-1.0.32.tgz",
-              "resolved": "https://registry.npmjs.org/readable-stream/-/readable-stream-1.0.32.tgz",
-              "dependencies": {
-                "core-util-is": {
-                  "version": "1.0.1",
-                  "from": "https://registry.npmjs.org/core-util-is/-/core-util-is-1.0.1.tgz",
-                  "resolved": "https://registry.npmjs.org/core-util-is/-/core-util-is-1.0.1.tgz"
-                },
-                "isarray": {
-                  "version": "0.0.1",
-                  "from": "https://registry.npmjs.org/isarray/-/isarray-0.0.1.tgz",
-                  "resolved": "https://registry.npmjs.org/isarray/-/isarray-0.0.1.tgz"
-                },
-                "string_decoder": {
-                  "version": "0.10.31",
-                  "from": "https://registry.npmjs.org/string_decoder/-/string_decoder-0.10.31.tgz",
-                  "resolved": "https://registry.npmjs.org/string_decoder/-/string_decoder-0.10.31.tgz"
-                },
-                "inherits": {
-                  "version": "2.0.1",
-                  "from": "https://registry.npmjs.org/inherits/-/inherits-2.0.1.tgz",
-                  "resolved": "https://registry.npmjs.org/inherits/-/inherits-2.0.1.tgz"
-                }
-              }
-            },
-            "shallow-copy": {
-              "version": "0.0.1",
-              "from": "https://registry.npmjs.org/shallow-copy/-/shallow-copy-0.0.1.tgz",
-              "resolved": "https://registry.npmjs.org/shallow-copy/-/shallow-copy-0.0.1.tgz"
-            },
-            "static-eval": {
-              "version": "0.2.3",
-              "from": "https://registry.npmjs.org/static-eval/-/static-eval-0.2.3.tgz",
-              "resolved": "https://registry.npmjs.org/static-eval/-/static-eval-0.2.3.tgz",
-              "dependencies": {
-                "escodegen": {
-                  "version": "0.0.28",
-                  "from": "https://registry.npmjs.org/escodegen/-/escodegen-0.0.28.tgz",
-                  "resolved": "https://registry.npmjs.org/escodegen/-/escodegen-0.0.28.tgz",
-                  "dependencies": {
-                    "esprima": {
-                      "version": "1.0.4",
-                      "from": "https://registry.npmjs.org/esprima/-/esprima-1.0.4.tgz",
-                      "resolved": "https://registry.npmjs.org/esprima/-/esprima-1.0.4.tgz"
-                    },
-                    "estraverse": {
-                      "version": "1.3.2",
-                      "from": "https://registry.npmjs.org/estraverse/-/estraverse-1.3.2.tgz",
-                      "resolved": "https://registry.npmjs.org/estraverse/-/estraverse-1.3.2.tgz"
-                    },
-                    "source-map": {
-                      "version": "0.1.40",
-                      "from": "https://registry.npmjs.org/source-map/-/source-map-0.1.40.tgz",
-                      "resolved": "https://registry.npmjs.org/source-map/-/source-map-0.1.40.tgz",
-                      "dependencies": {
-                        "amdefine": {
-                          "version": "0.1.0",
-                          "from": "https://registry.npmjs.org/amdefine/-/amdefine-0.1.0.tgz",
-                          "resolved": "https://registry.npmjs.org/amdefine/-/amdefine-0.1.0.tgz"
-                        }
-                      }
-                    }
-                  }
-                }
-              }
-            }
-          }
-        },
-        "through2": {
-          "version": "0.4.2",
-          "from": "https://registry.npmjs.org/through2/-/through2-0.4.2.tgz",
-          "resolved": "https://registry.npmjs.org/through2/-/through2-0.4.2.tgz",
-          "dependencies": {
-            "readable-stream": {
-              "version": "1.0.32",
-              "from": "https://registry.npmjs.org/readable-stream/-/readable-stream-1.0.32.tgz",
-              "resolved": "https://registry.npmjs.org/readable-stream/-/readable-stream-1.0.32.tgz",
-              "dependencies": {
-                "core-util-is": {
-                  "version": "1.0.1",
-                  "from": "https://registry.npmjs.org/core-util-is/-/core-util-is-1.0.1.tgz",
-                  "resolved": "https://registry.npmjs.org/core-util-is/-/core-util-is-1.0.1.tgz"
-                },
-                "isarray": {
-                  "version": "0.0.1",
-                  "from": "https://registry.npmjs.org/isarray/-/isarray-0.0.1.tgz",
-                  "resolved": "https://registry.npmjs.org/isarray/-/isarray-0.0.1.tgz"
-                },
-                "string_decoder": {
-                  "version": "0.10.31",
-                  "from": "https://registry.npmjs.org/string_decoder/-/string_decoder-0.10.31.tgz",
-                  "resolved": "https://registry.npmjs.org/string_decoder/-/string_decoder-0.10.31.tgz"
-                },
-                "inherits": {
-                  "version": "2.0.1",
-                  "from": "https://registry.npmjs.org/inherits/-/inherits-2.0.1.tgz",
-                  "resolved": "https://registry.npmjs.org/inherits/-/inherits-2.0.1.tgz"
-                }
-              }
-            },
-            "xtend": {
-              "version": "2.1.2",
-              "from": "https://registry.npmjs.org/xtend/-/xtend-2.1.2.tgz",
-              "resolved": "https://registry.npmjs.org/xtend/-/xtend-2.1.2.tgz",
-              "dependencies": {
-                "object-keys": {
-                  "version": "0.4.0",
-                  "from": "https://registry.npmjs.org/object-keys/-/object-keys-0.4.0.tgz",
-                  "resolved": "https://registry.npmjs.org/object-keys/-/object-keys-0.4.0.tgz"
-                }
-              }
-            }
-          }
-        }
-      }
-    },
-    "browserify": {
-      "version": "5.13.1",
-      "from": "https://registry.npmjs.org/browserify/-/browserify-5.13.1.tgz",
-      "resolved": "https://registry.npmjs.org/browserify/-/browserify-5.13.1.tgz",
-      "dependencies": {
-        "JSONStream": {
-          "version": "0.8.4",
-          "from": "https://registry.npmjs.org/JSONStream/-/JSONStream-0.8.4.tgz",
-          "resolved": "https://registry.npmjs.org/JSONStream/-/JSONStream-0.8.4.tgz",
-          "dependencies": {
-            "jsonparse": {
-              "version": "0.0.5",
-              "from": "https://registry.npmjs.org/jsonparse/-/jsonparse-0.0.5.tgz",
-              "resolved": "https://registry.npmjs.org/jsonparse/-/jsonparse-0.0.5.tgz"
-            }
-          }
-        },
-        "assert": {
-          "version": "1.1.2",
-          "from": "https://registry.npmjs.org/assert/-/assert-1.1.2.tgz",
-          "resolved": "https://registry.npmjs.org/assert/-/assert-1.1.2.tgz"
-        },
-        "browser-pack": {
-          "version": "3.2.0",
-          "from": "https://registry.npmjs.org/browser-pack/-/browser-pack-3.2.0.tgz",
-          "resolved": "https://registry.npmjs.org/browser-pack/-/browser-pack-3.2.0.tgz",
-          "dependencies": {
-            "combine-source-map": {
-              "version": "0.3.0",
-              "from": "https://registry.npmjs.org/combine-source-map/-/combine-source-map-0.3.0.tgz",
-              "resolved": "https://registry.npmjs.org/combine-source-map/-/combine-source-map-0.3.0.tgz",
-              "dependencies": {
-                "inline-source-map": {
-                  "version": "0.3.0",
-                  "from": "https://registry.npmjs.org/inline-source-map/-/inline-source-map-0.3.0.tgz",
-                  "resolved": "https://registry.npmjs.org/inline-source-map/-/inline-source-map-0.3.0.tgz"
-                },
-                "convert-source-map": {
-                  "version": "0.3.5",
-                  "from": "https://registry.npmjs.org/convert-source-map/-/convert-source-map-0.3.5.tgz",
-                  "resolved": "https://registry.npmjs.org/convert-source-map/-/convert-source-map-0.3.5.tgz"
-                },
-                "source-map": {
-                  "version": "0.1.40",
-                  "from": "https://registry.npmjs.org/source-map/-/source-map-0.1.40.tgz",
-                  "resolved": "https://registry.npmjs.org/source-map/-/source-map-0.1.40.tgz",
-                  "dependencies": {
-                    "amdefine": {
-                      "version": "0.1.0",
-                      "from": "https://registry.npmjs.org/amdefine/-/amdefine-0.1.0.tgz",
-                      "resolved": "https://registry.npmjs.org/amdefine/-/amdefine-0.1.0.tgz"
-                    }
-                  }
-                }
-              }
-            },
-            "through2": {
-              "version": "0.5.1",
-              "from": "through2@0.5.1",
-              "resolved": "https://registry.npmjs.org/through2/-/through2-0.5.1.tgz",
-              "dependencies": {
-                "readable-stream": {
-                  "version": "1.0.32",
-                  "from": "https://registry.npmjs.org/readable-stream/-/readable-stream-1.0.32.tgz",
-                  "resolved": "https://registry.npmjs.org/readable-stream/-/readable-stream-1.0.32.tgz",
-                  "dependencies": {
-                    "core-util-is": {
-                      "version": "1.0.1",
-                      "from": "https://registry.npmjs.org/core-util-is/-/core-util-is-1.0.1.tgz",
-                      "resolved": "https://registry.npmjs.org/core-util-is/-/core-util-is-1.0.1.tgz"
-                    }
-                  }
-                }
-              }
-            }
-          }
-        },
-        "browser-resolve": {
-          "version": "1.3.2",
-          "from": "https://registry.npmjs.org/browser-resolve/-/browser-resolve-1.3.2.tgz",
-          "resolved": "https://registry.npmjs.org/browser-resolve/-/browser-resolve-1.3.2.tgz"
-        },
-        "browserify-zlib": {
-          "version": "0.1.4",
-          "from": "https://registry.npmjs.org/browserify-zlib/-/browserify-zlib-0.1.4.tgz",
-          "resolved": "https://registry.npmjs.org/browserify-zlib/-/browserify-zlib-0.1.4.tgz",
-          "dependencies": {
-            "pako": {
-              "version": "0.2.5",
-              "from": "https://registry.npmjs.org/pako/-/pako-0.2.5.tgz",
-              "resolved": "https://registry.npmjs.org/pako/-/pako-0.2.5.tgz"
-            }
-          }
-        },
-        "buffer": {
-          "version": "2.7.0",
-          "from": "https://registry.npmjs.org/buffer/-/buffer-2.7.0.tgz",
-          "resolved": "https://registry.npmjs.org/buffer/-/buffer-2.7.0.tgz",
-          "dependencies": {
-            "base64-js": {
-              "version": "0.0.7",
-              "from": "https://registry.npmjs.org/base64-js/-/base64-js-0.0.7.tgz",
-              "resolved": "https://registry.npmjs.org/base64-js/-/base64-js-0.0.7.tgz"
-            },
-            "ieee754": {
-              "version": "1.1.4",
-              "from": "https://registry.npmjs.org/ieee754/-/ieee754-1.1.4.tgz",
-              "resolved": "https://registry.npmjs.org/ieee754/-/ieee754-1.1.4.tgz"
-            },
-            "is-array": {
-              "version": "1.0.1",
-              "from": "https://registry.npmjs.org/is-array/-/is-array-1.0.1.tgz",
-              "resolved": "https://registry.npmjs.org/is-array/-/is-array-1.0.1.tgz"
-            }
-          }
-        },
-        "builtins": {
-          "version": "0.0.7",
-          "from": "https://registry.npmjs.org/builtins/-/builtins-0.0.7.tgz",
-          "resolved": "https://registry.npmjs.org/builtins/-/builtins-0.0.7.tgz"
-        },
-        "commondir": {
-          "version": "0.0.1",
-          "from": "https://registry.npmjs.org/commondir/-/commondir-0.0.1.tgz",
-          "resolved": "https://registry.npmjs.org/commondir/-/commondir-0.0.1.tgz"
-        },
-        "concat-stream": {
-          "version": "1.4.6",
-          "from": "https://registry.npmjs.org/concat-stream/-/concat-stream-1.4.6.tgz",
-          "resolved": "https://registry.npmjs.org/concat-stream/-/concat-stream-1.4.6.tgz",
-          "dependencies": {
-            "typedarray": {
-              "version": "0.0.6",
-              "from": "https://registry.npmjs.org/typedarray/-/typedarray-0.0.6.tgz",
-              "resolved": "https://registry.npmjs.org/typedarray/-/typedarray-0.0.6.tgz"
-            }
-          }
-        },
-        "console-browserify": {
-          "version": "1.1.0",
-          "from": "https://registry.npmjs.org/console-browserify/-/console-browserify-1.1.0.tgz",
-          "resolved": "https://registry.npmjs.org/console-browserify/-/console-browserify-1.1.0.tgz",
-          "dependencies": {
-            "date-now": {
-              "version": "0.1.4",
-              "from": "https://registry.npmjs.org/date-now/-/date-now-0.1.4.tgz",
-              "resolved": "https://registry.npmjs.org/date-now/-/date-now-0.1.4.tgz"
-            }
-          }
-        },
-        "constants-browserify": {
-          "version": "0.0.1",
-          "from": "https://registry.npmjs.org/constants-browserify/-/constants-browserify-0.0.1.tgz",
-          "resolved": "https://registry.npmjs.org/constants-browserify/-/constants-browserify-0.0.1.tgz"
-        },
-        "crypto-browserify": {
-          "version": "3.2.6",
-          "from": "https://registry.npmjs.org/crypto-browserify/-/crypto-browserify-3.2.6.tgz",
-          "resolved": "https://registry.npmjs.org/crypto-browserify/-/crypto-browserify-3.2.6.tgz",
-          "dependencies": {
-            "pbkdf2-compat": {
-              "version": "2.0.1",
-              "from": "https://registry.npmjs.org/pbkdf2-compat/-/pbkdf2-compat-2.0.1.tgz",
-              "resolved": "https://registry.npmjs.org/pbkdf2-compat/-/pbkdf2-compat-2.0.1.tgz"
-            },
-            "ripemd160": {
-              "version": "0.2.0",
-              "from": "https://registry.npmjs.org/ripemd160/-/ripemd160-0.2.0.tgz",
-              "resolved": "https://registry.npmjs.org/ripemd160/-/ripemd160-0.2.0.tgz"
-            },
-            "sha.js": {
-              "version": "2.2.6",
-              "from": "https://registry.npmjs.org/sha.js/-/sha.js-2.2.6.tgz",
-              "resolved": "https://registry.npmjs.org/sha.js/-/sha.js-2.2.6.tgz"
-            }
-          }
-        },
-        "deep-equal": {
-          "version": "0.2.1",
-          "from": "https://registry.npmjs.org/deep-equal/-/deep-equal-0.2.1.tgz",
-          "resolved": "https://registry.npmjs.org/deep-equal/-/deep-equal-0.2.1.tgz"
-        },
-        "defined": {
-          "version": "0.0.0",
-          "from": "https://registry.npmjs.org/defined/-/defined-0.0.0.tgz",
-          "resolved": "https://registry.npmjs.org/defined/-/defined-0.0.0.tgz"
-        },
-        "deps-sort": {
-          "version": "1.3.5",
-          "from": "https://registry.npmjs.org/deps-sort/-/deps-sort-1.3.5.tgz",
-          "resolved": "https://registry.npmjs.org/deps-sort/-/deps-sort-1.3.5.tgz",
-          "dependencies": {
-            "minimist": {
-              "version": "0.2.0",
-              "from": "minimist@0.2.0",
-              "resolved": "https://registry.npmjs.org/minimist/-/minimist-0.2.0.tgz"
-            },
-            "through2": {
-              "version": "0.5.1",
-              "from": "through2@0.5.1",
-              "resolved": "https://registry.npmjs.org/through2/-/through2-0.5.1.tgz",
-              "dependencies": {
-                "readable-stream": {
-                  "version": "1.0.32",
-                  "from": "https://registry.npmjs.org/readable-stream/-/readable-stream-1.0.32.tgz",
-                  "resolved": "https://registry.npmjs.org/readable-stream/-/readable-stream-1.0.32.tgz",
-                  "dependencies": {
-                    "core-util-is": {
-                      "version": "1.0.1",
-                      "from": "https://registry.npmjs.org/core-util-is/-/core-util-is-1.0.1.tgz",
-                      "resolved": "https://registry.npmjs.org/core-util-is/-/core-util-is-1.0.1.tgz"
-                    }
-                  }
-                }
-              }
-            }
-          }
-        },
-        "domain-browser": {
-          "version": "1.1.2",
-          "from": "https://registry.npmjs.org/domain-browser/-/domain-browser-1.1.2.tgz",
-          "resolved": "https://registry.npmjs.org/domain-browser/-/domain-browser-1.1.2.tgz"
-        },
-        "duplexer2": {
-          "version": "0.0.2",
-          "from": "https://registry.npmjs.org/duplexer2/-/duplexer2-0.0.2.tgz",
-          "resolved": "https://registry.npmjs.org/duplexer2/-/duplexer2-0.0.2.tgz"
-        },
-        "events": {
-          "version": "1.0.2",
-          "from": "https://registry.npmjs.org/events/-/events-1.0.2.tgz",
-          "resolved": "https://registry.npmjs.org/events/-/events-1.0.2.tgz"
-        },
-        "glob": {
-          "version": "4.0.6",
-          "from": "glob@4.0.6",
-          "resolved": "https://registry.npmjs.org/glob/-/glob-4.0.6.tgz",
-          "dependencies": {
-            "graceful-fs": {
-              "version": "3.0.3",
-              "from": "graceful-fs@3.0.3",
-              "resolved": "https://registry.npmjs.org/graceful-fs/-/graceful-fs-3.0.3.tgz"
-            },
-            "minimatch": {
-              "version": "1.0.0",
-              "from": "minimatch@1.0.0",
-              "resolved": "https://registry.npmjs.org/minimatch/-/minimatch-1.0.0.tgz",
-              "dependencies": {
-                "lru-cache": {
-                  "version": "2.5.0",
-                  "from": "https://registry.npmjs.org/lru-cache/-/lru-cache-2.5.0.tgz",
-                  "resolved": "https://registry.npmjs.org/lru-cache/-/lru-cache-2.5.0.tgz"
-                },
-                "sigmund": {
-                  "version": "1.0.0",
-                  "from": "https://registry.npmjs.org/sigmund/-/sigmund-1.0.0.tgz",
-                  "resolved": "https://registry.npmjs.org/sigmund/-/sigmund-1.0.0.tgz"
-                }
-              }
-            },
-            "once": {
-              "version": "1.3.1",
-              "from": "https://registry.npmjs.org/once/-/once-1.3.1.tgz",
-              "resolved": "https://registry.npmjs.org/once/-/once-1.3.1.tgz",
-              "dependencies": {
-                "wrappy": {
-                  "version": "1.0.1",
-                  "from": "https://registry.npmjs.org/wrappy/-/wrappy-1.0.1.tgz",
-                  "resolved": "https://registry.npmjs.org/wrappy/-/wrappy-1.0.1.tgz"
-                }
-              }
-            }
-          }
-        },
-        "http-browserify": {
-          "version": "1.7.0",
-          "from": "https://registry.npmjs.org/http-browserify/-/http-browserify-1.7.0.tgz",
-          "resolved": "https://registry.npmjs.org/http-browserify/-/http-browserify-1.7.0.tgz",
-          "dependencies": {
-            "Base64": {
-              "version": "0.2.1",
-              "from": "https://registry.npmjs.org/Base64/-/Base64-0.2.1.tgz",
-              "resolved": "https://registry.npmjs.org/Base64/-/Base64-0.2.1.tgz"
-            }
-          }
-        },
-        "https-browserify": {
-          "version": "0.0.0",
-          "from": "https://registry.npmjs.org/https-browserify/-/https-browserify-0.0.0.tgz",
-          "resolved": "https://registry.npmjs.org/https-browserify/-/https-browserify-0.0.0.tgz"
-        },
-        "inherits": {
-          "version": "2.0.1",
-          "from": "https://registry.npmjs.org/inherits/-/inherits-2.0.1.tgz",
-          "resolved": "https://registry.npmjs.org/inherits/-/inherits-2.0.1.tgz"
-        },
-        "insert-module-globals": {
-          "version": "6.1.0",
-          "from": "https://registry.npmjs.org/insert-module-globals/-/insert-module-globals-6.1.0.tgz",
-          "resolved": "https://registry.npmjs.org/insert-module-globals/-/insert-module-globals-6.1.0.tgz",
-          "dependencies": {
-            "JSONStream": {
-              "version": "0.7.4",
-              "from": "https://registry.npmjs.org/JSONStream/-/JSONStream-0.7.4.tgz",
-              "resolved": "https://registry.npmjs.org/JSONStream/-/JSONStream-0.7.4.tgz",
-              "dependencies": {
-                "jsonparse": {
-                  "version": "0.0.5",
-                  "from": "https://registry.npmjs.org/jsonparse/-/jsonparse-0.0.5.tgz",
-                  "resolved": "https://registry.npmjs.org/jsonparse/-/jsonparse-0.0.5.tgz"
-                }
-              }
-            },
-            "lexical-scope": {
-              "version": "1.1.0",
-              "from": "https://registry.npmjs.org/lexical-scope/-/lexical-scope-1.1.0.tgz",
-              "resolved": "https://registry.npmjs.org/lexical-scope/-/lexical-scope-1.1.0.tgz",
-              "dependencies": {
-                "astw": {
-                  "version": "1.1.0",
-                  "from": "https://registry.npmjs.org/astw/-/astw-1.1.0.tgz",
-                  "resolved": "https://registry.npmjs.org/astw/-/astw-1.1.0.tgz",
-                  "dependencies": {
-                    "esprima-fb": {
-                      "version": "3001.1.0-dev-harmony-fb",
-                      "from": "https://registry.npmjs.org/esprima-fb/-/esprima-fb-3001.0001.0000-dev-harmony-fb.tgz",
-                      "resolved": "https://registry.npmjs.org/esprima-fb/-/esprima-fb-3001.0001.0000-dev-harmony-fb.tgz"
-                    }
-                  }
-                }
-              }
-            },
-            "process": {
-              "version": "0.6.0",
-              "from": "process@0.6.0",
-              "resolved": "https://registry.npmjs.org/process/-/process-0.6.0.tgz"
-            }
-          }
-        },
-        "isarray": {
-          "version": "0.0.1",
-          "from": "https://registry.npmjs.org/isarray/-/isarray-0.0.1.tgz",
-          "resolved": "https://registry.npmjs.org/isarray/-/isarray-0.0.1.tgz"
-        },
-        "labeled-stream-splicer": {
-          "version": "1.0.0",
-          "from": "https://registry.npmjs.org/labeled-stream-splicer/-/labeled-stream-splicer-1.0.0.tgz",
-          "resolved": "https://registry.npmjs.org/labeled-stream-splicer/-/labeled-stream-splicer-1.0.0.tgz",
-          "dependencies": {
-            "stream-splicer": {
-              "version": "1.3.1",
-              "from": "https://registry.npmjs.org/stream-splicer/-/stream-splicer-1.3.1.tgz",
-              "resolved": "https://registry.npmjs.org/stream-splicer/-/stream-splicer-1.3.1.tgz",
-              "dependencies": {
-                "readable-wrap": {
-                  "version": "1.0.0",
-                  "from": "https://registry.npmjs.org/readable-wrap/-/readable-wrap-1.0.0.tgz",
-                  "resolved": "https://registry.npmjs.org/readable-wrap/-/readable-wrap-1.0.0.tgz"
-                },
-                "indexof": {
-                  "version": "0.0.1",
-                  "from": "https://registry.npmjs.org/indexof/-/indexof-0.0.1.tgz",
-                  "resolved": "https://registry.npmjs.org/indexof/-/indexof-0.0.1.tgz"
-                }
-              }
-            }
-          }
-        },
-        "module-deps": {
-          "version": "3.5.6",
-          "from": "https://registry.npmjs.org/module-deps/-/module-deps-3.5.6.tgz",
-          "resolved": "https://registry.npmjs.org/module-deps/-/module-deps-3.5.6.tgz",
-          "dependencies": {
-            "JSONStream": {
-              "version": "0.7.4",
-              "from": "https://registry.npmjs.org/JSONStream/-/JSONStream-0.7.4.tgz",
-              "resolved": "https://registry.npmjs.org/JSONStream/-/JSONStream-0.7.4.tgz",
-              "dependencies": {
-                "jsonparse": {
-                  "version": "0.0.5",
-                  "from": "https://registry.npmjs.org/jsonparse/-/jsonparse-0.0.5.tgz",
-                  "resolved": "https://registry.npmjs.org/jsonparse/-/jsonparse-0.0.5.tgz"
-                }
-              }
-            },
-            "detective": {
-              "version": "3.1.0",
-              "from": "https://registry.npmjs.org/detective/-/detective-3.1.0.tgz",
-              "resolved": "https://registry.npmjs.org/detective/-/detective-3.1.0.tgz",
-              "dependencies": {
-                "escodegen": {
-                  "version": "1.1.0",
-                  "from": "escodegen@1.1.0",
-                  "resolved": "https://registry.npmjs.org/escodegen/-/escodegen-1.1.0.tgz",
-                  "dependencies": {
-                    "esprima": {
-                      "version": "1.0.4",
-                      "from": "https://registry.npmjs.org/esprima/-/esprima-1.0.4.tgz",
-                      "resolved": "https://registry.npmjs.org/esprima/-/esprima-1.0.4.tgz"
-                    },
-                    "estraverse": {
-                      "version": "1.5.1",
-                      "from": "https://registry.npmjs.org/estraverse/-/estraverse-1.5.1.tgz",
-                      "resolved": "https://registry.npmjs.org/estraverse/-/estraverse-1.5.1.tgz"
-                    },
-                    "esutils": {
-                      "version": "1.0.0",
-                      "from": "https://registry.npmjs.org/esutils/-/esutils-1.0.0.tgz",
-                      "resolved": "https://registry.npmjs.org/esutils/-/esutils-1.0.0.tgz"
-                    },
-                    "source-map": {
-                      "version": "0.1.40",
-                      "from": "https://registry.npmjs.org/source-map/-/source-map-0.1.40.tgz",
-                      "resolved": "https://registry.npmjs.org/source-map/-/source-map-0.1.40.tgz",
-                      "dependencies": {
-                        "amdefine": {
-                          "version": "0.1.0",
-                          "from": "https://registry.npmjs.org/amdefine/-/amdefine-0.1.0.tgz",
-                          "resolved": "https://registry.npmjs.org/amdefine/-/amdefine-0.1.0.tgz"
-                        }
-                      }
-                    }
-                  }
-                },
-                "esprima-fb": {
-                  "version": "3001.1.0-dev-harmony-fb",
-                  "from": "https://registry.npmjs.org/esprima-fb/-/esprima-fb-3001.0001.0000-dev-harmony-fb.tgz",
-                  "resolved": "https://registry.npmjs.org/esprima-fb/-/esprima-fb-3001.0001.0000-dev-harmony-fb.tgz"
-                }
-              }
-            },
-            "minimist": {
-              "version": "0.2.0",
-              "from": "minimist@0.2.0",
-              "resolved": "https://registry.npmjs.org/minimist/-/minimist-0.2.0.tgz"
-            },
-            "parents": {
-              "version": "1.0.0",
-              "from": "https://registry.npmjs.org/parents/-/parents-1.0.0.tgz",
-              "resolved": "https://registry.npmjs.org/parents/-/parents-1.0.0.tgz",
-              "dependencies": {
-                "path-platform": {
-                  "version": "0.0.1",
-                  "from": "https://registry.npmjs.org/path-platform/-/path-platform-0.0.1.tgz",
-                  "resolved": "https://registry.npmjs.org/path-platform/-/path-platform-0.0.1.tgz"
-                }
-              }
-            },
-            "stream-combiner2": {
-              "version": "1.0.2",
-              "from": "https://registry.npmjs.org/stream-combiner2/-/stream-combiner2-1.0.2.tgz",
-              "resolved": "https://registry.npmjs.org/stream-combiner2/-/stream-combiner2-1.0.2.tgz",
-              "dependencies": {
-                "through2": {
-                  "version": "0.5.1",
-                  "from": "through2@0.5.1",
-                  "resolved": "https://registry.npmjs.org/through2/-/through2-0.5.1.tgz",
-                  "dependencies": {
-                    "readable-stream": {
-                      "version": "1.0.32",
-                      "from": "https://registry.npmjs.org/readable-stream/-/readable-stream-1.0.32.tgz",
-                      "resolved": "https://registry.npmjs.org/readable-stream/-/readable-stream-1.0.32.tgz",
-                      "dependencies": {
-                        "core-util-is": {
-                          "version": "1.0.1",
-                          "from": "https://registry.npmjs.org/core-util-is/-/core-util-is-1.0.1.tgz",
-                          "resolved": "https://registry.npmjs.org/core-util-is/-/core-util-is-1.0.1.tgz"
-                        }
-                      }
-                    }
-                  }
-                }
-              }
-            },
-            "subarg": {
-              "version": "0.0.1",
-              "from": "https://registry.npmjs.org/subarg/-/subarg-0.0.1.tgz",
-              "resolved": "https://registry.npmjs.org/subarg/-/subarg-0.0.1.tgz",
-              "dependencies": {
-                "minimist": {
-                  "version": "0.0.10",
-                  "from": "https://registry.npmjs.org/minimist/-/minimist-0.0.10.tgz",
-                  "resolved": "https://registry.npmjs.org/minimist/-/minimist-0.0.10.tgz"
-                }
-              }
-            },
-            "through2": {
-              "version": "0.4.2",
-              "from": "https://registry.npmjs.org/through2/-/through2-0.4.2.tgz",
-              "resolved": "https://registry.npmjs.org/through2/-/through2-0.4.2.tgz",
-              "dependencies": {
-                "readable-stream": {
-                  "version": "1.0.32",
-                  "from": "https://registry.npmjs.org/readable-stream/-/readable-stream-1.0.32.tgz",
-                  "resolved": "https://registry.npmjs.org/readable-stream/-/readable-stream-1.0.32.tgz",
-                  "dependencies": {
-                    "core-util-is": {
-                      "version": "1.0.1",
-                      "from": "https://registry.npmjs.org/core-util-is/-/core-util-is-1.0.1.tgz",
-                      "resolved": "https://registry.npmjs.org/core-util-is/-/core-util-is-1.0.1.tgz"
-                    }
-                  }
-                },
-                "xtend": {
-                  "version": "2.1.2",
-                  "from": "https://registry.npmjs.org/xtend/-/xtend-2.1.2.tgz",
-                  "resolved": "https://registry.npmjs.org/xtend/-/xtend-2.1.2.tgz",
-                  "dependencies": {
-                    "object-keys": {
-                      "version": "0.4.0",
-                      "from": "https://registry.npmjs.org/object-keys/-/object-keys-0.4.0.tgz",
-                      "resolved": "https://registry.npmjs.org/object-keys/-/object-keys-0.4.0.tgz"
-                    }
-                  }
-                }
-              }
-            }
-          }
-        },
-        "os-browserify": {
-          "version": "0.1.2",
-          "from": "https://registry.npmjs.org/os-browserify/-/os-browserify-0.1.2.tgz",
-          "resolved": "https://registry.npmjs.org/os-browserify/-/os-browserify-0.1.2.tgz"
-        },
-        "parents": {
-          "version": "0.0.3",
-          "from": "https://registry.npmjs.org/parents/-/parents-0.0.3.tgz",
-          "resolved": "https://registry.npmjs.org/parents/-/parents-0.0.3.tgz",
-          "dependencies": {
-            "path-platform": {
-              "version": "0.0.1",
-              "from": "https://registry.npmjs.org/path-platform/-/path-platform-0.0.1.tgz",
-              "resolved": "https://registry.npmjs.org/path-platform/-/path-platform-0.0.1.tgz"
-            }
-          }
-        },
-        "path-browserify": {
-          "version": "0.0.0",
-          "from": "https://registry.npmjs.org/path-browserify/-/path-browserify-0.0.0.tgz",
-          "resolved": "https://registry.npmjs.org/path-browserify/-/path-browserify-0.0.0.tgz"
-        },
-        "process": {
-          "version": "0.7.0",
-          "from": "https://registry.npmjs.org/process/-/process-0.7.0.tgz",
-          "resolved": "https://registry.npmjs.org/process/-/process-0.7.0.tgz"
-        },
-        "punycode": {
-          "version": "1.2.4",
-          "from": "https://registry.npmjs.org/punycode/-/punycode-1.2.4.tgz",
-          "resolved": "https://registry.npmjs.org/punycode/-/punycode-1.2.4.tgz"
-        },
-        "querystring-es3": {
-          "version": "0.2.0",
-          "from": "https://registry.npmjs.org/querystring-es3/-/querystring-es3-0.2.0.tgz",
-          "resolved": "https://registry.npmjs.org/querystring-es3/-/querystring-es3-0.2.0.tgz"
-        },
-        "readable-stream": {
-          "version": "1.1.13",
-          "from": "https://registry.npmjs.org/readable-stream/-/readable-stream-1.1.13.tgz",
-          "resolved": "https://registry.npmjs.org/readable-stream/-/readable-stream-1.1.13.tgz",
-          "dependencies": {
-            "core-util-is": {
-              "version": "1.0.1",
-              "from": "https://registry.npmjs.org/core-util-is/-/core-util-is-1.0.1.tgz",
-              "resolved": "https://registry.npmjs.org/core-util-is/-/core-util-is-1.0.1.tgz"
-            }
-          }
-        },
-        "resolve": {
-          "version": "0.7.4",
-          "from": "resolve@0.7.4",
-          "resolved": "https://registry.npmjs.org/resolve/-/resolve-0.7.4.tgz"
-        },
-        "shallow-copy": {
-          "version": "0.0.1",
-          "from": "https://registry.npmjs.org/shallow-copy/-/shallow-copy-0.0.1.tgz",
-          "resolved": "https://registry.npmjs.org/shallow-copy/-/shallow-copy-0.0.1.tgz"
-        },
-        "shasum": {
-          "version": "1.0.0",
-          "from": "https://registry.npmjs.org/shasum/-/shasum-1.0.0.tgz",
-          "resolved": "https://registry.npmjs.org/shasum/-/shasum-1.0.0.tgz",
-          "dependencies": {
-            "json-stable-stringify": {
-              "version": "0.0.1",
-              "from": "https://registry.npmjs.org/json-stable-stringify/-/json-stable-stringify-0.0.1.tgz",
-              "resolved": "https://registry.npmjs.org/json-stable-stringify/-/json-stable-stringify-0.0.1.tgz",
-              "dependencies": {
-                "jsonify": {
-                  "version": "0.0.0",
-                  "from": "https://registry.npmjs.org/jsonify/-/jsonify-0.0.0.tgz",
-                  "resolved": "https://registry.npmjs.org/jsonify/-/jsonify-0.0.0.tgz"
-                }
-              }
-            }
-          }
-        },
-        "shell-quote": {
-          "version": "0.0.1",
-          "from": "https://registry.npmjs.org/shell-quote/-/shell-quote-0.0.1.tgz",
-          "resolved": "https://registry.npmjs.org/shell-quote/-/shell-quote-0.0.1.tgz"
-        },
-        "stream-browserify": {
-          "version": "1.0.0",
-          "from": "https://registry.npmjs.org/stream-browserify/-/stream-browserify-1.0.0.tgz",
-          "resolved": "https://registry.npmjs.org/stream-browserify/-/stream-browserify-1.0.0.tgz"
-        },
-        "string_decoder": {
-          "version": "0.10.31",
-          "from": "https://registry.npmjs.org/string_decoder/-/string_decoder-0.10.31.tgz",
-          "resolved": "https://registry.npmjs.org/string_decoder/-/string_decoder-0.10.31.tgz"
-        },
-        "subarg": {
-          "version": "1.0.0",
-          "from": "https://registry.npmjs.org/subarg/-/subarg-1.0.0.tgz",
-          "resolved": "https://registry.npmjs.org/subarg/-/subarg-1.0.0.tgz",
-          "dependencies": {
-            "minimist": {
-              "version": "1.1.0",
-              "from": "minimist@1.1.0",
-              "resolved": "https://registry.npmjs.org/minimist/-/minimist-1.1.0.tgz"
-            }
-          }
-        },
-        "syntax-error": {
-          "version": "1.1.1",
-          "from": "https://registry.npmjs.org/syntax-error/-/syntax-error-1.1.1.tgz",
-          "resolved": "https://registry.npmjs.org/syntax-error/-/syntax-error-1.1.1.tgz",
-          "dependencies": {
-            "esprima-fb": {
-              "version": "3001.1.0-dev-harmony-fb",
-              "from": "https://registry.npmjs.org/esprima-fb/-/esprima-fb-3001.0001.0000-dev-harmony-fb.tgz",
-              "resolved": "https://registry.npmjs.org/esprima-fb/-/esprima-fb-3001.0001.0000-dev-harmony-fb.tgz"
-            }
-          }
-        },
-        "through2": {
-          "version": "1.1.1",
-          "from": "https://registry.npmjs.org/through2/-/through2-1.1.1.tgz",
-          "resolved": "https://registry.npmjs.org/through2/-/through2-1.1.1.tgz",
-          "dependencies": {
-            "xtend": {
-              "version": "4.0.0",
-              "from": "xtend@4.0.0",
-              "resolved": "https://registry.npmjs.org/xtend/-/xtend-4.0.0.tgz"
-            }
-          }
-        },
-        "timers-browserify": {
-          "version": "1.1.0",
-          "from": "https://registry.npmjs.org/timers-browserify/-/timers-browserify-1.1.0.tgz",
-          "resolved": "https://registry.npmjs.org/timers-browserify/-/timers-browserify-1.1.0.tgz",
-          "dependencies": {
-            "process": {
-              "version": "0.5.2",
-              "from": "https://registry.npmjs.org/process/-/process-0.5.2.tgz",
-              "resolved": "https://registry.npmjs.org/process/-/process-0.5.2.tgz"
-            }
-          }
-        },
-        "tty-browserify": {
-          "version": "0.0.0",
-          "from": "https://registry.npmjs.org/tty-browserify/-/tty-browserify-0.0.0.tgz",
-          "resolved": "https://registry.npmjs.org/tty-browserify/-/tty-browserify-0.0.0.tgz"
-        },
-        "umd": {
-          "version": "2.1.0",
-          "from": "https://registry.npmjs.org/umd/-/umd-2.1.0.tgz",
-          "resolved": "https://registry.npmjs.org/umd/-/umd-2.1.0.tgz",
-          "dependencies": {
-            "rfile": {
-              "version": "1.0.0",
-              "from": "https://registry.npmjs.org/rfile/-/rfile-1.0.0.tgz",
-              "resolved": "https://registry.npmjs.org/rfile/-/rfile-1.0.0.tgz",
-              "dependencies": {
-                "callsite": {
-                  "version": "1.0.0",
-                  "from": "https://registry.npmjs.org/callsite/-/callsite-1.0.0.tgz",
-                  "resolved": "https://registry.npmjs.org/callsite/-/callsite-1.0.0.tgz"
-                },
-                "resolve": {
-                  "version": "0.3.1",
-                  "from": "https://registry.npmjs.org/resolve/-/resolve-0.3.1.tgz",
-                  "resolved": "https://registry.npmjs.org/resolve/-/resolve-0.3.1.tgz"
-                }
-              }
-            },
-            "ruglify": {
-              "version": "1.0.0",
-              "from": "https://registry.npmjs.org/ruglify/-/ruglify-1.0.0.tgz",
-              "resolved": "https://registry.npmjs.org/ruglify/-/ruglify-1.0.0.tgz",
-              "dependencies": {
-                "uglify-js": {
-                  "version": "2.2.5",
-                  "from": "https://registry.npmjs.org/uglify-js/-/uglify-js-2.2.5.tgz",
-                  "resolved": "https://registry.npmjs.org/uglify-js/-/uglify-js-2.2.5.tgz",
-                  "dependencies": {
-                    "source-map": {
-                      "version": "0.1.40",
-                      "from": "https://registry.npmjs.org/source-map/-/source-map-0.1.40.tgz",
-                      "resolved": "https://registry.npmjs.org/source-map/-/source-map-0.1.40.tgz",
-                      "dependencies": {
-                        "amdefine": {
-                          "version": "0.1.0",
-                          "from": "https://registry.npmjs.org/amdefine/-/amdefine-0.1.0.tgz",
-                          "resolved": "https://registry.npmjs.org/amdefine/-/amdefine-0.1.0.tgz"
-                        }
-                      }
-                    },
-                    "optimist": {
-                      "version": "0.3.7",
-                      "from": "https://registry.npmjs.org/optimist/-/optimist-0.3.7.tgz",
-                      "resolved": "https://registry.npmjs.org/optimist/-/optimist-0.3.7.tgz",
-                      "dependencies": {
-                        "wordwrap": {
-                          "version": "0.0.2",
-                          "from": "https://registry.npmjs.org/wordwrap/-/wordwrap-0.0.2.tgz",
-                          "resolved": "https://registry.npmjs.org/wordwrap/-/wordwrap-0.0.2.tgz"
-                        }
-                      }
-                    }
-                  }
-                }
-              }
-            },
-            "uglify-js": {
-              "version": "2.4.15",
-              "from": "https://registry.npmjs.org/uglify-js/-/uglify-js-2.4.15.tgz",
-              "resolved": "https://registry.npmjs.org/uglify-js/-/uglify-js-2.4.15.tgz",
-              "dependencies": {
-                "async": {
-                  "version": "0.2.10",
-                  "from": "async@0.2.10",
-                  "resolved": "https://registry.npmjs.org/async/-/async-0.2.10.tgz"
-                },
-                "source-map": {
-                  "version": "0.1.34",
-                  "from": "https://registry.npmjs.org/source-map/-/source-map-0.1.34.tgz",
-                  "resolved": "https://registry.npmjs.org/source-map/-/source-map-0.1.34.tgz",
-                  "dependencies": {
-                    "amdefine": {
-                      "version": "0.1.0",
-                      "from": "https://registry.npmjs.org/amdefine/-/amdefine-0.1.0.tgz",
-                      "resolved": "https://registry.npmjs.org/amdefine/-/amdefine-0.1.0.tgz"
-                    }
-                  }
-                },
-                "optimist": {
-                  "version": "0.3.7",
-                  "from": "https://registry.npmjs.org/optimist/-/optimist-0.3.7.tgz",
-                  "resolved": "https://registry.npmjs.org/optimist/-/optimist-0.3.7.tgz",
-                  "dependencies": {
-                    "wordwrap": {
-                      "version": "0.0.2",
-                      "from": "https://registry.npmjs.org/wordwrap/-/wordwrap-0.0.2.tgz",
-                      "resolved": "https://registry.npmjs.org/wordwrap/-/wordwrap-0.0.2.tgz"
-                    }
-                  }
-                },
-                "uglify-to-browserify": {
-                  "version": "1.0.2",
-                  "from": "https://registry.npmjs.org/uglify-to-browserify/-/uglify-to-browserify-1.0.2.tgz",
-                  "resolved": "https://registry.npmjs.org/uglify-to-browserify/-/uglify-to-browserify-1.0.2.tgz"
-                }
-              }
-            }
-          }
-        },
-        "url": {
-          "version": "0.10.1",
-          "from": "https://registry.npmjs.org/url/-/url-0.10.1.tgz",
-          "resolved": "https://registry.npmjs.org/url/-/url-0.10.1.tgz"
-        },
-        "util": {
-          "version": "0.10.3",
-          "from": "https://registry.npmjs.org/util/-/util-0.10.3.tgz",
-          "resolved": "https://registry.npmjs.org/util/-/util-0.10.3.tgz"
-        },
-        "vm-browserify": {
-          "version": "0.0.4",
-          "from": "https://registry.npmjs.org/vm-browserify/-/vm-browserify-0.0.4.tgz",
-          "resolved": "https://registry.npmjs.org/vm-browserify/-/vm-browserify-0.0.4.tgz",
-          "dependencies": {
-            "indexof": {
-              "version": "0.0.1",
-              "from": "https://registry.npmjs.org/indexof/-/indexof-0.0.1.tgz",
-              "resolved": "https://registry.npmjs.org/indexof/-/indexof-0.0.1.tgz"
-            }
-          }
-        },
-        "xtend": {
-          "version": "3.0.0",
-          "from": "https://registry.npmjs.org/xtend/-/xtend-3.0.0.tgz",
-          "resolved": "https://registry.npmjs.org/xtend/-/xtend-3.0.0.tgz"
-        }
-      }
-    },
->>>>>>> 90c6c88c
     "cookie-cutter": {
       "version": "0.1.1",
       "from": "https://registry.npmjs.org/cookie-cutter/-/cookie-cutter-0.1.1.tgz",
       "resolved": "https://registry.npmjs.org/cookie-cutter/-/cookie-cutter-0.1.1.tgz"
-<<<<<<< HEAD
-=======
     },
     "d3": {
       "version": "3.4.12",
@@ -1376,834 +310,33 @@
         }
       }
     },
-    "domready": {
-      "version": "0.3.0",
-      "from": "https://registry.npmjs.org/domready/-/domready-0.3.0.tgz",
-      "resolved": "https://registry.npmjs.org/domready/-/domready-0.3.0.tgz"
-    },
-    "envify": {
-      "version": "3.0.0",
-      "from": "https://registry.npmjs.org/envify/-/envify-3.0.0.tgz",
-      "resolved": "https://registry.npmjs.org/envify/-/envify-3.0.0.tgz",
-      "dependencies": {
-        "xtend": {
-          "version": "2.1.2",
-          "from": "https://registry.npmjs.org/xtend/-/xtend-2.1.2.tgz",
-          "resolved": "https://registry.npmjs.org/xtend/-/xtend-2.1.2.tgz",
-          "dependencies": {
-            "object-keys": {
-              "version": "0.4.0",
-              "from": "https://registry.npmjs.org/object-keys/-/object-keys-0.4.0.tgz",
-              "resolved": "https://registry.npmjs.org/object-keys/-/object-keys-0.4.0.tgz"
-            }
-          }
-        },
-        "esprima-fb": {
-          "version": "4001.3001.0-dev-harmony-fb",
-          "from": "https://registry.npmjs.org/esprima-fb/-/esprima-fb-4001.3001.0-dev-harmony-fb.tgz",
-          "resolved": "https://registry.npmjs.org/esprima-fb/-/esprima-fb-4001.3001.0-dev-harmony-fb.tgz"
-        },
-        "jstransform": {
-          "version": "6.3.2",
-          "from": "https://registry.npmjs.org/jstransform/-/jstransform-6.3.2.tgz",
-          "resolved": "https://registry.npmjs.org/jstransform/-/jstransform-6.3.2.tgz",
-          "dependencies": {
-            "base62": {
-              "version": "0.1.1",
-              "from": "https://registry.npmjs.org/base62/-/base62-0.1.1.tgz",
-              "resolved": "https://registry.npmjs.org/base62/-/base62-0.1.1.tgz"
-            },
-            "esprima-fb": {
-              "version": "6001.1.0-dev-harmony-fb",
-              "from": "https://registry.npmjs.org/esprima-fb/-/esprima-fb-6001.1.0-dev-harmony-fb.tgz",
-              "resolved": "https://registry.npmjs.org/esprima-fb/-/esprima-fb-6001.1.0-dev-harmony-fb.tgz"
-            },
-            "source-map": {
-              "version": "0.1.31",
-              "from": "https://registry.npmjs.org/source-map/-/source-map-0.1.31.tgz",
-              "resolved": "https://registry.npmjs.org/source-map/-/source-map-0.1.31.tgz",
-              "dependencies": {
-                "amdefine": {
-                  "version": "0.1.0",
-                  "from": "https://registry.npmjs.org/amdefine/-/amdefine-0.1.0.tgz",
-                  "resolved": "https://registry.npmjs.org/amdefine/-/amdefine-0.1.0.tgz"
-                }
-              }
-            }
-          }
-        }
-      }
-    },
-    "es5-shim": {
-      "version": "4.0.3",
-      "from": "https://registry.npmjs.org/es5-shim/-/es5-shim-4.0.3.tgz",
-      "resolved": "https://registry.npmjs.org/es5-shim/-/es5-shim-4.0.3.tgz"
-    },
-    "grunt": {
-      "version": "0.4.5",
-      "from": "https://registry.npmjs.org/grunt/-/grunt-0.4.5.tgz",
-      "resolved": "https://registry.npmjs.org/grunt/-/grunt-0.4.5.tgz",
-      "dependencies": {
-        "async": {
-          "version": "0.1.22",
-          "from": "https://registry.npmjs.org/async/-/async-0.1.22.tgz",
-          "resolved": "https://registry.npmjs.org/async/-/async-0.1.22.tgz"
-        },
-        "coffee-script": {
-          "version": "1.3.3",
-          "from": "https://registry.npmjs.org/coffee-script/-/coffee-script-1.3.3.tgz",
-          "resolved": "https://registry.npmjs.org/coffee-script/-/coffee-script-1.3.3.tgz"
-        },
-        "colors": {
-          "version": "0.6.2",
-          "from": "https://registry.npmjs.org/colors/-/colors-0.6.2.tgz",
-          "resolved": "https://registry.npmjs.org/colors/-/colors-0.6.2.tgz"
-        },
-        "dateformat": {
-          "version": "1.0.2-1.2.3",
-          "from": "https://registry.npmjs.org/dateformat/-/dateformat-1.0.2-1.2.3.tgz",
-          "resolved": "https://registry.npmjs.org/dateformat/-/dateformat-1.0.2-1.2.3.tgz"
-        },
-        "eventemitter2": {
-          "version": "0.4.14",
-          "from": "https://registry.npmjs.org/eventemitter2/-/eventemitter2-0.4.14.tgz",
-          "resolved": "https://registry.npmjs.org/eventemitter2/-/eventemitter2-0.4.14.tgz"
-        },
-        "findup-sync": {
-          "version": "0.1.3",
-          "from": "https://registry.npmjs.org/findup-sync/-/findup-sync-0.1.3.tgz",
-          "resolved": "https://registry.npmjs.org/findup-sync/-/findup-sync-0.1.3.tgz",
-          "dependencies": {
-            "glob": {
-              "version": "3.2.11",
-              "from": "https://registry.npmjs.org/glob/-/glob-3.2.11.tgz",
-              "resolved": "https://registry.npmjs.org/glob/-/glob-3.2.11.tgz",
-              "dependencies": {
-                "inherits": {
-                  "version": "2.0.1",
-                  "from": "https://registry.npmjs.org/inherits/-/inherits-2.0.1.tgz",
-                  "resolved": "https://registry.npmjs.org/inherits/-/inherits-2.0.1.tgz"
-                },
-                "minimatch": {
-                  "version": "0.3.0",
-                  "from": "https://registry.npmjs.org/minimatch/-/minimatch-0.3.0.tgz",
-                  "resolved": "https://registry.npmjs.org/minimatch/-/minimatch-0.3.0.tgz",
-                  "dependencies": {
-                    "lru-cache": {
-                      "version": "2.5.0",
-                      "from": "https://registry.npmjs.org/lru-cache/-/lru-cache-2.5.0.tgz",
-                      "resolved": "https://registry.npmjs.org/lru-cache/-/lru-cache-2.5.0.tgz"
-                    },
-                    "sigmund": {
-                      "version": "1.0.0",
-                      "from": "https://registry.npmjs.org/sigmund/-/sigmund-1.0.0.tgz",
-                      "resolved": "https://registry.npmjs.org/sigmund/-/sigmund-1.0.0.tgz"
-                    }
-                  }
-                }
-              }
-            },
-            "lodash": {
-              "version": "2.4.1",
-              "from": "https://registry.npmjs.org/lodash/-/lodash-2.4.1.tgz",
-              "resolved": "https://registry.npmjs.org/lodash/-/lodash-2.4.1.tgz"
-            }
-          }
-        },
-        "glob": {
-          "version": "3.1.21",
-          "from": "https://registry.npmjs.org/glob/-/glob-3.1.21.tgz",
-          "resolved": "https://registry.npmjs.org/glob/-/glob-3.1.21.tgz",
-          "dependencies": {
-            "graceful-fs": {
-              "version": "1.2.3",
-              "from": "https://registry.npmjs.org/graceful-fs/-/graceful-fs-1.2.3.tgz",
-              "resolved": "https://registry.npmjs.org/graceful-fs/-/graceful-fs-1.2.3.tgz"
-            },
-            "inherits": {
-              "version": "1.0.0",
-              "from": "https://registry.npmjs.org/inherits/-/inherits-1.0.0.tgz",
-              "resolved": "https://registry.npmjs.org/inherits/-/inherits-1.0.0.tgz"
-            }
-          }
-        },
-        "hooker": {
-          "version": "0.2.3",
-          "from": "https://registry.npmjs.org/hooker/-/hooker-0.2.3.tgz",
-          "resolved": "https://registry.npmjs.org/hooker/-/hooker-0.2.3.tgz"
-        },
-        "iconv-lite": {
-          "version": "0.2.11",
-          "from": "https://registry.npmjs.org/iconv-lite/-/iconv-lite-0.2.11.tgz",
-          "resolved": "https://registry.npmjs.org/iconv-lite/-/iconv-lite-0.2.11.tgz"
-        },
-        "minimatch": {
-          "version": "0.2.14",
-          "from": "https://registry.npmjs.org/minimatch/-/minimatch-0.2.14.tgz",
-          "resolved": "https://registry.npmjs.org/minimatch/-/minimatch-0.2.14.tgz",
-          "dependencies": {
-            "lru-cache": {
-              "version": "2.5.0",
-              "from": "https://registry.npmjs.org/lru-cache/-/lru-cache-2.5.0.tgz",
-              "resolved": "https://registry.npmjs.org/lru-cache/-/lru-cache-2.5.0.tgz"
-            },
-            "sigmund": {
-              "version": "1.0.0",
-              "from": "https://registry.npmjs.org/sigmund/-/sigmund-1.0.0.tgz",
-              "resolved": "https://registry.npmjs.org/sigmund/-/sigmund-1.0.0.tgz"
-            }
-          }
-        },
-        "nopt": {
-          "version": "1.0.10",
-          "from": "nopt@1.0.10",
-          "resolved": "https://registry.npmjs.org/nopt/-/nopt-1.0.10.tgz",
-          "dependencies": {
-            "abbrev": {
-              "version": "1.0.5",
-              "from": "https://registry.npmjs.org/abbrev/-/abbrev-1.0.5.tgz",
-              "resolved": "https://registry.npmjs.org/abbrev/-/abbrev-1.0.5.tgz"
-            }
-          }
-        },
-        "rimraf": {
-          "version": "2.2.8",
-          "from": "https://registry.npmjs.org/rimraf/-/rimraf-2.2.8.tgz",
-          "resolved": "https://registry.npmjs.org/rimraf/-/rimraf-2.2.8.tgz"
+    "dagre": {
+      "version": "0.6.4",
+      "from": "https://registry.npmjs.org/dagre/-/dagre-0.6.4.tgz",
+      "resolved": "https://registry.npmjs.org/dagre/-/dagre-0.6.4.tgz",
+      "dependencies": {
+        "graphlib": {
+          "version": "1.0.1",
+          "from": "https://registry.npmjs.org/graphlib/-/graphlib-1.0.1.tgz",
+          "resolved": "https://registry.npmjs.org/graphlib/-/graphlib-1.0.1.tgz"
         },
         "lodash": {
-          "version": "0.9.2",
-          "from": "https://registry.npmjs.org/lodash/-/lodash-0.9.2.tgz",
-          "resolved": "https://registry.npmjs.org/lodash/-/lodash-0.9.2.tgz"
+          "version": "2.4.1",
+          "from": "https://registry.npmjs.org/lodash/-/lodash-2.4.1.tgz",
+          "resolved": "https://registry.npmjs.org/lodash/-/lodash-2.4.1.tgz"
+        }
+      }
+    },
+    "dagre-d3": {
+      "version": "0.4.2",
+      "from": "dagre-d3@*",
+      "resolved": "https://registry.npmjs.org/dagre-d3/-/dagre-d3-0.4.2.tgz",
+      "dependencies": {
+        "dagre": {
+          "version": "0.7.1",
+          "from": "dagre@>=0.7.1 <0.8.0",
+          "resolved": "https://registry.npmjs.org/dagre/-/dagre-0.7.1.tgz"
         },
-        "underscore.string": {
-          "version": "2.2.1",
-          "from": "https://registry.npmjs.org/underscore.string/-/underscore.string-2.2.1.tgz",
-          "resolved": "https://registry.npmjs.org/underscore.string/-/underscore.string-2.2.1.tgz"
-        },
-        "which": {
-          "version": "1.0.5",
-          "from": "https://registry.npmjs.org/which/-/which-1.0.5.tgz",
-          "resolved": "https://registry.npmjs.org/which/-/which-1.0.5.tgz"
-        },
-        "js-yaml": {
-          "version": "2.0.5",
-          "from": "https://registry.npmjs.org/js-yaml/-/js-yaml-2.0.5.tgz",
-          "resolved": "https://registry.npmjs.org/js-yaml/-/js-yaml-2.0.5.tgz",
-          "dependencies": {
-            "argparse": {
-              "version": "0.1.15",
-              "from": "https://registry.npmjs.org/argparse/-/argparse-0.1.15.tgz",
-              "resolved": "https://registry.npmjs.org/argparse/-/argparse-0.1.15.tgz",
-              "dependencies": {
-                "underscore": {
-                  "version": "1.4.4",
-                  "from": "underscore@1.4.4",
-                  "resolved": "https://registry.npmjs.org/underscore/-/underscore-1.4.4.tgz"
-                },
-                "underscore.string": {
-                  "version": "2.3.3",
-                  "from": "https://registry.npmjs.org/underscore.string/-/underscore.string-2.3.3.tgz",
-                  "resolved": "https://registry.npmjs.org/underscore.string/-/underscore.string-2.3.3.tgz"
-                }
-              }
-            },
-            "esprima": {
-              "version": "1.0.4",
-              "from": "https://registry.npmjs.org/esprima/-/esprima-1.0.4.tgz",
-              "resolved": "https://registry.npmjs.org/esprima/-/esprima-1.0.4.tgz"
-            }
-          }
-        },
-        "exit": {
-          "version": "0.1.2",
-          "from": "https://registry.npmjs.org/exit/-/exit-0.1.2.tgz",
-          "resolved": "https://registry.npmjs.org/exit/-/exit-0.1.2.tgz"
-        },
-        "getobject": {
-          "version": "0.1.0",
-          "from": "https://registry.npmjs.org/getobject/-/getobject-0.1.0.tgz",
-          "resolved": "https://registry.npmjs.org/getobject/-/getobject-0.1.0.tgz"
-        },
-        "grunt-legacy-util": {
-          "version": "0.2.0",
-          "from": "https://registry.npmjs.org/grunt-legacy-util/-/grunt-legacy-util-0.2.0.tgz",
-          "resolved": "https://registry.npmjs.org/grunt-legacy-util/-/grunt-legacy-util-0.2.0.tgz"
-        },
-        "grunt-legacy-log": {
-          "version": "0.1.1",
-          "from": "https://registry.npmjs.org/grunt-legacy-log/-/grunt-legacy-log-0.1.1.tgz",
-          "resolved": "https://registry.npmjs.org/grunt-legacy-log/-/grunt-legacy-log-0.1.1.tgz",
-          "dependencies": {
-            "lodash": {
-              "version": "2.4.1",
-              "from": "https://registry.npmjs.org/lodash/-/lodash-2.4.1.tgz",
-              "resolved": "https://registry.npmjs.org/lodash/-/lodash-2.4.1.tgz"
-            },
-            "underscore.string": {
-              "version": "2.3.3",
-              "from": "https://registry.npmjs.org/underscore.string/-/underscore.string-2.3.3.tgz",
-              "resolved": "https://registry.npmjs.org/underscore.string/-/underscore.string-2.3.3.tgz"
-            }
-          }
-        }
-      }
->>>>>>> 90c6c88c
-    },
-    "d3": {
-      "version": "3.4.12",
-      "from": "https://registry.npmjs.org/d3/-/d3-3.4.12.tgz",
-      "resolved": "https://registry.npmjs.org/d3/-/d3-3.4.12.tgz",
-      "dependencies": {
-<<<<<<< HEAD
-        "jsdom": {
-          "version": "1.0.0",
-          "from": "https://registry.npmjs.org/jsdom/-/jsdom-1.0.0.tgz",
-          "resolved": "https://registry.npmjs.org/jsdom/-/jsdom-1.0.0.tgz",
-          "dependencies": {
-            "contextify": {
-              "version": "0.1.9",
-              "from": "https://registry.npmjs.org/contextify/-/contextify-0.1.9.tgz",
-              "resolved": "https://registry.npmjs.org/contextify/-/contextify-0.1.9.tgz",
-=======
-        "nopt": {
-          "version": "1.0.10",
-          "from": "nopt@1.0.10",
-          "resolved": "https://registry.npmjs.org/nopt/-/nopt-1.0.10.tgz",
-          "dependencies": {
-            "abbrev": {
-              "version": "1.0.5",
-              "from": "https://registry.npmjs.org/abbrev/-/abbrev-1.0.5.tgz",
-              "resolved": "https://registry.npmjs.org/abbrev/-/abbrev-1.0.5.tgz"
-            }
-          }
-        },
-        "findup-sync": {
-          "version": "0.1.3",
-          "from": "https://registry.npmjs.org/findup-sync/-/findup-sync-0.1.3.tgz",
-          "resolved": "https://registry.npmjs.org/findup-sync/-/findup-sync-0.1.3.tgz",
-          "dependencies": {
-            "glob": {
-              "version": "3.2.11",
-              "from": "https://registry.npmjs.org/glob/-/glob-3.2.11.tgz",
-              "resolved": "https://registry.npmjs.org/glob/-/glob-3.2.11.tgz",
->>>>>>> 90c6c88c
-              "dependencies": {
-                "bindings": {
-                  "version": "1.2.1",
-                  "from": "https://registry.npmjs.org/bindings/-/bindings-1.2.1.tgz",
-                  "resolved": "https://registry.npmjs.org/bindings/-/bindings-1.2.1.tgz"
-                },
-<<<<<<< HEAD
-                "nan": {
-                  "version": "1.3.0",
-                  "from": "https://registry.npmjs.org/nan/-/nan-1.3.0.tgz",
-                  "resolved": "https://registry.npmjs.org/nan/-/nan-1.3.0.tgz"
-                }
-              }
-            },
-            "cssom": {
-              "version": "0.3.0",
-              "from": "https://registry.npmjs.org/cssom/-/cssom-0.3.0.tgz",
-              "resolved": "https://registry.npmjs.org/cssom/-/cssom-0.3.0.tgz"
-            },
-            "cssstyle": {
-              "version": "0.2.17",
-              "from": "https://registry.npmjs.org/cssstyle/-/cssstyle-0.2.17.tgz",
-              "resolved": "https://registry.npmjs.org/cssstyle/-/cssstyle-0.2.17.tgz"
-            },
-=======
-                "minimatch": {
-                  "version": "0.3.0",
-                  "from": "https://registry.npmjs.org/minimatch/-/minimatch-0.3.0.tgz",
-                  "resolved": "https://registry.npmjs.org/minimatch/-/minimatch-0.3.0.tgz",
-                  "dependencies": {
-                    "lru-cache": {
-                      "version": "2.5.0",
-                      "from": "https://registry.npmjs.org/lru-cache/-/lru-cache-2.5.0.tgz",
-                      "resolved": "https://registry.npmjs.org/lru-cache/-/lru-cache-2.5.0.tgz"
-                    },
-                    "sigmund": {
-                      "version": "1.0.0",
-                      "from": "https://registry.npmjs.org/sigmund/-/sigmund-1.0.0.tgz",
-                      "resolved": "https://registry.npmjs.org/sigmund/-/sigmund-1.0.0.tgz"
-                    }
-                  }
-                }
-              }
-            },
-            "lodash": {
-              "version": "2.4.1",
-              "from": "https://registry.npmjs.org/lodash/-/lodash-2.4.1.tgz",
-              "resolved": "https://registry.npmjs.org/lodash/-/lodash-2.4.1.tgz"
-            }
-          }
-        },
-        "resolve": {
-          "version": "0.3.1",
-          "from": "https://registry.npmjs.org/resolve/-/resolve-0.3.1.tgz",
-          "resolved": "https://registry.npmjs.org/resolve/-/resolve-0.3.1.tgz"
-        }
-      }
-    },
-    "grunt-contrib-copy": {
-      "version": "0.5.0",
-      "from": "https://registry.npmjs.org/grunt-contrib-copy/-/grunt-contrib-copy-0.5.0.tgz",
-      "resolved": "https://registry.npmjs.org/grunt-contrib-copy/-/grunt-contrib-copy-0.5.0.tgz"
-    },
-    "html5shiv": {
-      "version": "3.7.2",
-      "from": "https://registry.npmjs.org/html5shiv/-/html5shiv-3.7.2.tgz",
-      "resolved": "https://registry.npmjs.org/html5shiv/-/html5shiv-3.7.2.tgz"
-    },
-    "jest-cli": {
-      "version": "0.1.18",
-      "from": "https://registry.npmjs.org/jest-cli/-/jest-cli-0.1.18.tgz",
-      "resolved": "https://registry.npmjs.org/jest-cli/-/jest-cli-0.1.18.tgz",
-      "dependencies": {
-        "coffee-script": {
-          "version": "1.7.1",
-          "from": "https://registry.npmjs.org/coffee-script/-/coffee-script-1.7.1.tgz",
-          "resolved": "https://registry.npmjs.org/coffee-script/-/coffee-script-1.7.1.tgz",
-          "dependencies": {
-            "mkdirp": {
-              "version": "0.3.5",
-              "from": "https://registry.npmjs.org/mkdirp/-/mkdirp-0.3.5.tgz",
-              "resolved": "https://registry.npmjs.org/mkdirp/-/mkdirp-0.3.5.tgz"
-            }
-          }
-        },
-        "cover": {
-          "version": "0.2.9",
-          "from": "https://registry.npmjs.org/cover/-/cover-0.2.9.tgz",
-          "resolved": "https://registry.npmjs.org/cover/-/cover-0.2.9.tgz",
-          "dependencies": {
-            "cli-table": {
-              "version": "0.0.2",
-              "from": "https://registry.npmjs.org/cli-table/-/cli-table-0.0.2.tgz",
-              "resolved": "https://registry.npmjs.org/cli-table/-/cli-table-0.0.2.tgz",
-              "dependencies": {
-                "colors": {
-                  "version": "0.3.0",
-                  "from": "https://registry.npmjs.org/colors/-/colors-0.3.0.tgz",
-                  "resolved": "https://registry.npmjs.org/colors/-/colors-0.3.0.tgz"
-                }
-              }
-            },
-            "underscore.string": {
-              "version": "2.0.0",
-              "from": "underscore.string@2.0.0",
-              "resolved": "https://registry.npmjs.org/underscore.string/-/underscore.string-2.0.0.tgz"
-            },
-            "which": {
-              "version": "1.0.5",
-              "from": "https://registry.npmjs.org/which/-/which-1.0.5.tgz",
-              "resolved": "https://registry.npmjs.org/which/-/which-1.0.5.tgz"
-            }
-          }
-        },
-        "diff": {
-          "version": "1.0.8",
-          "from": "https://registry.npmjs.org/diff/-/diff-1.0.8.tgz",
-          "resolved": "https://registry.npmjs.org/diff/-/diff-1.0.8.tgz"
-        },
-        "graceful-fs": {
-          "version": "2.0.3",
-          "from": "https://registry.npmjs.org/graceful-fs/-/graceful-fs-2.0.3.tgz",
-          "resolved": "https://registry.npmjs.org/graceful-fs/-/graceful-fs-2.0.3.tgz"
-        },
-        "harmonize": {
-          "version": "1.33.7",
-          "from": "https://registry.npmjs.org/harmonize/-/harmonize-1.33.7.tgz",
-          "resolved": "https://registry.npmjs.org/harmonize/-/harmonize-1.33.7.tgz"
-        },
-        "jasmine-only": {
-          "version": "0.1.0",
-          "from": "https://registry.npmjs.org/jasmine-only/-/jasmine-only-0.1.0.tgz",
-          "resolved": "https://registry.npmjs.org/jasmine-only/-/jasmine-only-0.1.0.tgz",
-          "dependencies": {
-            "coffee-script": {
-              "version": "1.6.3",
-              "from": "https://registry.npmjs.org/coffee-script/-/coffee-script-1.6.3.tgz",
-              "resolved": "https://registry.npmjs.org/coffee-script/-/coffee-script-1.6.3.tgz"
-            }
-          }
-        },
-        "jasmine-pit": {
-          "version": "1.0.4",
-          "from": "https://registry.npmjs.org/jasmine-pit/-/jasmine-pit-1.0.4.tgz",
-          "resolved": "https://registry.npmjs.org/jasmine-pit/-/jasmine-pit-1.0.4.tgz"
-        },
-        "jsdom": {
-          "version": "0.10.6",
-          "from": "https://registry.npmjs.org/jsdom/-/jsdom-0.10.6.tgz",
-          "resolved": "https://registry.npmjs.org/jsdom/-/jsdom-0.10.6.tgz",
-          "dependencies": {
->>>>>>> 90c6c88c
-            "htmlparser2": {
-              "version": "3.7.3",
-              "from": "https://registry.npmjs.org/htmlparser2/-/htmlparser2-3.7.3.tgz",
-              "resolved": "https://registry.npmjs.org/htmlparser2/-/htmlparser2-3.7.3.tgz",
-              "dependencies": {
-                "domhandler": {
-                  "version": "2.2.0",
-                  "from": "https://registry.npmjs.org/domhandler/-/domhandler-2.2.0.tgz",
-                  "resolved": "https://registry.npmjs.org/domhandler/-/domhandler-2.2.0.tgz"
-                },
-                "domutils": {
-                  "version": "1.5.0",
-                  "from": "https://registry.npmjs.org/domutils/-/domutils-1.5.0.tgz",
-                  "resolved": "https://registry.npmjs.org/domutils/-/domutils-1.5.0.tgz"
-                },
-                "domelementtype": {
-                  "version": "1.1.1",
-                  "from": "https://registry.npmjs.org/domelementtype/-/domelementtype-1.1.1.tgz",
-                  "resolved": "https://registry.npmjs.org/domelementtype/-/domelementtype-1.1.1.tgz"
-                },
-                "readable-stream": {
-                  "version": "1.1.13",
-                  "from": "https://registry.npmjs.org/readable-stream/-/readable-stream-1.1.13.tgz",
-                  "resolved": "https://registry.npmjs.org/readable-stream/-/readable-stream-1.1.13.tgz",
-                  "dependencies": {
-                    "core-util-is": {
-                      "version": "1.0.1",
-                      "from": "https://registry.npmjs.org/core-util-is/-/core-util-is-1.0.1.tgz",
-                      "resolved": "https://registry.npmjs.org/core-util-is/-/core-util-is-1.0.1.tgz"
-                    },
-                    "isarray": {
-                      "version": "0.0.1",
-                      "from": "https://registry.npmjs.org/isarray/-/isarray-0.0.1.tgz",
-                      "resolved": "https://registry.npmjs.org/isarray/-/isarray-0.0.1.tgz"
-                    },
-                    "string_decoder": {
-                      "version": "0.10.31",
-                      "from": "https://registry.npmjs.org/string_decoder/-/string_decoder-0.10.31.tgz",
-                      "resolved": "https://registry.npmjs.org/string_decoder/-/string_decoder-0.10.31.tgz"
-                    },
-                    "inherits": {
-                      "version": "2.0.1",
-                      "from": "https://registry.npmjs.org/inherits/-/inherits-2.0.1.tgz",
-                      "resolved": "https://registry.npmjs.org/inherits/-/inherits-2.0.1.tgz"
-                    }
-                  }
-                },
-                "entities": {
-                  "version": "1.0.0",
-                  "from": "https://registry.npmjs.org/entities/-/entities-1.0.0.tgz",
-                  "resolved": "https://registry.npmjs.org/entities/-/entities-1.0.0.tgz"
-                }
-              }
-            },
-            "nwmatcher": {
-              "version": "1.3.3",
-              "from": "https://registry.npmjs.org/nwmatcher/-/nwmatcher-1.3.3.tgz",
-              "resolved": "https://registry.npmjs.org/nwmatcher/-/nwmatcher-1.3.3.tgz"
-            },
-            "parse5": {
-              "version": "1.1.4",
-              "from": "https://registry.npmjs.org/parse5/-/parse5-1.1.4.tgz",
-              "resolved": "https://registry.npmjs.org/parse5/-/parse5-1.1.4.tgz"
-            },
-            "request": {
-              "version": "2.45.0",
-              "from": "https://registry.npmjs.org/request/-/request-2.45.0.tgz",
-              "resolved": "https://registry.npmjs.org/request/-/request-2.45.0.tgz",
-              "dependencies": {
-                "bl": {
-                  "version": "0.9.3",
-                  "from": "https://registry.npmjs.org/bl/-/bl-0.9.3.tgz",
-                  "resolved": "https://registry.npmjs.org/bl/-/bl-0.9.3.tgz",
-                  "dependencies": {
-                    "readable-stream": {
-                      "version": "1.0.32",
-                      "from": "https://registry.npmjs.org/readable-stream/-/readable-stream-1.0.32.tgz",
-                      "resolved": "https://registry.npmjs.org/readable-stream/-/readable-stream-1.0.32.tgz",
-                      "dependencies": {
-                        "core-util-is": {
-                          "version": "1.0.1",
-                          "from": "https://registry.npmjs.org/core-util-is/-/core-util-is-1.0.1.tgz",
-                          "resolved": "https://registry.npmjs.org/core-util-is/-/core-util-is-1.0.1.tgz"
-                        },
-                        "isarray": {
-                          "version": "0.0.1",
-                          "from": "https://registry.npmjs.org/isarray/-/isarray-0.0.1.tgz",
-                          "resolved": "https://registry.npmjs.org/isarray/-/isarray-0.0.1.tgz"
-                        },
-                        "string_decoder": {
-                          "version": "0.10.31",
-                          "from": "https://registry.npmjs.org/string_decoder/-/string_decoder-0.10.31.tgz",
-                          "resolved": "https://registry.npmjs.org/string_decoder/-/string_decoder-0.10.31.tgz"
-                        },
-                        "inherits": {
-                          "version": "2.0.1",
-                          "from": "https://registry.npmjs.org/inherits/-/inherits-2.0.1.tgz",
-                          "resolved": "https://registry.npmjs.org/inherits/-/inherits-2.0.1.tgz"
-                        }
-                      }
-                    }
-                  }
-                },
-                "caseless": {
-                  "version": "0.6.0",
-                  "from": "https://registry.npmjs.org/caseless/-/caseless-0.6.0.tgz",
-                  "resolved": "https://registry.npmjs.org/caseless/-/caseless-0.6.0.tgz"
-                },
-                "forever-agent": {
-                  "version": "0.5.2",
-                  "from": "https://registry.npmjs.org/forever-agent/-/forever-agent-0.5.2.tgz",
-                  "resolved": "https://registry.npmjs.org/forever-agent/-/forever-agent-0.5.2.tgz"
-                },
-                "qs": {
-                  "version": "1.2.2",
-                  "from": "https://registry.npmjs.org/qs/-/qs-1.2.2.tgz",
-                  "resolved": "https://registry.npmjs.org/qs/-/qs-1.2.2.tgz"
-                },
-                "json-stringify-safe": {
-                  "version": "5.0.0",
-                  "from": "https://registry.npmjs.org/json-stringify-safe/-/json-stringify-safe-5.0.0.tgz",
-                  "resolved": "https://registry.npmjs.org/json-stringify-safe/-/json-stringify-safe-5.0.0.tgz"
-                },
-                "mime-types": {
-                  "version": "1.0.2",
-                  "from": "https://registry.npmjs.org/mime-types/-/mime-types-1.0.2.tgz",
-                  "resolved": "https://registry.npmjs.org/mime-types/-/mime-types-1.0.2.tgz"
-                },
-                "node-uuid": {
-                  "version": "1.4.1",
-                  "from": "https://registry.npmjs.org/node-uuid/-/node-uuid-1.4.1.tgz",
-                  "resolved": "https://registry.npmjs.org/node-uuid/-/node-uuid-1.4.1.tgz"
-                },
-                "tunnel-agent": {
-                  "version": "0.4.0",
-                  "from": "https://registry.npmjs.org/tunnel-agent/-/tunnel-agent-0.4.0.tgz",
-                  "resolved": "https://registry.npmjs.org/tunnel-agent/-/tunnel-agent-0.4.0.tgz"
-                },
-                "form-data": {
-                  "version": "0.1.4",
-                  "from": "https://registry.npmjs.org/form-data/-/form-data-0.1.4.tgz",
-                  "resolved": "https://registry.npmjs.org/form-data/-/form-data-0.1.4.tgz",
-                  "dependencies": {
-                    "combined-stream": {
-                      "version": "0.0.5",
-                      "from": "https://registry.npmjs.org/combined-stream/-/combined-stream-0.0.5.tgz",
-                      "resolved": "https://registry.npmjs.org/combined-stream/-/combined-stream-0.0.5.tgz",
-                      "dependencies": {
-                        "delayed-stream": {
-                          "version": "0.0.5",
-                          "from": "https://registry.npmjs.org/delayed-stream/-/delayed-stream-0.0.5.tgz",
-                          "resolved": "https://registry.npmjs.org/delayed-stream/-/delayed-stream-0.0.5.tgz"
-                        }
-                      }
-                    },
-                    "mime": {
-                      "version": "1.2.11",
-                      "from": "https://registry.npmjs.org/mime/-/mime-1.2.11.tgz",
-                      "resolved": "https://registry.npmjs.org/mime/-/mime-1.2.11.tgz"
-                    },
-                    "async": {
-                      "version": "0.9.0",
-                      "from": "async@0.9.0",
-                      "resolved": "https://registry.npmjs.org/async/-/async-0.9.0.tgz"
-                    }
-                  }
-                },
-                "tough-cookie": {
-                  "version": "0.12.1",
-                  "from": "https://registry.npmjs.org/tough-cookie/-/tough-cookie-0.12.1.tgz",
-                  "resolved": "https://registry.npmjs.org/tough-cookie/-/tough-cookie-0.12.1.tgz",
-                  "dependencies": {
-                    "punycode": {
-                      "version": "1.3.1",
-                      "from": "https://registry.npmjs.org/punycode/-/punycode-1.3.1.tgz",
-                      "resolved": "https://registry.npmjs.org/punycode/-/punycode-1.3.1.tgz"
-                    }
-                  }
-                },
-                "http-signature": {
-                  "version": "0.10.0",
-                  "from": "https://registry.npmjs.org/http-signature/-/http-signature-0.10.0.tgz",
-                  "resolved": "https://registry.npmjs.org/http-signature/-/http-signature-0.10.0.tgz",
-                  "dependencies": {
-                    "assert-plus": {
-                      "version": "0.1.2",
-                      "from": "https://registry.npmjs.org/assert-plus/-/assert-plus-0.1.2.tgz",
-                      "resolved": "https://registry.npmjs.org/assert-plus/-/assert-plus-0.1.2.tgz"
-                    },
-                    "asn1": {
-                      "version": "0.1.11",
-                      "from": "https://registry.npmjs.org/asn1/-/asn1-0.1.11.tgz",
-                      "resolved": "https://registry.npmjs.org/asn1/-/asn1-0.1.11.tgz"
-                    },
-                    "ctype": {
-                      "version": "0.5.2",
-                      "from": "https://registry.npmjs.org/ctype/-/ctype-0.5.2.tgz",
-                      "resolved": "https://registry.npmjs.org/ctype/-/ctype-0.5.2.tgz"
-                    }
-                  }
-                },
-                "oauth-sign": {
-                  "version": "0.4.0",
-                  "from": "https://registry.npmjs.org/oauth-sign/-/oauth-sign-0.4.0.tgz",
-                  "resolved": "https://registry.npmjs.org/oauth-sign/-/oauth-sign-0.4.0.tgz"
-                },
-                "hawk": {
-                  "version": "1.1.1",
-                  "from": "https://registry.npmjs.org/hawk/-/hawk-1.1.1.tgz",
-                  "resolved": "https://registry.npmjs.org/hawk/-/hawk-1.1.1.tgz",
-                  "dependencies": {
-                    "hoek": {
-                      "version": "0.9.1",
-                      "from": "https://registry.npmjs.org/hoek/-/hoek-0.9.1.tgz",
-                      "resolved": "https://registry.npmjs.org/hoek/-/hoek-0.9.1.tgz"
-                    },
-                    "boom": {
-                      "version": "0.4.2",
-                      "from": "https://registry.npmjs.org/boom/-/boom-0.4.2.tgz",
-                      "resolved": "https://registry.npmjs.org/boom/-/boom-0.4.2.tgz"
-                    },
-                    "cryptiles": {
-                      "version": "0.2.2",
-                      "from": "https://registry.npmjs.org/cryptiles/-/cryptiles-0.2.2.tgz",
-                      "resolved": "https://registry.npmjs.org/cryptiles/-/cryptiles-0.2.2.tgz"
-                    },
-                    "sntp": {
-                      "version": "0.2.4",
-                      "from": "https://registry.npmjs.org/sntp/-/sntp-0.2.4.tgz",
-                      "resolved": "https://registry.npmjs.org/sntp/-/sntp-0.2.4.tgz"
-                    }
-                  }
-                },
-                "aws-sign2": {
-                  "version": "0.5.0",
-                  "from": "https://registry.npmjs.org/aws-sign2/-/aws-sign2-0.5.0.tgz",
-                  "resolved": "https://registry.npmjs.org/aws-sign2/-/aws-sign2-0.5.0.tgz"
-                },
-                "stringstream": {
-                  "version": "0.0.4",
-                  "from": "https://registry.npmjs.org/stringstream/-/stringstream-0.0.4.tgz",
-                  "resolved": "https://registry.npmjs.org/stringstream/-/stringstream-0.0.4.tgz"
-                }
-              }
-            },
-            "xmlhttprequest": {
-              "version": "1.6.0",
-              "from": "https://registry.npmjs.org/xmlhttprequest/-/xmlhttprequest-1.6.0.tgz",
-              "resolved": "https://registry.npmjs.org/xmlhttprequest/-/xmlhttprequest-1.6.0.tgz"
-<<<<<<< HEAD
-            }
-          }
-        }
-      }
-    },
-    "dagre": {
-      "version": "0.6.4",
-      "from": "dagre@*",
-      "resolved": "https://registry.npmjs.org/dagre/-/dagre-0.6.4.tgz",
-=======
-            },
-            "cssom": {
-              "version": "0.3.0",
-              "from": "https://registry.npmjs.org/cssom/-/cssom-0.3.0.tgz",
-              "resolved": "https://registry.npmjs.org/cssom/-/cssom-0.3.0.tgz"
-            },
-            "cssstyle": {
-              "version": "0.2.17",
-              "from": "https://registry.npmjs.org/cssstyle/-/cssstyle-0.2.17.tgz",
-              "resolved": "https://registry.npmjs.org/cssstyle/-/cssstyle-0.2.17.tgz"
-            },
-            "contextify": {
-              "version": "0.1.9",
-              "from": "https://registry.npmjs.org/contextify/-/contextify-0.1.9.tgz",
-              "resolved": "https://registry.npmjs.org/contextify/-/contextify-0.1.9.tgz",
-              "dependencies": {
-                "bindings": {
-                  "version": "1.2.1",
-                  "from": "https://registry.npmjs.org/bindings/-/bindings-1.2.1.tgz",
-                  "resolved": "https://registry.npmjs.org/bindings/-/bindings-1.2.1.tgz"
-                },
-                "nan": {
-                  "version": "1.3.0",
-                  "from": "https://registry.npmjs.org/nan/-/nan-1.3.0.tgz",
-                  "resolved": "https://registry.npmjs.org/nan/-/nan-1.3.0.tgz"
-                }
-              }
-            }
-          }
-        },
-        "node-find-files": {
-          "version": "0.0.2",
-          "from": "https://registry.npmjs.org/node-find-files/-/node-find-files-0.0.2.tgz",
-          "resolved": "https://registry.npmjs.org/node-find-files/-/node-find-files-0.0.2.tgz",
-          "dependencies": {
-            "async": {
-              "version": "0.2.6",
-              "from": "https://registry.npmjs.org/async/-/async-0.2.6.tgz",
-              "resolved": "https://registry.npmjs.org/async/-/async-0.2.6.tgz"
-            }
-          }
-        },
-        "node-haste": {
-          "version": "1.2.6",
-          "from": "https://registry.npmjs.org/node-haste/-/node-haste-1.2.6.tgz",
-          "resolved": "https://registry.npmjs.org/node-haste/-/node-haste-1.2.6.tgz",
-          "dependencies": {
-            "esprima-fb": {
-              "version": "4001.1001.0-dev-harmony-fb",
-              "from": "https://registry.npmjs.org/esprima-fb/-/esprima-fb-4001.1001.0-dev-harmony-fb.tgz",
-              "resolved": "https://registry.npmjs.org/esprima-fb/-/esprima-fb-4001.1001.0-dev-harmony-fb.tgz"
-            }
-          }
-        },
-        "node-worker-pool": {
-          "version": "2.4.1",
-          "from": "https://registry.npmjs.org/node-worker-pool/-/node-worker-pool-2.4.1.tgz",
-          "resolved": "https://registry.npmjs.org/node-worker-pool/-/node-worker-pool-2.4.1.tgz"
-        },
-        "optimist": {
-          "version": "0.6.1",
-          "from": "https://registry.npmjs.org/optimist/-/optimist-0.6.1.tgz",
-          "resolved": "https://registry.npmjs.org/optimist/-/optimist-0.6.1.tgz",
-          "dependencies": {
-            "wordwrap": {
-              "version": "0.0.2",
-              "from": "https://registry.npmjs.org/wordwrap/-/wordwrap-0.0.2.tgz",
-              "resolved": "https://registry.npmjs.org/wordwrap/-/wordwrap-0.0.2.tgz"
-            },
-            "minimist": {
-              "version": "0.0.10",
-              "from": "https://registry.npmjs.org/minimist/-/minimist-0.0.10.tgz",
-              "resolved": "https://registry.npmjs.org/minimist/-/minimist-0.0.10.tgz"
-            }
-          }
-        },
-        "q": {
-          "version": "0.9.7",
-          "from": "https://registry.npmjs.org/q/-/q-0.9.7.tgz",
-          "resolved": "https://registry.npmjs.org/q/-/q-0.9.7.tgz"
-        },
-        "resolve": {
-          "version": "0.6.3",
-          "from": "https://registry.npmjs.org/resolve/-/resolve-0.6.3.tgz",
-          "resolved": "https://registry.npmjs.org/resolve/-/resolve-0.6.3.tgz"
-        },
-        "underscore": {
-          "version": "1.2.4",
-          "from": "underscore@1.2.4",
-          "resolved": "https://registry.npmjs.org/underscore/-/underscore-1.2.4.tgz"
-        }
-      }
-    },
-    "jquery": {
-      "version": "1.11.1",
-      "from": "https://registry.npmjs.org/jquery/-/jquery-1.11.1.tgz",
-      "resolved": "https://registry.npmjs.org/jquery/-/jquery-1.11.1.tgz"
-    },
-    "minifyify": {
-      "version": "4.4.0",
-      "from": "https://registry.npmjs.org/minifyify/-/minifyify-4.4.0.tgz",
-      "resolved": "https://registry.npmjs.org/minifyify/-/minifyify-4.4.0.tgz",
->>>>>>> 90c6c88c
-      "dependencies": {
         "graphlib": {
           "version": "1.0.1",
           "from": "graphlib@>=1.0.1 <2.0.0",
@@ -2216,24 +349,6 @@
         }
       }
     },
-    "dagre-d3": {
-      "version": "0.3.2",
-      "from": "dagre-d3@*",
-      "resolved": "https://registry.npmjs.org/dagre-d3/-/dagre-d3-0.3.2.tgz",
-      "dependencies": {
-        "graphlib": {
-          "version": "0.9.1",
-          "from": "graphlib@>=0.9.1 <0.10.0",
-          "resolved": "https://registry.npmjs.org/graphlib/-/graphlib-0.9.1.tgz"
-        },
-        "lodash": {
-          "version": "2.4.1",
-<<<<<<< HEAD
-          "from": "lodash@>=2.4.1 <3.0.0",
-          "resolved": "https://registry.npmjs.org/lodash/-/lodash-2.4.1.tgz"
-        }
-      }
-    },
     "domready": {
       "version": "0.3.0",
       "from": "https://registry.npmjs.org/domready/-/domready-0.3.0.tgz",
@@ -2253,152 +368,6 @@
       "version": "1.11.1",
       "from": "https://registry.npmjs.org/jquery/-/jquery-1.11.1.tgz",
       "resolved": "https://registry.npmjs.org/jquery/-/jquery-1.11.1.tgz"
-=======
-          "from": "https://registry.npmjs.org/lodash.foreach/-/lodash.foreach-2.4.1.tgz",
-          "resolved": "https://registry.npmjs.org/lodash.foreach/-/lodash.foreach-2.4.1.tgz",
-          "dependencies": {
-            "lodash._basecreatecallback": {
-              "version": "2.4.1",
-              "from": "https://registry.npmjs.org/lodash._basecreatecallback/-/lodash._basecreatecallback-2.4.1.tgz",
-              "resolved": "https://registry.npmjs.org/lodash._basecreatecallback/-/lodash._basecreatecallback-2.4.1.tgz",
-              "dependencies": {
-                "lodash.identity": {
-                  "version": "2.4.1",
-                  "from": "https://registry.npmjs.org/lodash.identity/-/lodash.identity-2.4.1.tgz",
-                  "resolved": "https://registry.npmjs.org/lodash.identity/-/lodash.identity-2.4.1.tgz"
-                },
-                "lodash._setbinddata": {
-                  "version": "2.4.1",
-                  "from": "https://registry.npmjs.org/lodash._setbinddata/-/lodash._setbinddata-2.4.1.tgz",
-                  "resolved": "https://registry.npmjs.org/lodash._setbinddata/-/lodash._setbinddata-2.4.1.tgz",
-                  "dependencies": {
-                    "lodash._isnative": {
-                      "version": "2.4.1",
-                      "from": "https://registry.npmjs.org/lodash._isnative/-/lodash._isnative-2.4.1.tgz",
-                      "resolved": "https://registry.npmjs.org/lodash._isnative/-/lodash._isnative-2.4.1.tgz"
-                    },
-                    "lodash.noop": {
-                      "version": "2.4.1",
-                      "from": "https://registry.npmjs.org/lodash.noop/-/lodash.noop-2.4.1.tgz",
-                      "resolved": "https://registry.npmjs.org/lodash.noop/-/lodash.noop-2.4.1.tgz"
-                    }
-                  }
-                },
-                "lodash.support": {
-                  "version": "2.4.1",
-                  "from": "https://registry.npmjs.org/lodash.support/-/lodash.support-2.4.1.tgz",
-                  "resolved": "https://registry.npmjs.org/lodash.support/-/lodash.support-2.4.1.tgz",
-                  "dependencies": {
-                    "lodash._isnative": {
-                      "version": "2.4.1",
-                      "from": "https://registry.npmjs.org/lodash._isnative/-/lodash._isnative-2.4.1.tgz",
-                      "resolved": "https://registry.npmjs.org/lodash._isnative/-/lodash._isnative-2.4.1.tgz"
-                    }
-                  }
-                }
-              }
-            },
-            "lodash.forown": {
-              "version": "2.4.1",
-              "from": "https://registry.npmjs.org/lodash.forown/-/lodash.forown-2.4.1.tgz",
-              "resolved": "https://registry.npmjs.org/lodash.forown/-/lodash.forown-2.4.1.tgz",
-              "dependencies": {
-                "lodash.keys": {
-                  "version": "2.4.1",
-                  "from": "https://registry.npmjs.org/lodash.keys/-/lodash.keys-2.4.1.tgz",
-                  "resolved": "https://registry.npmjs.org/lodash.keys/-/lodash.keys-2.4.1.tgz",
-                  "dependencies": {
-                    "lodash._isnative": {
-                      "version": "2.4.1",
-                      "from": "https://registry.npmjs.org/lodash._isnative/-/lodash._isnative-2.4.1.tgz",
-                      "resolved": "https://registry.npmjs.org/lodash._isnative/-/lodash._isnative-2.4.1.tgz"
-                    },
-                    "lodash.isobject": {
-                      "version": "2.4.1",
-                      "from": "https://registry.npmjs.org/lodash.isobject/-/lodash.isobject-2.4.1.tgz",
-                      "resolved": "https://registry.npmjs.org/lodash.isobject/-/lodash.isobject-2.4.1.tgz"
-                    },
-                    "lodash._shimkeys": {
-                      "version": "2.4.1",
-                      "from": "https://registry.npmjs.org/lodash._shimkeys/-/lodash._shimkeys-2.4.1.tgz",
-                      "resolved": "https://registry.npmjs.org/lodash._shimkeys/-/lodash._shimkeys-2.4.1.tgz"
-                    }
-                  }
-                },
-                "lodash._objecttypes": {
-                  "version": "2.4.1",
-                  "from": "https://registry.npmjs.org/lodash._objecttypes/-/lodash._objecttypes-2.4.1.tgz",
-                  "resolved": "https://registry.npmjs.org/lodash._objecttypes/-/lodash._objecttypes-2.4.1.tgz"
-                }
-              }
-            }
-          }
-        },
-        "mkdirp": {
-          "version": "0.5.0",
-          "from": "https://registry.npmjs.org/mkdirp/-/mkdirp-0.5.0.tgz",
-          "resolved": "https://registry.npmjs.org/mkdirp/-/mkdirp-0.5.0.tgz",
-          "dependencies": {
-            "minimist": {
-              "version": "0.0.8",
-              "from": "https://registry.npmjs.org/minimist/-/minimist-0.0.8.tgz",
-              "resolved": "https://registry.npmjs.org/minimist/-/minimist-0.0.8.tgz"
-            }
-          }
-        },
-        "source-map": {
-          "version": "0.1.34",
-          "from": "https://registry.npmjs.org/source-map/-/source-map-0.1.34.tgz",
-          "resolved": "https://registry.npmjs.org/source-map/-/source-map-0.1.34.tgz",
-          "dependencies": {
-            "amdefine": {
-              "version": "0.1.0",
-              "from": "https://registry.npmjs.org/amdefine/-/amdefine-0.1.0.tgz",
-              "resolved": "https://registry.npmjs.org/amdefine/-/amdefine-0.1.0.tgz"
-            }
-          }
-        },
-        "tmp": {
-          "version": "0.0.23",
-          "from": "https://registry.npmjs.org/tmp/-/tmp-0.0.23.tgz",
-          "resolved": "https://registry.npmjs.org/tmp/-/tmp-0.0.23.tgz"
-        },
-        "uglify-js": {
-          "version": "2.4.15",
-          "from": "https://registry.npmjs.org/uglify-js/-/uglify-js-2.4.15.tgz",
-          "resolved": "https://registry.npmjs.org/uglify-js/-/uglify-js-2.4.15.tgz",
-          "dependencies": {
-            "async": {
-              "version": "0.2.10",
-              "from": "async@0.2.10",
-              "resolved": "https://registry.npmjs.org/async/-/async-0.2.10.tgz"
-            },
-            "optimist": {
-              "version": "0.3.7",
-              "from": "https://registry.npmjs.org/optimist/-/optimist-0.3.7.tgz",
-              "resolved": "https://registry.npmjs.org/optimist/-/optimist-0.3.7.tgz",
-              "dependencies": {
-                "wordwrap": {
-                  "version": "0.0.2",
-                  "from": "https://registry.npmjs.org/wordwrap/-/wordwrap-0.0.2.tgz",
-                  "resolved": "https://registry.npmjs.org/wordwrap/-/wordwrap-0.0.2.tgz"
-                }
-              }
-            },
-            "uglify-to-browserify": {
-              "version": "1.0.2",
-              "from": "https://registry.npmjs.org/uglify-to-browserify/-/uglify-to-browserify-1.0.2.tgz",
-              "resolved": "https://registry.npmjs.org/uglify-to-browserify/-/uglify-to-browserify-1.0.2.tgz"
-            }
-          }
-        }
-      }
-    },
-    "moment": {
-      "version": "2.8.3",
-      "from": "https://registry.npmjs.org/moment/-/moment-2.8.3.tgz",
-      "resolved": "https://registry.npmjs.org/moment/-/moment-2.8.3.tgz"
->>>>>>> 90c6c88c
     },
     "node-ckeditor": {
       "version": "4.3.2",
@@ -2508,206 +477,6 @@
         }
       }
     },
-<<<<<<< HEAD
-=======
-    "react-tools": {
-      "version": "0.11.2",
-      "from": "https://registry.npmjs.org/react-tools/-/react-tools-0.11.2.tgz",
-      "resolved": "https://registry.npmjs.org/react-tools/-/react-tools-0.11.2.tgz",
-      "dependencies": {
-        "commoner": {
-          "version": "0.9.8",
-          "from": "https://registry.npmjs.org/commoner/-/commoner-0.9.8.tgz",
-          "resolved": "https://registry.npmjs.org/commoner/-/commoner-0.9.8.tgz",
-          "dependencies": {
-            "q": {
-              "version": "1.0.1",
-              "from": "https://registry.npmjs.org/q/-/q-1.0.1.tgz",
-              "resolved": "https://registry.npmjs.org/q/-/q-1.0.1.tgz"
-            },
-            "recast": {
-              "version": "0.7.5",
-              "from": "https://registry.npmjs.org/recast/-/recast-0.7.5.tgz",
-              "resolved": "https://registry.npmjs.org/recast/-/recast-0.7.5.tgz",
-              "dependencies": {
-                "esprima-fb": {
-                  "version": "6001.1001.0-dev-harmony-fb",
-                  "from": "esprima-fb@6001.1001.0-dev-harmony-fb",
-                  "resolved": "https://registry.npmjs.org/esprima-fb/-/esprima-fb-6001.1001.0-dev-harmony-fb.tgz"
-                },
-                "source-map": {
-                  "version": "0.1.32",
-                  "from": "https://registry.npmjs.org/source-map/-/source-map-0.1.32.tgz",
-                  "resolved": "https://registry.npmjs.org/source-map/-/source-map-0.1.32.tgz",
-                  "dependencies": {
-                    "amdefine": {
-                      "version": "0.1.0",
-                      "from": "https://registry.npmjs.org/amdefine/-/amdefine-0.1.0.tgz",
-                      "resolved": "https://registry.npmjs.org/amdefine/-/amdefine-0.1.0.tgz"
-                    }
-                  }
-                },
-                "cls": {
-                  "version": "0.1.5",
-                  "from": "https://registry.npmjs.org/cls/-/cls-0.1.5.tgz",
-                  "resolved": "https://registry.npmjs.org/cls/-/cls-0.1.5.tgz"
-                },
-                "ast-types": {
-                  "version": "0.4.13",
-                  "from": "https://registry.npmjs.org/ast-types/-/ast-types-0.4.13.tgz",
-                  "resolved": "https://registry.npmjs.org/ast-types/-/ast-types-0.4.13.tgz",
-                  "dependencies": {
-                    "depd": {
-                      "version": "1.0.0",
-                      "from": "https://registry.npmjs.org/depd/-/depd-1.0.0.tgz",
-                      "resolved": "https://registry.npmjs.org/depd/-/depd-1.0.0.tgz"
-                    }
-                  }
-                }
-              }
-            },
-            "commander": {
-              "version": "2.2.0",
-              "from": "https://registry.npmjs.org/commander/-/commander-2.2.0.tgz",
-              "resolved": "https://registry.npmjs.org/commander/-/commander-2.2.0.tgz"
-            },
-            "graceful-fs": {
-              "version": "2.0.3",
-              "from": "https://registry.npmjs.org/graceful-fs/-/graceful-fs-2.0.3.tgz",
-              "resolved": "https://registry.npmjs.org/graceful-fs/-/graceful-fs-2.0.3.tgz"
-            },
-            "glob": {
-              "version": "3.2.11",
-              "from": "https://registry.npmjs.org/glob/-/glob-3.2.11.tgz",
-              "resolved": "https://registry.npmjs.org/glob/-/glob-3.2.11.tgz",
-              "dependencies": {
-                "inherits": {
-                  "version": "2.0.1",
-                  "from": "https://registry.npmjs.org/inherits/-/inherits-2.0.1.tgz",
-                  "resolved": "https://registry.npmjs.org/inherits/-/inherits-2.0.1.tgz"
-                },
-                "minimatch": {
-                  "version": "0.3.0",
-                  "from": "https://registry.npmjs.org/minimatch/-/minimatch-0.3.0.tgz",
-                  "resolved": "https://registry.npmjs.org/minimatch/-/minimatch-0.3.0.tgz",
-                  "dependencies": {
-                    "lru-cache": {
-                      "version": "2.5.0",
-                      "from": "https://registry.npmjs.org/lru-cache/-/lru-cache-2.5.0.tgz",
-                      "resolved": "https://registry.npmjs.org/lru-cache/-/lru-cache-2.5.0.tgz"
-                    },
-                    "sigmund": {
-                      "version": "1.0.0",
-                      "from": "https://registry.npmjs.org/sigmund/-/sigmund-1.0.0.tgz",
-                      "resolved": "https://registry.npmjs.org/sigmund/-/sigmund-1.0.0.tgz"
-                    }
-                  }
-                }
-              }
-            },
-            "mkdirp": {
-              "version": "0.3.5",
-              "from": "https://registry.npmjs.org/mkdirp/-/mkdirp-0.3.5.tgz",
-              "resolved": "https://registry.npmjs.org/mkdirp/-/mkdirp-0.3.5.tgz"
-            },
-            "private": {
-              "version": "0.1.5",
-              "from": "https://registry.npmjs.org/private/-/private-0.1.5.tgz",
-              "resolved": "https://registry.npmjs.org/private/-/private-0.1.5.tgz"
-            },
-            "install": {
-              "version": "0.1.7",
-              "from": "https://registry.npmjs.org/install/-/install-0.1.7.tgz",
-              "resolved": "https://registry.npmjs.org/install/-/install-0.1.7.tgz",
-              "dependencies": {
-                "whiskey": {
-                  "version": "0.6.13",
-                  "from": "https://registry.npmjs.org/whiskey/-/whiskey-0.6.13.tgz",
-                  "resolved": "https://registry.npmjs.org/whiskey/-/whiskey-0.6.13.tgz",
-                  "dependencies": {
-                    "sprintf": {
-                      "version": "0.1.4",
-                      "from": "https://registry.npmjs.org/sprintf/-/sprintf-0.1.4.tgz",
-                      "resolved": "https://registry.npmjs.org/sprintf/-/sprintf-0.1.4.tgz"
-                    },
-                    "async": {
-                      "version": "0.9.0",
-                      "from": "async@0.9.0",
-                      "resolved": "https://registry.npmjs.org/async/-/async-0.9.0.tgz"
-                    },
-                    "magic-templates": {
-                      "version": "0.1.1",
-                      "from": "https://registry.npmjs.org/magic-templates/-/magic-templates-0.1.1.tgz",
-                      "resolved": "https://registry.npmjs.org/magic-templates/-/magic-templates-0.1.1.tgz"
-                    },
-                    "rimraf": {
-                      "version": "1.0.1",
-                      "from": "https://registry.npmjs.org/rimraf/-/rimraf-1.0.1.tgz",
-                      "resolved": "https://registry.npmjs.org/rimraf/-/rimraf-1.0.1.tgz"
-                    },
-                    "terminal": {
-                      "version": "0.1.3",
-                      "from": "https://registry.npmjs.org/terminal/-/terminal-0.1.3.tgz",
-                      "resolved": "https://registry.npmjs.org/terminal/-/terminal-0.1.3.tgz"
-                    },
-                    "gex": {
-                      "version": "0.0.1",
-                      "from": "https://registry.npmjs.org/gex/-/gex-0.0.1.tgz",
-                      "resolved": "https://registry.npmjs.org/gex/-/gex-0.0.1.tgz"
-                    },
-                    "simplesets": {
-                      "version": "1.1.6",
-                      "from": "https://registry.npmjs.org/simplesets/-/simplesets-1.1.6.tgz",
-                      "resolved": "https://registry.npmjs.org/simplesets/-/simplesets-1.1.6.tgz"
-                    },
-                    "logmagic": {
-                      "version": "0.1.4",
-                      "from": "https://registry.npmjs.org/logmagic/-/logmagic-0.1.4.tgz",
-                      "resolved": "https://registry.npmjs.org/logmagic/-/logmagic-0.1.4.tgz"
-                    }
-                  }
-                }
-              }
-            },
-            "iconv-lite": {
-              "version": "0.2.11",
-              "from": "https://registry.npmjs.org/iconv-lite/-/iconv-lite-0.2.11.tgz",
-              "resolved": "https://registry.npmjs.org/iconv-lite/-/iconv-lite-0.2.11.tgz"
-            }
-          }
-        },
-        "esprima-fb": {
-          "version": "6001.1.0-dev-harmony-fb",
-          "from": "https://registry.npmjs.org/esprima-fb/-/esprima-fb-6001.1.0-dev-harmony-fb.tgz",
-          "resolved": "https://registry.npmjs.org/esprima-fb/-/esprima-fb-6001.1.0-dev-harmony-fb.tgz"
-        },
-        "jstransform": {
-          "version": "6.3.2",
-          "from": "https://registry.npmjs.org/jstransform/-/jstransform-6.3.2.tgz",
-          "resolved": "https://registry.npmjs.org/jstransform/-/jstransform-6.3.2.tgz",
-          "dependencies": {
-            "base62": {
-              "version": "0.1.1",
-              "from": "https://registry.npmjs.org/base62/-/base62-0.1.1.tgz",
-              "resolved": "https://registry.npmjs.org/base62/-/base62-0.1.1.tgz"
-            },
-            "source-map": {
-              "version": "0.1.31",
-              "from": "https://registry.npmjs.org/source-map/-/source-map-0.1.31.tgz",
-              "resolved": "https://registry.npmjs.org/source-map/-/source-map-0.1.31.tgz",
-              "dependencies": {
-                "amdefine": {
-                  "version": "0.1.0",
-                  "from": "https://registry.npmjs.org/amdefine/-/amdefine-0.1.0.tgz",
-                  "resolved": "https://registry.npmjs.org/amdefine/-/amdefine-0.1.0.tgz"
-                }
-              }
-            }
-          }
-        }
-      }
-    },
->>>>>>> 90c6c88c
     "scriptjs": {
       "version": "2.5.7",
       "from": "https://registry.npmjs.org/scriptjs/-/scriptjs-2.5.7.tgz",
@@ -2742,1162 +511,10 @@
       "from": "https://registry.npmjs.org/subprocess-middleware/-/subprocess-middleware-0.1.0.tgz",
       "resolved": "https://registry.npmjs.org/subprocess-middleware/-/subprocess-middleware-0.1.0.tgz"
     },
-<<<<<<< HEAD
-=======
-    "through": {
-      "version": "2.3.6",
-      "from": "https://registry.npmjs.org/through/-/through-2.3.6.tgz",
-      "resolved": "https://registry.npmjs.org/through/-/through-2.3.6.tgz"
-    },
->>>>>>> 90c6c88c
     "underscore": {
       "version": "1.7.0",
       "from": "https://registry.npmjs.org/underscore/-/underscore-1.7.0.tgz",
       "resolved": "https://registry.npmjs.org/underscore/-/underscore-1.7.0.tgz"
-    },
-    "watchify": {
-      "version": "2.2.1",
-      "from": "watchify@>=2.2.1 <3.0.0",
-      "resolved": "https://registry.npmjs.org/watchify/-/watchify-2.2.1.tgz",
-      "dependencies": {
-        "browserify": {
-          "version": "7.1.0",
-          "from": "browserify@>=7.0.0 <8.0.0",
-          "resolved": "https://registry.npmjs.org/browserify/-/browserify-7.1.0.tgz",
-          "dependencies": {
-            "JSONStream": {
-              "version": "0.8.4",
-              "from": "JSONStream@>=0.8.3 <0.9.0",
-              "resolved": "https://registry.npmjs.org/JSONStream/-/JSONStream-0.8.4.tgz",
-              "dependencies": {
-                "jsonparse": {
-                  "version": "0.0.5",
-                  "from": "jsonparse@0.0.5",
-                  "resolved": "https://registry.npmjs.org/jsonparse/-/jsonparse-0.0.5.tgz"
-                }
-              }
-            },
-            "assert": {
-              "version": "1.1.2",
-              "from": "assert@>=1.1.0 <1.2.0",
-              "resolved": "https://registry.npmjs.org/assert/-/assert-1.1.2.tgz"
-            },
-            "browser-pack": {
-              "version": "3.2.0",
-              "from": "browser-pack@>=3.2.0 <4.0.0",
-              "resolved": "https://registry.npmjs.org/browser-pack/-/browser-pack-3.2.0.tgz",
-              "dependencies": {
-                "combine-source-map": {
-                  "version": "0.3.0",
-                  "from": "combine-source-map@>=0.3.0 <0.4.0",
-                  "resolved": "https://registry.npmjs.org/combine-source-map/-/combine-source-map-0.3.0.tgz",
-                  "dependencies": {
-                    "inline-source-map": {
-                      "version": "0.3.0",
-                      "from": "inline-source-map@>=0.3.0 <0.4.0",
-                      "resolved": "https://registry.npmjs.org/inline-source-map/-/inline-source-map-0.3.0.tgz"
-                    },
-                    "convert-source-map": {
-                      "version": "0.3.5",
-                      "from": "convert-source-map@>=0.3.0 <0.4.0",
-                      "resolved": "https://registry.npmjs.org/convert-source-map/-/convert-source-map-0.3.5.tgz"
-                    },
-                    "source-map": {
-                      "version": "0.1.41",
-                      "from": "source-map@>=0.1.31 <0.2.0",
-                      "resolved": "https://registry.npmjs.org/source-map/-/source-map-0.1.41.tgz",
-                      "dependencies": {
-                        "amdefine": {
-                          "version": "0.1.0",
-                          "from": "amdefine@>=0.0.4",
-                          "resolved": "https://registry.npmjs.org/amdefine/-/amdefine-0.1.0.tgz"
-                        }
-                      }
-                    }
-                  }
-                },
-                "through2": {
-                  "version": "0.5.1",
-                  "from": "through2@>=0.5.1 <0.6.0",
-                  "resolved": "https://registry.npmjs.org/through2/-/through2-0.5.1.tgz"
-                }
-              }
-            },
-            "browser-resolve": {
-              "version": "1.5.0",
-              "from": "browser-resolve@>=1.3.0 <2.0.0",
-              "resolved": "https://registry.npmjs.org/browser-resolve/-/browser-resolve-1.5.0.tgz",
-              "dependencies": {
-                "resolve": {
-                  "version": "1.0.0",
-                  "from": "resolve@1.0.0",
-                  "resolved": "https://registry.npmjs.org/resolve/-/resolve-1.0.0.tgz"
-                }
-              }
-            },
-            "browserify-zlib": {
-              "version": "0.1.4",
-              "from": "browserify-zlib@>=0.1.2 <0.2.0",
-              "resolved": "https://registry.npmjs.org/browserify-zlib/-/browserify-zlib-0.1.4.tgz",
-              "dependencies": {
-                "pako": {
-                  "version": "0.2.5",
-                  "from": "pako@>=0.2.0 <0.3.0",
-                  "resolved": "https://registry.npmjs.org/pako/-/pako-0.2.5.tgz"
-                }
-              }
-            },
-            "buffer": {
-              "version": "3.0.0",
-              "from": "buffer@>=3.0.0 <4.0.0",
-              "resolved": "https://registry.npmjs.org/buffer/-/buffer-3.0.0.tgz",
-              "dependencies": {
-                "base64-js": {
-                  "version": "0.0.7",
-                  "from": "base64-js@0.0.7",
-                  "resolved": "https://registry.npmjs.org/base64-js/-/base64-js-0.0.7.tgz"
-                },
-                "ieee754": {
-                  "version": "1.1.4",
-                  "from": "ieee754@>=1.1.4 <2.0.0",
-                  "resolved": "https://registry.npmjs.org/ieee754/-/ieee754-1.1.4.tgz"
-                },
-                "is-array": {
-                  "version": "1.0.1",
-                  "from": "is-array@>=1.0.1 <2.0.0",
-                  "resolved": "https://registry.npmjs.org/is-array/-/is-array-1.0.1.tgz"
-                }
-              }
-            },
-            "builtins": {
-              "version": "0.0.7",
-              "from": "builtins@>=0.0.3 <0.1.0",
-              "resolved": "https://registry.npmjs.org/builtins/-/builtins-0.0.7.tgz"
-            },
-            "commondir": {
-              "version": "0.0.1",
-              "from": "commondir@0.0.1",
-              "resolved": "https://registry.npmjs.org/commondir/-/commondir-0.0.1.tgz"
-            },
-            "concat-stream": {
-              "version": "1.4.7",
-              "from": "concat-stream@>=1.4.1 <1.5.0",
-              "resolved": "https://registry.npmjs.org/concat-stream/-/concat-stream-1.4.7.tgz",
-              "dependencies": {
-                "typedarray": {
-                  "version": "0.0.6",
-                  "from": "typedarray@>=0.0.5 <0.1.0",
-                  "resolved": "https://registry.npmjs.org/typedarray/-/typedarray-0.0.6.tgz"
-                },
-                "readable-stream": {
-                  "version": "1.1.13",
-                  "from": "readable-stream@>=1.1.9 <1.2.0",
-                  "resolved": "https://registry.npmjs.org/readable-stream/-/readable-stream-1.1.13.tgz",
-                  "dependencies": {
-                    "core-util-is": {
-                      "version": "1.0.1",
-                      "from": "core-util-is@>=1.0.0 <1.1.0",
-                      "resolved": "https://registry.npmjs.org/core-util-is/-/core-util-is-1.0.1.tgz"
-                    }
-                  }
-                }
-              }
-            },
-            "console-browserify": {
-              "version": "1.1.0",
-              "from": "console-browserify@>=1.1.0 <2.0.0",
-              "resolved": "https://registry.npmjs.org/console-browserify/-/console-browserify-1.1.0.tgz",
-              "dependencies": {
-                "date-now": {
-                  "version": "0.1.4",
-                  "from": "date-now@>=0.1.4 <0.2.0",
-                  "resolved": "https://registry.npmjs.org/date-now/-/date-now-0.1.4.tgz"
-                }
-              }
-            },
-            "constants-browserify": {
-              "version": "0.0.1",
-              "from": "constants-browserify@>=0.0.1 <0.1.0",
-              "resolved": "https://registry.npmjs.org/constants-browserify/-/constants-browserify-0.0.1.tgz"
-            },
-            "crypto-browserify": {
-              "version": "3.7.2",
-              "from": "crypto-browserify@>=3.0.0 <4.0.0",
-              "resolved": "https://registry.npmjs.org/crypto-browserify/-/crypto-browserify-3.7.2.tgz",
-              "dependencies": {
-                "browserify-aes": {
-                  "version": "0.6.1",
-                  "from": "browserify-aes@0.6.1",
-                  "resolved": "https://registry.npmjs.org/browserify-aes/-/browserify-aes-0.6.1.tgz"
-                },
-                "create-ecdh": {
-                  "version": "1.0.0",
-                  "from": "create-ecdh@1.0.0",
-                  "resolved": "https://registry.npmjs.org/create-ecdh/-/create-ecdh-1.0.0.tgz",
-                  "dependencies": {
-                    "bn.js": {
-                      "version": "0.15.2",
-                      "from": "bn.js@>=0.15.2 <0.16.0",
-                      "resolved": "https://registry.npmjs.org/bn.js/-/bn.js-0.15.2.tgz"
-                    },
-                    "elliptic": {
-                      "version": "0.15.15",
-                      "from": "elliptic@>=0.15.14 <0.16.0",
-                      "resolved": "https://registry.npmjs.org/elliptic/-/elliptic-0.15.15.tgz",
-                      "dependencies": {
-                        "brorand": {
-                          "version": "1.0.5",
-                          "from": "brorand@>=1.0.1 <2.0.0",
-                          "resolved": "https://registry.npmjs.org/brorand/-/brorand-1.0.5.tgz"
-                        },
-                        "hash.js": {
-                          "version": "0.2.1",
-                          "from": "hash.js@>=0.2.0 <0.3.0",
-                          "resolved": "https://registry.npmjs.org/hash.js/-/hash.js-0.2.1.tgz"
-                        }
-                      }
-                    }
-                  }
-                },
-                "diffie-hellman": {
-                  "version": "2.2.0",
-                  "from": "diffie-hellman@2.2.0",
-                  "resolved": "https://registry.npmjs.org/diffie-hellman/-/diffie-hellman-2.2.0.tgz",
-                  "dependencies": {
-                    "bn.js": {
-                      "version": "0.15.2",
-                      "from": "bn.js@>=0.15.2 <0.16.0",
-                      "resolved": "https://registry.npmjs.org/bn.js/-/bn.js-0.15.2.tgz"
-                    },
-                    "miller-rabin": {
-                      "version": "1.1.1",
-                      "from": "miller-rabin@>=1.1.1 <2.0.0",
-                      "resolved": "https://registry.npmjs.org/miller-rabin/-/miller-rabin-1.1.1.tgz",
-                      "dependencies": {
-                        "brorand": {
-                          "version": "1.0.5",
-                          "from": "brorand@>=1.0.1 <2.0.0",
-                          "resolved": "https://registry.npmjs.org/brorand/-/brorand-1.0.5.tgz"
-                        }
-                      }
-                    }
-                  }
-                },
-                "browserify-sign": {
-                  "version": "2.7.0",
-                  "from": "browserify-sign@2.7.0",
-                  "resolved": "https://registry.npmjs.org/browserify-sign/-/browserify-sign-2.7.0.tgz",
-                  "dependencies": {
-                    "bn.js": {
-                      "version": "0.15.2",
-                      "from": "bn.js@>=0.15.2 <0.16.0",
-                      "resolved": "https://registry.npmjs.org/bn.js/-/bn.js-0.15.2.tgz"
-                    },
-                    "browserify-rsa": {
-                      "version": "1.1.0",
-                      "from": "browserify-rsa@>=1.1.0 <2.0.0",
-                      "resolved": "https://registry.npmjs.org/browserify-rsa/-/browserify-rsa-1.1.0.tgz",
-                      "dependencies": {
-                        "bn.js": {
-                          "version": "0.16.0",
-                          "from": "bn.js@>=0.16.0 <0.17.0",
-                          "resolved": "https://registry.npmjs.org/bn.js/-/bn.js-0.16.0.tgz"
-                        }
-                      }
-                    },
-                    "elliptic": {
-                      "version": "0.15.15",
-                      "from": "elliptic@>=0.15.14 <0.16.0",
-                      "resolved": "https://registry.npmjs.org/elliptic/-/elliptic-0.15.15.tgz",
-                      "dependencies": {
-                        "brorand": {
-                          "version": "1.0.5",
-                          "from": "brorand@>=1.0.1 <2.0.0",
-                          "resolved": "https://registry.npmjs.org/brorand/-/brorand-1.0.5.tgz"
-                        },
-                        "hash.js": {
-                          "version": "0.2.1",
-                          "from": "hash.js@>=0.2.0 <0.3.0",
-                          "resolved": "https://registry.npmjs.org/hash.js/-/hash.js-0.2.1.tgz"
-                        }
-                      }
-                    },
-                    "parse-asn1": {
-                      "version": "1.2.0",
-                      "from": "parse-asn1@>=1.2.0 <2.0.0",
-                      "resolved": "https://registry.npmjs.org/parse-asn1/-/parse-asn1-1.2.0.tgz",
-                      "dependencies": {
-                        "asn1.js": {
-                          "version": "0.6.5",
-                          "from": "asn1.js@>=0.6.5 <0.7.0",
-                          "resolved": "https://registry.npmjs.org/asn1.js/-/asn1.js-0.6.5.tgz"
-                        },
-                        "asn1.js-rfc3280": {
-                          "version": "0.5.2",
-                          "from": "asn1.js-rfc3280@>=0.5.1 <0.6.0",
-                          "resolved": "https://registry.npmjs.org/asn1.js-rfc3280/-/asn1.js-rfc3280-0.5.2.tgz"
-                        },
-                        "pemstrip": {
-                          "version": "0.0.1",
-                          "from": "pemstrip@0.0.1",
-                          "resolved": "https://registry.npmjs.org/pemstrip/-/pemstrip-0.0.1.tgz"
-                        }
-                      }
-                    }
-                  }
-                },
-                "pbkdf2-compat": {
-                  "version": "2.0.1",
-                  "from": "pbkdf2-compat@2.0.1",
-                  "resolved": "https://registry.npmjs.org/pbkdf2-compat/-/pbkdf2-compat-2.0.1.tgz"
-                },
-                "public-encrypt": {
-                  "version": "1.1.0",
-                  "from": "public-encrypt@1.1.0",
-                  "resolved": "https://registry.npmjs.org/public-encrypt/-/public-encrypt-1.1.0.tgz",
-                  "dependencies": {
-                    "bn.js": {
-                      "version": "0.16.0",
-                      "from": "bn.js@>=0.16.0 <0.17.0",
-                      "resolved": "https://registry.npmjs.org/bn.js/-/bn.js-0.16.0.tgz"
-                    },
-                    "browserify-rsa": {
-                      "version": "1.1.0",
-                      "from": "browserify-rsa@>=1.1.0 <2.0.0",
-                      "resolved": "https://registry.npmjs.org/browserify-rsa/-/browserify-rsa-1.1.0.tgz"
-                    },
-                    "parse-asn1": {
-                      "version": "1.2.0",
-                      "from": "parse-asn1@>=1.2.0 <2.0.0",
-                      "resolved": "https://registry.npmjs.org/parse-asn1/-/parse-asn1-1.2.0.tgz",
-                      "dependencies": {
-                        "asn1.js": {
-                          "version": "0.6.5",
-                          "from": "asn1.js@>=0.6.5 <0.7.0",
-                          "resolved": "https://registry.npmjs.org/asn1.js/-/asn1.js-0.6.5.tgz",
-                          "dependencies": {
-                            "bn.js": {
-                              "version": "0.15.2",
-                              "from": "bn.js@>=0.15.0 <0.16.0",
-                              "resolved": "https://registry.npmjs.org/bn.js/-/bn.js-0.15.2.tgz"
-                            }
-                          }
-                        },
-                        "asn1.js-rfc3280": {
-                          "version": "0.5.2",
-                          "from": "asn1.js-rfc3280@>=0.5.1 <0.6.0",
-                          "resolved": "https://registry.npmjs.org/asn1.js-rfc3280/-/asn1.js-rfc3280-0.5.2.tgz"
-                        },
-                        "pemstrip": {
-                          "version": "0.0.1",
-                          "from": "pemstrip@0.0.1",
-                          "resolved": "https://registry.npmjs.org/pemstrip/-/pemstrip-0.0.1.tgz"
-                        }
-                      }
-                    }
-                  }
-                },
-                "ripemd160": {
-                  "version": "0.2.0",
-                  "from": "ripemd160@0.2.0",
-                  "resolved": "https://registry.npmjs.org/ripemd160/-/ripemd160-0.2.0.tgz"
-                },
-                "sha.js": {
-                  "version": "2.3.0",
-                  "from": "sha.js@2.3.0",
-                  "resolved": "https://registry.npmjs.org/sha.js/-/sha.js-2.3.0.tgz"
-                }
-              }
-            },
-            "deep-equal": {
-              "version": "0.2.1",
-              "from": "deep-equal@>=0.2.1 <0.3.0",
-              "resolved": "https://registry.npmjs.org/deep-equal/-/deep-equal-0.2.1.tgz"
-            },
-            "defined": {
-              "version": "0.0.0",
-              "from": "defined@>=0.0.0 <0.1.0",
-              "resolved": "https://registry.npmjs.org/defined/-/defined-0.0.0.tgz"
-            },
-            "deps-sort": {
-              "version": "1.3.5",
-              "from": "deps-sort@>=1.3.5 <2.0.0",
-              "resolved": "https://registry.npmjs.org/deps-sort/-/deps-sort-1.3.5.tgz",
-              "dependencies": {
-                "minimist": {
-                  "version": "0.2.0",
-                  "from": "minimist@>=0.2.0 <0.3.0",
-                  "resolved": "https://registry.npmjs.org/minimist/-/minimist-0.2.0.tgz"
-                },
-                "through2": {
-                  "version": "0.5.1",
-                  "from": "through2@>=0.5.1 <0.6.0",
-                  "resolved": "https://registry.npmjs.org/through2/-/through2-0.5.1.tgz"
-                }
-              }
-            },
-            "domain-browser": {
-              "version": "1.1.3",
-              "from": "domain-browser@>=1.1.0 <1.2.0",
-              "resolved": "https://registry.npmjs.org/domain-browser/-/domain-browser-1.1.3.tgz"
-            },
-            "duplexer2": {
-              "version": "0.0.2",
-              "from": "duplexer2@>=0.0.2 <0.1.0",
-              "resolved": "https://registry.npmjs.org/duplexer2/-/duplexer2-0.0.2.tgz",
-              "dependencies": {
-                "readable-stream": {
-                  "version": "1.1.13",
-                  "from": "readable-stream@>=1.1.9 <1.2.0",
-                  "resolved": "https://registry.npmjs.org/readable-stream/-/readable-stream-1.1.13.tgz",
-                  "dependencies": {
-                    "core-util-is": {
-                      "version": "1.0.1",
-                      "from": "core-util-is@>=1.0.0 <1.1.0",
-                      "resolved": "https://registry.npmjs.org/core-util-is/-/core-util-is-1.0.1.tgz"
-                    }
-                  }
-                }
-              }
-            },
-            "events": {
-              "version": "1.0.2",
-              "from": "events@>=1.0.0 <1.1.0",
-              "resolved": "https://registry.npmjs.org/events/-/events-1.0.2.tgz"
-            },
-            "glob": {
-              "version": "4.3.2",
-              "from": "glob@>=4.0.5 <5.0.0",
-              "resolved": "https://registry.npmjs.org/glob/-/glob-4.3.2.tgz",
-              "dependencies": {
-                "inflight": {
-                  "version": "1.0.4",
-                  "from": "inflight@>=1.0.4 <2.0.0",
-                  "resolved": "https://registry.npmjs.org/inflight/-/inflight-1.0.4.tgz",
-                  "dependencies": {
-                    "wrappy": {
-                      "version": "1.0.1",
-                      "from": "wrappy@>=1.0.0 <2.0.0",
-                      "resolved": "https://registry.npmjs.org/wrappy/-/wrappy-1.0.1.tgz"
-                    }
-                  }
-                },
-                "minimatch": {
-                  "version": "2.0.1",
-                  "from": "minimatch@>=2.0.1 <3.0.0",
-                  "resolved": "https://registry.npmjs.org/minimatch/-/minimatch-2.0.1.tgz",
-                  "dependencies": {
-                    "brace-expansion": {
-                      "version": "1.1.0",
-                      "from": "brace-expansion@>=1.0.0 <2.0.0",
-                      "resolved": "https://registry.npmjs.org/brace-expansion/-/brace-expansion-1.1.0.tgz",
-                      "dependencies": {
-                        "balanced-match": {
-                          "version": "0.2.0",
-                          "from": "balanced-match@>=0.2.0 <0.3.0",
-                          "resolved": "https://registry.npmjs.org/balanced-match/-/balanced-match-0.2.0.tgz"
-                        },
-                        "concat-map": {
-                          "version": "0.0.1",
-                          "from": "concat-map@0.0.1",
-                          "resolved": "https://registry.npmjs.org/concat-map/-/concat-map-0.0.1.tgz"
-                        }
-                      }
-                    }
-                  }
-                },
-                "once": {
-                  "version": "1.3.1",
-                  "from": "once@>=1.3.0 <2.0.0",
-                  "resolved": "https://registry.npmjs.org/once/-/once-1.3.1.tgz",
-                  "dependencies": {
-                    "wrappy": {
-                      "version": "1.0.1",
-                      "from": "wrappy@>=1.0.0 <2.0.0",
-                      "resolved": "https://registry.npmjs.org/wrappy/-/wrappy-1.0.1.tgz"
-                    }
-                  }
-                }
-              }
-            },
-            "http-browserify": {
-              "version": "1.7.0",
-              "from": "http-browserify@>=1.4.0 <2.0.0",
-              "resolved": "https://registry.npmjs.org/http-browserify/-/http-browserify-1.7.0.tgz",
-              "dependencies": {
-                "Base64": {
-                  "version": "0.2.1",
-                  "from": "Base64@>=0.2.0 <0.3.0",
-                  "resolved": "https://registry.npmjs.org/Base64/-/Base64-0.2.1.tgz"
-                }
-              }
-            },
-            "https-browserify": {
-              "version": "0.0.0",
-              "from": "https-browserify@>=0.0.0 <0.1.0",
-              "resolved": "https://registry.npmjs.org/https-browserify/-/https-browserify-0.0.0.tgz"
-            },
-            "inherits": {
-              "version": "2.0.1",
-              "from": "inherits@>=2.0.1 <2.1.0",
-              "resolved": "https://registry.npmjs.org/inherits/-/inherits-2.0.1.tgz"
-            },
-            "insert-module-globals": {
-              "version": "6.1.0",
-              "from": "insert-module-globals@>=6.1.0 <7.0.0",
-              "resolved": "https://registry.npmjs.org/insert-module-globals/-/insert-module-globals-6.1.0.tgz",
-              "dependencies": {
-                "JSONStream": {
-                  "version": "0.7.4",
-                  "from": "JSONStream@>=0.7.1 <0.8.0",
-                  "resolved": "https://registry.npmjs.org/JSONStream/-/JSONStream-0.7.4.tgz",
-                  "dependencies": {
-                    "jsonparse": {
-                      "version": "0.0.5",
-                      "from": "jsonparse@0.0.5",
-                      "resolved": "https://registry.npmjs.org/jsonparse/-/jsonparse-0.0.5.tgz"
-                    }
-                  }
-                },
-                "lexical-scope": {
-                  "version": "1.1.0",
-                  "from": "lexical-scope@>=1.1.0 <1.2.0",
-                  "resolved": "https://registry.npmjs.org/lexical-scope/-/lexical-scope-1.1.0.tgz",
-                  "dependencies": {
-                    "astw": {
-                      "version": "1.1.0",
-                      "from": "astw@>=1.1.0 <1.2.0",
-                      "resolved": "https://registry.npmjs.org/astw/-/astw-1.1.0.tgz",
-                      "dependencies": {
-                        "esprima-fb": {
-                          "version": "3001.1.0-dev-harmony-fb",
-                          "from": "esprima-fb@3001.1.0-dev-harmony-fb",
-                          "resolved": "https://registry.npmjs.org/esprima-fb/-/esprima-fb-3001.0001.0000-dev-harmony-fb.tgz"
-                        }
-                      }
-                    }
-                  }
-                },
-                "process": {
-                  "version": "0.6.0",
-                  "from": "process@>=0.6.0 <0.7.0",
-                  "resolved": "https://registry.npmjs.org/process/-/process-0.6.0.tgz"
-                }
-              }
-            },
-            "isarray": {
-              "version": "0.0.1",
-              "from": "isarray@0.0.1",
-              "resolved": "https://registry.npmjs.org/isarray/-/isarray-0.0.1.tgz"
-            },
-            "labeled-stream-splicer": {
-              "version": "1.0.2",
-              "from": "labeled-stream-splicer@>=1.0.0 <2.0.0",
-              "resolved": "https://registry.npmjs.org/labeled-stream-splicer/-/labeled-stream-splicer-1.0.2.tgz",
-              "dependencies": {
-                "stream-splicer": {
-                  "version": "1.3.1",
-                  "from": "stream-splicer@>=1.1.0 <2.0.0",
-                  "resolved": "https://registry.npmjs.org/stream-splicer/-/stream-splicer-1.3.1.tgz",
-                  "dependencies": {
-                    "readable-stream": {
-                      "version": "1.1.13",
-                      "from": "readable-stream@>=1.1.13-1 <2.0.0",
-                      "resolved": "https://registry.npmjs.org/readable-stream/-/readable-stream-1.1.13.tgz",
-                      "dependencies": {
-                        "core-util-is": {
-                          "version": "1.0.1",
-                          "from": "core-util-is@>=1.0.0 <1.1.0",
-                          "resolved": "https://registry.npmjs.org/core-util-is/-/core-util-is-1.0.1.tgz"
-                        }
-                      }
-                    },
-                    "readable-wrap": {
-                      "version": "1.0.0",
-                      "from": "readable-wrap@>=1.0.0 <2.0.0",
-                      "resolved": "https://registry.npmjs.org/readable-wrap/-/readable-wrap-1.0.0.tgz"
-                    },
-                    "indexof": {
-                      "version": "0.0.1",
-                      "from": "indexof@0.0.1",
-                      "resolved": "https://registry.npmjs.org/indexof/-/indexof-0.0.1.tgz"
-                    }
-                  }
-                }
-              }
-            },
-            "module-deps": {
-              "version": "3.6.3",
-              "from": "module-deps@>=3.6.3 <4.0.0",
-              "resolved": "https://registry.npmjs.org/module-deps/-/module-deps-3.6.3.tgz",
-              "dependencies": {
-                "JSONStream": {
-                  "version": "0.7.4",
-                  "from": "JSONStream@>=0.7.1 <0.8.0",
-                  "resolved": "https://registry.npmjs.org/JSONStream/-/JSONStream-0.7.4.tgz",
-                  "dependencies": {
-                    "jsonparse": {
-                      "version": "0.0.5",
-                      "from": "jsonparse@0.0.5",
-                      "resolved": "https://registry.npmjs.org/jsonparse/-/jsonparse-0.0.5.tgz"
-                    }
-                  }
-                },
-                "detective": {
-                  "version": "4.0.0",
-                  "from": "detective@>=4.0.0 <5.0.0",
-                  "resolved": "https://registry.npmjs.org/detective/-/detective-4.0.0.tgz",
-                  "dependencies": {
-                    "acorn": {
-                      "version": "0.9.0",
-                      "from": "acorn@>=0.9.0 <0.10.0",
-                      "resolved": "https://registry.npmjs.org/acorn/-/acorn-0.9.0.tgz"
-                    },
-                    "escodegen": {
-                      "version": "1.4.3",
-                      "from": "escodegen@>=1.4.1 <2.0.0",
-                      "resolved": "https://registry.npmjs.org/escodegen/-/escodegen-1.4.3.tgz",
-                      "dependencies": {
-                        "estraverse": {
-                          "version": "1.9.0",
-                          "from": "estraverse@>=1.9.0 <2.0.0",
-                          "resolved": "https://registry.npmjs.org/estraverse/-/estraverse-1.9.0.tgz"
-                        },
-                        "esutils": {
-                          "version": "1.1.6",
-                          "from": "esutils@>=1.1.6 <2.0.0",
-                          "resolved": "https://registry.npmjs.org/esutils/-/esutils-1.1.6.tgz"
-                        },
-                        "esprima": {
-                          "version": "1.2.2",
-                          "from": "esprima@>=1.2.2 <2.0.0",
-                          "resolved": "https://registry.npmjs.org/esprima/-/esprima-1.2.2.tgz"
-                        },
-                        "optionator": {
-                          "version": "0.4.0",
-                          "from": "optionator@>=0.4.0 <0.5.0",
-                          "resolved": "https://registry.npmjs.org/optionator/-/optionator-0.4.0.tgz",
-                          "dependencies": {
-                            "prelude-ls": {
-                              "version": "1.1.1",
-                              "from": "prelude-ls@>=1.1.0 <1.2.0",
-                              "resolved": "https://registry.npmjs.org/prelude-ls/-/prelude-ls-1.1.1.tgz"
-                            },
-                            "deep-is": {
-                              "version": "0.1.3",
-                              "from": "deep-is@>=0.1.2 <0.2.0",
-                              "resolved": "https://registry.npmjs.org/deep-is/-/deep-is-0.1.3.tgz"
-                            },
-                            "wordwrap": {
-                              "version": "0.0.2",
-                              "from": "wordwrap@>=0.0.2 <0.1.0",
-                              "resolved": "https://registry.npmjs.org/wordwrap/-/wordwrap-0.0.2.tgz"
-                            },
-                            "type-check": {
-                              "version": "0.3.1",
-                              "from": "type-check@>=0.3.1 <0.4.0",
-                              "resolved": "https://registry.npmjs.org/type-check/-/type-check-0.3.1.tgz"
-                            },
-                            "levn": {
-                              "version": "0.2.5",
-                              "from": "levn@>=0.2.5 <0.3.0",
-                              "resolved": "https://registry.npmjs.org/levn/-/levn-0.2.5.tgz"
-                            },
-                            "fast-levenshtein": {
-                              "version": "1.0.6",
-                              "from": "fast-levenshtein@>=1.0.0 <1.1.0",
-                              "resolved": "https://registry.npmjs.org/fast-levenshtein/-/fast-levenshtein-1.0.6.tgz"
-                            }
-                          }
-                        },
-                        "source-map": {
-                          "version": "0.1.41",
-                          "from": "source-map@>=0.1.40 <0.2.0",
-                          "resolved": "https://registry.npmjs.org/source-map/-/source-map-0.1.41.tgz",
-                          "dependencies": {
-                            "amdefine": {
-                              "version": "0.1.0",
-                              "from": "amdefine@>=0.0.4",
-                              "resolved": "https://registry.npmjs.org/amdefine/-/amdefine-0.1.0.tgz"
-                            }
-                          }
-                        }
-                      }
-                    }
-                  }
-                },
-                "minimist": {
-                  "version": "0.2.0",
-                  "from": "minimist@>=0.2.0 <0.3.0",
-                  "resolved": "https://registry.npmjs.org/minimist/-/minimist-0.2.0.tgz"
-                },
-                "parents": {
-                  "version": "1.0.0",
-                  "from": "parents@>=1.0.0 <2.0.0",
-                  "resolved": "https://registry.npmjs.org/parents/-/parents-1.0.0.tgz",
-                  "dependencies": {
-                    "path-platform": {
-                      "version": "0.0.1",
-                      "from": "path-platform@>=0.0.1 <0.0.2",
-                      "resolved": "https://registry.npmjs.org/path-platform/-/path-platform-0.0.1.tgz"
-                    }
-                  }
-                },
-                "stream-combiner2": {
-                  "version": "1.0.2",
-                  "from": "stream-combiner2@>=1.0.0 <1.1.0",
-                  "resolved": "https://registry.npmjs.org/stream-combiner2/-/stream-combiner2-1.0.2.tgz",
-                  "dependencies": {
-                    "through2": {
-                      "version": "0.5.1",
-                      "from": "through2@>=0.5.1 <0.6.0",
-                      "resolved": "https://registry.npmjs.org/through2/-/through2-0.5.1.tgz"
-                    }
-                  }
-                },
-                "subarg": {
-                  "version": "0.0.1",
-                  "from": "subarg@0.0.1",
-                  "resolved": "https://registry.npmjs.org/subarg/-/subarg-0.0.1.tgz",
-                  "dependencies": {
-                    "minimist": {
-                      "version": "0.0.10",
-                      "from": "minimist@>=0.0.7 <0.1.0",
-                      "resolved": "https://registry.npmjs.org/minimist/-/minimist-0.0.10.tgz"
-                    }
-                  }
-                },
-                "through2": {
-                  "version": "0.4.2",
-                  "from": "through2@>=0.4.1 <0.5.0",
-                  "resolved": "https://registry.npmjs.org/through2/-/through2-0.4.2.tgz",
-                  "dependencies": {
-                    "xtend": {
-                      "version": "2.1.2",
-                      "from": "xtend@>=2.1.1 <2.2.0",
-                      "resolved": "https://registry.npmjs.org/xtend/-/xtend-2.1.2.tgz",
-                      "dependencies": {
-                        "object-keys": {
-                          "version": "0.4.0",
-                          "from": "object-keys@>=0.4.0 <0.5.0",
-                          "resolved": "https://registry.npmjs.org/object-keys/-/object-keys-0.4.0.tgz"
-                        }
-                      }
-                    }
-                  }
-                }
-              }
-            },
-            "os-browserify": {
-              "version": "0.1.2",
-              "from": "os-browserify@>=0.1.1 <0.2.0",
-              "resolved": "https://registry.npmjs.org/os-browserify/-/os-browserify-0.1.2.tgz"
-            },
-            "parents": {
-              "version": "0.0.3",
-              "from": "parents@>=0.0.1 <0.1.0",
-              "resolved": "https://registry.npmjs.org/parents/-/parents-0.0.3.tgz",
-              "dependencies": {
-                "path-platform": {
-                  "version": "0.0.1",
-                  "from": "path-platform@>=0.0.1 <0.0.2",
-                  "resolved": "https://registry.npmjs.org/path-platform/-/path-platform-0.0.1.tgz"
-                }
-              }
-            },
-            "path-browserify": {
-              "version": "0.0.0",
-              "from": "path-browserify@>=0.0.0 <0.1.0",
-              "resolved": "https://registry.npmjs.org/path-browserify/-/path-browserify-0.0.0.tgz"
-            },
-            "process": {
-              "version": "0.8.0",
-              "from": "process@>=0.8.0 <0.9.0",
-              "resolved": "https://registry.npmjs.org/process/-/process-0.8.0.tgz"
-            },
-            "punycode": {
-              "version": "1.2.4",
-              "from": "punycode@>=1.2.3 <1.3.0",
-              "resolved": "https://registry.npmjs.org/punycode/-/punycode-1.2.4.tgz"
-            },
-            "querystring-es3": {
-              "version": "0.2.1",
-              "from": "querystring-es3@>=0.2.0 <0.3.0",
-              "resolved": "https://registry.npmjs.org/querystring-es3/-/querystring-es3-0.2.1.tgz"
-            },
-            "readable-stream": {
-              "version": "1.0.33",
-              "from": "readable-stream@>=1.0.26-2 <1.1.0",
-              "resolved": "https://registry.npmjs.org/readable-stream/-/readable-stream-1.0.33.tgz",
-              "dependencies": {
-                "core-util-is": {
-                  "version": "1.0.1",
-                  "from": "core-util-is@>=1.0.0 <1.1.0",
-                  "resolved": "https://registry.npmjs.org/core-util-is/-/core-util-is-1.0.1.tgz"
-                }
-              }
-            },
-            "resolve": {
-              "version": "0.7.4",
-              "from": "resolve@>=0.7.1 <0.8.0",
-              "resolved": "https://registry.npmjs.org/resolve/-/resolve-0.7.4.tgz"
-            },
-            "shallow-copy": {
-              "version": "0.0.1",
-              "from": "shallow-copy@0.0.1",
-              "resolved": "https://registry.npmjs.org/shallow-copy/-/shallow-copy-0.0.1.tgz"
-            },
-            "shasum": {
-              "version": "1.0.0",
-              "from": "shasum@>=1.0.0 <2.0.0",
-              "resolved": "https://registry.npmjs.org/shasum/-/shasum-1.0.0.tgz",
-              "dependencies": {
-                "json-stable-stringify": {
-                  "version": "0.0.1",
-                  "from": "json-stable-stringify@>=0.0.0 <0.1.0",
-                  "resolved": "https://registry.npmjs.org/json-stable-stringify/-/json-stable-stringify-0.0.1.tgz",
-                  "dependencies": {
-                    "jsonify": {
-                      "version": "0.0.0",
-                      "from": "jsonify@>=0.0.0 <0.1.0",
-                      "resolved": "https://registry.npmjs.org/jsonify/-/jsonify-0.0.0.tgz"
-                    }
-                  }
-                }
-              }
-            },
-            "shell-quote": {
-              "version": "0.0.1",
-              "from": "shell-quote@>=0.0.1 <0.1.0",
-              "resolved": "https://registry.npmjs.org/shell-quote/-/shell-quote-0.0.1.tgz"
-            },
-            "stream-browserify": {
-              "version": "1.0.0",
-              "from": "stream-browserify@>=1.0.0 <2.0.0",
-              "resolved": "https://registry.npmjs.org/stream-browserify/-/stream-browserify-1.0.0.tgz"
-            },
-            "string_decoder": {
-              "version": "0.10.31",
-              "from": "string_decoder@>=0.10.0 <0.11.0",
-              "resolved": "https://registry.npmjs.org/string_decoder/-/string_decoder-0.10.31.tgz"
-            },
-            "subarg": {
-              "version": "1.0.0",
-              "from": "subarg@>=1.0.0 <2.0.0",
-              "resolved": "https://registry.npmjs.org/subarg/-/subarg-1.0.0.tgz",
-              "dependencies": {
-                "minimist": {
-                  "version": "1.1.0",
-                  "from": "minimist@>=1.1.0 <2.0.0",
-                  "resolved": "https://registry.npmjs.org/minimist/-/minimist-1.1.0.tgz"
-                }
-              }
-            },
-            "syntax-error": {
-              "version": "1.1.2",
-              "from": "syntax-error@>=1.1.1 <2.0.0",
-              "resolved": "https://registry.npmjs.org/syntax-error/-/syntax-error-1.1.2.tgz",
-              "dependencies": {
-                "acorn": {
-                  "version": "0.9.0",
-                  "from": "acorn@>=0.9.0 <0.10.0",
-                  "resolved": "https://registry.npmjs.org/acorn/-/acorn-0.9.0.tgz"
-                }
-              }
-            },
-            "through2": {
-              "version": "1.1.1",
-              "from": "through2@>=1.0.0 <2.0.0",
-              "resolved": "https://registry.npmjs.org/through2/-/through2-1.1.1.tgz",
-              "dependencies": {
-                "readable-stream": {
-                  "version": "1.1.13",
-                  "from": "readable-stream@>=1.1.13-1 <1.2.0-0",
-                  "resolved": "https://registry.npmjs.org/readable-stream/-/readable-stream-1.1.13.tgz",
-                  "dependencies": {
-                    "core-util-is": {
-                      "version": "1.0.1",
-                      "from": "core-util-is@>=1.0.0 <1.1.0",
-                      "resolved": "https://registry.npmjs.org/core-util-is/-/core-util-is-1.0.1.tgz"
-                    }
-                  }
-                },
-                "xtend": {
-                  "version": "4.0.0",
-                  "from": "xtend@>=4.0.0 <4.1.0-0",
-                  "resolved": "https://registry.npmjs.org/xtend/-/xtend-4.0.0.tgz"
-                }
-              }
-            },
-            "timers-browserify": {
-              "version": "1.1.0",
-              "from": "timers-browserify@>=1.0.1 <2.0.0",
-              "resolved": "https://registry.npmjs.org/timers-browserify/-/timers-browserify-1.1.0.tgz",
-              "dependencies": {
-                "process": {
-                  "version": "0.5.2",
-                  "from": "process@>=0.5.1 <0.6.0",
-                  "resolved": "https://registry.npmjs.org/process/-/process-0.5.2.tgz"
-                }
-              }
-            },
-            "tty-browserify": {
-              "version": "0.0.0",
-              "from": "tty-browserify@>=0.0.0 <0.1.0",
-              "resolved": "https://registry.npmjs.org/tty-browserify/-/tty-browserify-0.0.0.tgz"
-            },
-            "umd": {
-              "version": "2.1.0",
-              "from": "umd@>=2.1.0 <2.2.0",
-              "resolved": "https://registry.npmjs.org/umd/-/umd-2.1.0.tgz",
-              "dependencies": {
-                "rfile": {
-                  "version": "1.0.0",
-                  "from": "rfile@>=1.0.0 <1.1.0",
-                  "resolved": "https://registry.npmjs.org/rfile/-/rfile-1.0.0.tgz",
-                  "dependencies": {
-                    "callsite": {
-                      "version": "1.0.0",
-                      "from": "callsite@>=1.0.0 <1.1.0",
-                      "resolved": "https://registry.npmjs.org/callsite/-/callsite-1.0.0.tgz"
-                    },
-                    "resolve": {
-                      "version": "0.3.1",
-                      "from": "resolve@>=0.3.0 <0.4.0",
-                      "resolved": "https://registry.npmjs.org/resolve/-/resolve-0.3.1.tgz"
-                    }
-                  }
-                },
-                "ruglify": {
-                  "version": "1.0.0",
-                  "from": "ruglify@>=1.0.0 <1.1.0",
-                  "resolved": "https://registry.npmjs.org/ruglify/-/ruglify-1.0.0.tgz",
-                  "dependencies": {
-                    "uglify-js": {
-                      "version": "2.2.5",
-                      "from": "uglify-js@>=2.2.0 <2.3.0",
-                      "resolved": "https://registry.npmjs.org/uglify-js/-/uglify-js-2.2.5.tgz",
-                      "dependencies": {
-                        "source-map": {
-                          "version": "0.1.41",
-                          "from": "source-map@>=0.1.7 <0.2.0",
-                          "resolved": "https://registry.npmjs.org/source-map/-/source-map-0.1.41.tgz",
-                          "dependencies": {
-                            "amdefine": {
-                              "version": "0.1.0",
-                              "from": "amdefine@>=0.0.4",
-                              "resolved": "https://registry.npmjs.org/amdefine/-/amdefine-0.1.0.tgz"
-                            }
-                          }
-                        },
-                        "optimist": {
-                          "version": "0.3.7",
-                          "from": "optimist@>=0.3.5 <0.4.0",
-                          "resolved": "https://registry.npmjs.org/optimist/-/optimist-0.3.7.tgz",
-                          "dependencies": {
-                            "wordwrap": {
-                              "version": "0.0.2",
-                              "from": "wordwrap@>=0.0.2 <0.1.0",
-                              "resolved": "https://registry.npmjs.org/wordwrap/-/wordwrap-0.0.2.tgz"
-                            }
-                          }
-                        }
-                      }
-                    }
-                  }
-                },
-                "uglify-js": {
-                  "version": "2.4.16",
-                  "from": "uglify-js@>=2.4.0 <2.5.0",
-                  "resolved": "https://registry.npmjs.org/uglify-js/-/uglify-js-2.4.16.tgz",
-                  "dependencies": {
-                    "async": {
-                      "version": "0.2.10",
-                      "from": "async@>=0.2.6 <0.3.0",
-                      "resolved": "https://registry.npmjs.org/async/-/async-0.2.10.tgz"
-                    },
-                    "source-map": {
-                      "version": "0.1.34",
-                      "from": "source-map@0.1.34",
-                      "resolved": "https://registry.npmjs.org/source-map/-/source-map-0.1.34.tgz",
-                      "dependencies": {
-                        "amdefine": {
-                          "version": "0.1.0",
-                          "from": "amdefine@>=0.0.4",
-                          "resolved": "https://registry.npmjs.org/amdefine/-/amdefine-0.1.0.tgz"
-                        }
-                      }
-                    },
-                    "optimist": {
-                      "version": "0.3.7",
-                      "from": "optimist@>=0.3.5 <0.4.0",
-                      "resolved": "https://registry.npmjs.org/optimist/-/optimist-0.3.7.tgz",
-                      "dependencies": {
-                        "wordwrap": {
-                          "version": "0.0.2",
-                          "from": "wordwrap@>=0.0.2 <0.1.0",
-                          "resolved": "https://registry.npmjs.org/wordwrap/-/wordwrap-0.0.2.tgz"
-                        }
-                      }
-                    },
-                    "uglify-to-browserify": {
-                      "version": "1.0.2",
-                      "from": "uglify-to-browserify@>=1.0.0 <1.1.0",
-                      "resolved": "https://registry.npmjs.org/uglify-to-browserify/-/uglify-to-browserify-1.0.2.tgz"
-                    }
-                  }
-                }
-              }
-            },
-            "url": {
-              "version": "0.10.1",
-              "from": "url@>=0.10.1 <0.11.0",
-              "resolved": "https://registry.npmjs.org/url/-/url-0.10.1.tgz"
-            },
-            "util": {
-              "version": "0.10.3",
-              "from": "util@>=0.10.1 <0.11.0",
-              "resolved": "https://registry.npmjs.org/util/-/util-0.10.3.tgz"
-            },
-            "vm-browserify": {
-              "version": "0.0.4",
-              "from": "vm-browserify@>=0.0.1 <0.1.0",
-              "resolved": "https://registry.npmjs.org/vm-browserify/-/vm-browserify-0.0.4.tgz",
-              "dependencies": {
-                "indexof": {
-                  "version": "0.0.1",
-                  "from": "indexof@0.0.1",
-                  "resolved": "https://registry.npmjs.org/indexof/-/indexof-0.0.1.tgz"
-                }
-              }
-            },
-            "xtend": {
-              "version": "3.0.0",
-              "from": "xtend@>=3.0.0 <4.0.0",
-              "resolved": "https://registry.npmjs.org/xtend/-/xtend-3.0.0.tgz"
-            }
-          }
-        },
-        "chokidar": {
-          "version": "0.12.5",
-          "from": "chokidar@>=0.12.1 <0.13.0",
-          "resolved": "https://registry.npmjs.org/chokidar/-/chokidar-0.12.5.tgz",
-          "dependencies": {
-            "readdirp": {
-              "version": "1.3.0",
-              "from": "readdirp@>=1.3.0 <1.4.0",
-              "resolved": "https://registry.npmjs.org/readdirp/-/readdirp-1.3.0.tgz",
-              "dependencies": {
-                "graceful-fs": {
-                  "version": "2.0.3",
-                  "from": "graceful-fs@>=2.0.0 <2.1.0",
-                  "resolved": "https://registry.npmjs.org/graceful-fs/-/graceful-fs-2.0.3.tgz"
-                },
-                "minimatch": {
-                  "version": "0.2.14",
-                  "from": "minimatch@>=0.2.12 <0.3.0",
-                  "resolved": "https://registry.npmjs.org/minimatch/-/minimatch-0.2.14.tgz",
-                  "dependencies": {
-                    "lru-cache": {
-                      "version": "2.5.0",
-                      "from": "lru-cache@>=2.0.0 <3.0.0",
-                      "resolved": "https://registry.npmjs.org/lru-cache/-/lru-cache-2.5.0.tgz"
-                    },
-                    "sigmund": {
-                      "version": "1.0.0",
-                      "from": "sigmund@>=1.0.0 <1.1.0",
-                      "resolved": "https://registry.npmjs.org/sigmund/-/sigmund-1.0.0.tgz"
-                    }
-                  }
-                },
-                "readable-stream": {
-                  "version": "1.0.33",
-                  "from": "readable-stream@>=1.0.26-2 <1.1.0",
-                  "resolved": "https://registry.npmjs.org/readable-stream/-/readable-stream-1.0.33.tgz",
-                  "dependencies": {
-                    "core-util-is": {
-                      "version": "1.0.1",
-                      "from": "core-util-is@>=1.0.0 <1.1.0",
-                      "resolved": "https://registry.npmjs.org/core-util-is/-/core-util-is-1.0.1.tgz"
-                    },
-                    "isarray": {
-                      "version": "0.0.1",
-                      "from": "isarray@0.0.1",
-                      "resolved": "https://registry.npmjs.org/isarray/-/isarray-0.0.1.tgz"
-                    },
-                    "string_decoder": {
-                      "version": "0.10.31",
-                      "from": "string_decoder@>=0.10.0 <0.11.0",
-                      "resolved": "https://registry.npmjs.org/string_decoder/-/string_decoder-0.10.31.tgz"
-                    },
-                    "inherits": {
-                      "version": "2.0.1",
-                      "from": "inherits@>=2.0.1 <2.1.0",
-                      "resolved": "https://registry.npmjs.org/inherits/-/inherits-2.0.1.tgz"
-                    }
-                  }
-                }
-              }
-            },
-            "async-each": {
-              "version": "0.1.6",
-              "from": "async-each@>=0.1.5 <0.2.0",
-              "resolved": "https://registry.npmjs.org/async-each/-/async-each-0.1.6.tgz"
-            },
-            "fsevents": {
-              "version": "0.3.1",
-              "from": "fsevents@>=0.3.1 <0.4.0",
-              "resolved": "https://registry.npmjs.org/fsevents/-/fsevents-0.3.1.tgz",
-              "dependencies": {
-                "nan": {
-                  "version": "1.3.0",
-                  "from": "nan@>=1.3.0 <1.4.0",
-                  "resolved": "https://registry.npmjs.org/nan/-/nan-1.3.0.tgz"
-                }
-              }
-            }
-          }
-        },
-        "through2": {
-          "version": "0.5.1",
-          "from": "through2@>=0.5.1 <0.6.0",
-          "resolved": "https://registry.npmjs.org/through2/-/through2-0.5.1.tgz",
-          "dependencies": {
-            "readable-stream": {
-              "version": "1.0.33",
-              "from": "readable-stream@>=1.0.17 <1.1.0",
-              "resolved": "https://registry.npmjs.org/readable-stream/-/readable-stream-1.0.33.tgz",
-              "dependencies": {
-                "core-util-is": {
-                  "version": "1.0.1",
-                  "from": "core-util-is@>=1.0.0 <1.1.0",
-                  "resolved": "https://registry.npmjs.org/core-util-is/-/core-util-is-1.0.1.tgz"
-                },
-                "isarray": {
-                  "version": "0.0.1",
-                  "from": "isarray@0.0.1",
-                  "resolved": "https://registry.npmjs.org/isarray/-/isarray-0.0.1.tgz"
-                },
-                "string_decoder": {
-                  "version": "0.10.31",
-                  "from": "string_decoder@>=0.10.0 <0.11.0",
-                  "resolved": "https://registry.npmjs.org/string_decoder/-/string_decoder-0.10.31.tgz"
-                },
-                "inherits": {
-                  "version": "2.0.1",
-                  "from": "inherits@>=2.0.1 <2.1.0",
-                  "resolved": "https://registry.npmjs.org/inherits/-/inherits-2.0.1.tgz"
-                }
-              }
-            },
-            "xtend": {
-              "version": "3.0.0",
-              "from": "xtend@>=3.0.0 <3.1.0",
-              "resolved": "https://registry.npmjs.org/xtend/-/xtend-3.0.0.tgz"
-            }
-          }
-        }
-      }
     }
   }
 }