--- conflicted
+++ resolved
@@ -60,7 +60,6 @@
 )
 from collections import OrderedDict
 from .validation import ValidationFailure
-from elasticutils import S
 LOCATION_ROOT = __name__ + ':location_root'
 _marker = object()
 
@@ -787,15 +786,18 @@
         '''Hook for subclasses'''
 
     def __json__(self, request):
-        es_columns = ['@id', '@type']
-        for column in self.columns:
-            es_columns.append(column)
-        s = S().indexes(self.__name__).doctypes('basic').values_dict(tuple(es_columns)).all()
-        es_items = []
-        for item in s:
-            es_items.append(item)
+        limit = request.params.get('limit', 30)
+        if limit in ('', 'all'):
+            limit = None
+        if limit is not None:
+            limit = int(limit)
+        session = DBSession()
+        query = session.query(Resource).filter(
+            Resource.item_type == self.item_type
+        )
+
         properties = self.properties.copy()
-        properties['count'] = len(es_items)
+        properties['count'] = query.count()
         # Expand $templated links
         ns = properties.copy()
         ns['collection_uri'] = request.resource_path(self)
@@ -804,11 +806,6 @@
         compiled = ObjectTemplate(self.merged_template)
         links = compiled(ns)
         properties.update(links)
-<<<<<<< HEAD
-        properties['items'] = es_items
-        properties['columns'] = self.columns
-
-=======
         items = properties['@graph'] = []
         properties['columns'] = self.columns
 
@@ -841,7 +838,6 @@
 
             items.append(subset)
 
->>>>>>> efbafdf0
         return properties
 
     def expand_embedded(self, request, properties):
