from pyramid.traversal import find_root
from ..schema_utils import (
    load_schema,
)
from ..contentbase import (
    calculated_property,
    collection,
)
from .base import (
    ALLOW_SUBMITTER_ADD,
    Item,
    paths_filtered_by_status,
)
from .dataset import Dataset
import datetime


@collection(
    name='experiments',
    unique_key='accession',
    properties={
        'title': 'Experiments',
        'description': 'Listing of Experiments',
    })
class Experiment(Dataset):
    item_type = 'experiment'
    schema = load_schema('experiment.json')
    base_types = [Dataset.item_type] + Dataset.base_types
    embedded = Dataset.embedded + [
        'files.lab',
        'files.platform',
        'files.lab',
        'files.derived_from',
        'files.derived_from.replicate',
        'files.pipeline',
        'files.analysis_step',
        'files.analysis_step.software_versions',
        'files.analysis_step.software_versions.software',
        'files.qc_metrics',
        'files.qc_metrics.step_run',
        'files.qc_metrics.step_run.analysis_step',
        'contributing_files.platform',
        'contributing_files.lab',
        'contributing_files.derived_from',
        'contributing_files.pipeline',
        'contributing_files.analysis_step',
        'contributing_files.analysis_step.software_versions',
        'contributing_files.analysis_step.software_versions.software',
        'replicates.antibody',
        'replicates.antibody.targets',
        'replicates.library',
        'replicates.library.documents.lab',
        'replicates.library.documents.submitted_by',
        'replicates.library.documents.award',
        'replicates.library.biosample.submitted_by',
        'replicates.library.biosample.source',
        'replicates.library.biosample.organism',
        'replicates.library.biosample.rnais',
        'replicates.library.biosample.donor.organism',
        'replicates.library.biosample.donor.mutated_gene',
        'replicates.library.biosample.treatments',
        'replicates.library.spikeins_used',
        'replicates.library.treatments',
        'replicates.platform',
        'possible_controls',
        'target.organism',
<<<<<<< HEAD
        'references'
=======
        'references',
>>>>>>> f3c26b9a
    ]
    audit_inherit = [
        'original_files',
        'original_files.replicate',
        'original_files.platform',
        'target',
        'revoked_files',
        'revoked_files.replicate',
        'submitted_by',
        'lab',
        'award',
        'documents',
        'replicates.antibody',
        'replicates.antibody.characterizations',
        'replicates.antibody.targets',
        'replicates.library',
        'replicates.library.documents',
        'replicates.library.biosample',
        'replicates.library.biosample.organism',
        'replicates.library.biosample.treatments',
        'replicates.library.biosample.donor.organism',
        'replicates.library.biosample.donor',
        'replicates.library.biosample.treatments',
        'replicates.library.biosample.derived_from',
        'replicates.library.biosample.part_of',
        'replicates.library.biosample.pooled_from',
        'replicates.library.spikeins_used',
        'replicates.library.treatments',
        'replicates.platform',
        'target.organism',
    ]
    rev = Dataset.rev.copy()
    rev.update({
        'replicates': ('replicate', 'experiment'),
    })

    @calculated_property(condition='biosample_term_id', schema={
        "title": "Organ slims",
        "type": "array",
        "items": {
            "type": "string",
        },
    })
    def organ_slims(self, registry, biosample_term_id):
        if biosample_term_id in registry['ontology']:
            return registry['ontology'][biosample_term_id]['organs']
        return []

    @calculated_property(condition='biosample_term_id', schema={
        "title": "System slims",
        "type": "array",
        "items": {
            "type": "string",
        },
    })
    def system_slims(self, registry, biosample_term_id):
        if biosample_term_id in registry['ontology']:
            return registry['ontology'][biosample_term_id]['systems']
        return []

    @calculated_property(condition='biosample_term_id', schema={
        "title": "Developmental slims",
        "type": "array",
        "items": {
            "type": "string",
        },
    })
    def developmental_slims(self, registry, biosample_term_id):
        if biosample_term_id in registry['ontology']:
            return registry['ontology'][biosample_term_id]['developmental']
        return []

    @calculated_property(condition='biosample_term_id', schema={
        "title": "Biosample synonyms",
        "type": "array",
        "items": {
            "type": "string",
        },
    })
    def biosample_synonyms(self, registry, biosample_term_id):
        if biosample_term_id in registry['ontology']:
            return registry['ontology'][biosample_term_id]['synonyms']
        return []

    @calculated_property(condition='assay_term_id', schema={
        "title": "Assay synonyms",
        "type": "array",
        "items": {
            "type": "string",
        },
    })
    def assay_synonyms(self, registry, assay_term_id):
        if assay_term_id in registry['ontology']:
            return registry['ontology'][assay_term_id]['synonyms'] + [
                registry['ontology'][assay_term_id]['name'],
            ]
        return []

    @calculated_property(condition='date_released', schema={
        "title": "Month released",
        "type": "string",
    })
    def month_released(self, date_released):
        return datetime.datetime.strptime(date_released, '%Y-%m-%d').strftime('%B, %Y')

    @calculated_property(schema={
        "title": "Replicates",
        "type": "array",
        "items": {
            "type": ['string', 'object'],
            "linkFrom": "replicate.experiment",
        },
    })
    def replicates(self, request, replicates):
        return paths_filtered_by_status(request, replicates)


@collection(
    name='replicates',
    acl=ALLOW_SUBMITTER_ADD,
    properties={
        'title': 'Replicates',
        'description': 'Listing of Replicates',
    })
class Replicate(Item):
    item_type = 'replicate'
    schema = load_schema('replicate.json')
    embedded = [
        'library',
        'platform',
    ]

    def unique_keys(self, properties):
        keys = super(Replicate, self).unique_keys(properties)
        value = u'{experiment}/{biological_replicate_number}/{technical_replicate_number}'.format(
            **properties)
        keys.setdefault('replicate:experiment_biological_technical', []).append(value)
        return keys

    def __ac_local_roles__(self):
        properties = self.upgrade_properties()
        root = find_root(self)
        experiment = root.get_by_uuid(properties['experiment'])
        return experiment.__ac_local_roles__()<|MERGE_RESOLUTION|>--- conflicted
+++ resolved
@@ -64,11 +64,7 @@
         'replicates.platform',
         'possible_controls',
         'target.organism',
-<<<<<<< HEAD
-        'references'
-=======
         'references',
->>>>>>> f3c26b9a
     ]
     audit_inherit = [
         'original_files',
