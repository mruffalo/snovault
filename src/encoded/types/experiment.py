from pyramid.traversal import find_root
from contentbase.schema_utils import (
    load_schema,
)
from contentbase import (
    calculated_property,
    collection,
)
from .base import (
    ALLOW_SUBMITTER_ADD,
    Item,
    paths_filtered_by_status,
)
from .dataset import Dataset
import datetime


@collection(
    name='experiments',
    unique_key='accession',
    properties={
        'title': 'Experiments',
        'description': 'Listing of Experiments',
    })
class Experiment(Dataset):
    item_type = 'experiment'
    schema = load_schema('encoded:schemas/experiment.json')
    base_types = [Dataset.item_type] + Dataset.base_types
    embedded = Dataset.embedded + [
        'files.lab',
        'files.platform',
        'files.lab',
        'files.derived_from',
        'files.derived_from.replicate',
        'files.pipeline',
        'files.analysis_step',
        'files.analysis_step.software_versions',
        'files.analysis_step.software_versions.software',
<<<<<<< HEAD
        'files.step_run.qc_metrics',
=======
        'files.replicate.library.biosample',
        'files.qc_metrics',
        'files.qc_metrics.step_run',
        'files.qc_metrics.step_run.analysis_step',
>>>>>>> 6fac09ba
        'contributing_files.platform',
        'contributing_files.lab',
        'contributing_files.derived_from',
        'contributing_files.pipeline',
        'contributing_files.analysis_step',
        'contributing_files.analysis_step.software_versions',
        'contributing_files.analysis_step.software_versions.software',
        'award.pi.lab',
        'replicates.antibody',
        'replicates.antibody.targets',
        'replicates.library',
        'replicates.library.documents.lab',
        'replicates.library.documents.submitted_by',
        'replicates.library.documents.award',
        'replicates.library.biosample.submitted_by',
        'replicates.library.biosample.source',
        'replicates.library.biosample.organism',
        'replicates.library.biosample.rnais',
        'replicates.library.biosample.donor.organism',
        'replicates.library.biosample.donor.mutated_gene',
        'replicates.library.biosample.treatments',
        'replicates.library.spikeins_used',
        'replicates.library.treatments',
        'replicates.platform',
        'possible_controls',
        'target.organism',
        'references',
    ]
    audit_inherit = [
        'original_files',
        'original_files.replicate',
        'original_files.platform',
        'target',
        'revoked_files',
        'revoked_files.replicate',
        'submitted_by',
        'lab',
        'award',
        'documents',
        'replicates.antibody',
        'replicates.antibody.characterizations',
        'replicates.antibody.targets',
        'replicates.library',
        'replicates.library.documents',
        'replicates.library.biosample',
        'replicates.library.biosample.organism',
        'replicates.library.biosample.treatments',
        'replicates.library.biosample.donor.organism',
        'replicates.library.biosample.donor',
        'replicates.library.biosample.treatments',
        'replicates.library.biosample.derived_from',
        'replicates.library.biosample.part_of',
        'replicates.library.biosample.pooled_from',
        'replicates.library.spikeins_used',
        'replicates.library.treatments',
        'replicates.platform',
        'target.organism',
    ]
    rev = Dataset.rev.copy()
    rev.update({
        'replicates': ('replicate', 'experiment'),
    })

    @calculated_property(condition='biosample_term_id', schema={
        "title": "Organ slims",
        "type": "array",
        "items": {
            "type": "string",
        },
    })
    def organ_slims(self, registry, biosample_term_id):
        if biosample_term_id in registry['ontology']:
            return registry['ontology'][biosample_term_id]['organs']
        return []

    @calculated_property(condition='biosample_term_id', schema={
        "title": "System slims",
        "type": "array",
        "items": {
            "type": "string",
        },
    })
    def system_slims(self, registry, biosample_term_id):
        if biosample_term_id in registry['ontology']:
            return registry['ontology'][biosample_term_id]['systems']
        return []

    @calculated_property(condition='biosample_term_id', schema={
        "title": "Developmental slims",
        "type": "array",
        "items": {
            "type": "string",
        },
    })
    def developmental_slims(self, registry, biosample_term_id):
        if biosample_term_id in registry['ontology']:
            return registry['ontology'][biosample_term_id]['developmental']
        return []

    @calculated_property(condition='biosample_term_id', schema={
        "title": "Biosample synonyms",
        "type": "array",
        "items": {
            "type": "string",
        },
    })
    def biosample_synonyms(self, registry, biosample_term_id):
        if biosample_term_id in registry['ontology']:
            return registry['ontology'][biosample_term_id]['synonyms']
        return []

    @calculated_property(condition='assay_term_id', schema={
        "title": "Assay synonyms",
        "type": "array",
        "items": {
            "type": "string",
        },
    })
    def assay_synonyms(self, registry, assay_term_id):
        if assay_term_id in registry['ontology']:
            return registry['ontology'][assay_term_id]['synonyms'] + [
                registry['ontology'][assay_term_id]['name'],
            ]
        return []

    @calculated_property(condition='date_released', schema={
        "title": "Month released",
        "type": "string",
    })
    def month_released(self, date_released):
        return datetime.datetime.strptime(date_released, '%Y-%m-%d').strftime('%B, %Y')

    @calculated_property(schema={
        "title": "Replicates",
        "type": "array",
        "items": {
            "type": ['string', 'object'],
            "linkFrom": "replicate.experiment",
        },
    })
    def replicates(self, request, replicates):
        return paths_filtered_by_status(request, replicates)


@collection(
    name='replicates',
    acl=ALLOW_SUBMITTER_ADD,
    properties={
        'title': 'Replicates',
        'description': 'Listing of Replicates',
    })
class Replicate(Item):
    item_type = 'replicate'
    schema = load_schema('encoded:schemas/replicate.json')
    embedded = [
        'antibody',
        'experiment',
        'library',
        'library.biosample',
        'library.biosample.donor',
        'library.biosample.donor.organism',
        'platform',
    ]

    def unique_keys(self, properties):
        keys = super(Replicate, self).unique_keys(properties)
        value = u'{experiment}/{biological_replicate_number}/{technical_replicate_number}'.format(
            **properties)
        keys.setdefault('replicate:experiment_biological_technical', []).append(value)
        return keys

    def __ac_local_roles__(self):
        properties = self.upgrade_properties()
        root = find_root(self)
        experiment = root.get_by_uuid(properties['experiment'])
        return experiment.__ac_local_roles__()<|MERGE_RESOLUTION|>--- conflicted
+++ resolved
@@ -36,14 +36,8 @@
         'files.analysis_step',
         'files.analysis_step.software_versions',
         'files.analysis_step.software_versions.software',
-<<<<<<< HEAD
+        'files.replicate.library.biosample',
         'files.step_run.qc_metrics',
-=======
-        'files.replicate.library.biosample',
-        'files.qc_metrics',
-        'files.qc_metrics.step_run',
-        'files.qc_metrics.step_run.analysis_step',
->>>>>>> 6fac09ba
         'contributing_files.platform',
         'contributing_files.lab',
         'contributing_files.derived_from',
