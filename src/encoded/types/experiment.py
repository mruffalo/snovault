from pyramid.traversal import find_root
from contentbase import (
    calculated_property,
    collection,
    load_schema,
)
from .base import (
    ALLOW_SUBMITTER_ADD,
    Item,
    paths_filtered_by_status,
)
from .dataset import Dataset
import datetime


@collection(
    name='experiments',
    unique_key='accession',
    properties={
        'title': 'Experiments',
        'description': 'Listing of Experiments',
    })
class Experiment(Dataset):
    item_type = 'experiment'
    schema = load_schema('encoded:schemas/experiment.json')
    base_types = [Dataset.item_type] + Dataset.base_types
    embedded = Dataset.embedded + [
        'files.lab',
        'files.platform',
        'files.lab',
        'files.derived_from',
        'files.derived_from.replicate',
        'files.analysis_step_version.analysis_step',
        'files.analysis_step_version.analysis_step.pipelines',
        'files.analysis_step_version.analysis_step.versions',
        'files.analysis_step_version.analysis_step.versions.software_versions',
        'files.analysis_step_version.analysis_step.versions.software_versions.software',
        'files.analysis_step_version.software_versions',
        'files.analysis_step_version.software_versions.software',
        'files.replicate.library.biosample',
<<<<<<< HEAD
        'files.step_run.qc_metrics',
        'files.qc_metrics.step_run',
        'files.qc_metrics.step_run.analysis_step',
        'control_for',
=======
        'files.quality_metrics',
        'files.quality_metrics.step_run',
        'files.quality_metrics.step_run.analysis_step_version.analysis_step',
>>>>>>> a1dde74e
        'contributing_files.platform',
        'contributing_files.lab',
        'contributing_files.derived_from',
        'contributing_files.analysis_step_version.analysis_step',
        'contributing_files.analysis_step_version.analysis_step.pipelines',
        'contributing_files.analysis_step_version.software_versions',
        'contributing_files.analysis_step_version.software_versions.software',
        'award.pi.lab',
        'replicates.antibody',
        'replicates.antibody.targets',
        'replicates.library',
        'replicates.library.documents.lab',
        'replicates.library.documents.submitted_by',
        'replicates.library.documents.award',
        'replicates.library.biosample.submitted_by',
        'replicates.library.biosample.source',
        'replicates.library.biosample.organism',
        'replicates.library.biosample.rnais',
        'replicates.library.biosample.donor.organism',
        'replicates.library.biosample.donor.mutated_gene',
        'replicates.library.biosample.treatments',
        'replicates.library.spikeins_used',
        'replicates.library.treatments',
        'possible_controls',
        'possible_controls.target',
        'possible_controls.lab',
        'target.organism',
        'references',
    ]
    audit_inherit = [
        'original_files',
        'original_files.replicate',
        'original_files.platform',
        'target',
        'revoked_files',
        'revoked_files.replicate',
        'submitted_by',
        'lab',
        'award',
        'documents',
        'replicates.antibody',
        'replicates.antibody.characterizations',
        'replicates.antibody.targets',
        'replicates.library',
        'replicates.library.documents',
        'replicates.library.biosample',
        'replicates.library.biosample.organism',
        'replicates.library.biosample.treatments',
        'replicates.library.biosample.donor.organism',
        'replicates.library.biosample.donor',
        'replicates.library.biosample.treatments',
        'replicates.library.biosample.derived_from',
        'replicates.library.biosample.part_of',
        'replicates.library.biosample.pooled_from',
        'replicates.library.spikeins_used',
        'replicates.library.treatments',
        'target.organism',
    ]
    rev = Dataset.rev.copy()
    rev.update({
        'replicates': ('replicate', 'experiment')
    })

    @calculated_property(condition='biosample_term_id', schema={
        "title": "Organ slims",
        "type": "array",
        "items": {
            "type": "string",
        },
    })
    def organ_slims(self, registry, biosample_term_id):
        if biosample_term_id in registry['ontology']:
            return registry['ontology'][biosample_term_id]['organs']
        return []

    @calculated_property(condition='biosample_term_id', schema={
        "title": "System slims",
        "type": "array",
        "items": {
            "type": "string",
        },
    })
    def system_slims(self, registry, biosample_term_id):
        if biosample_term_id in registry['ontology']:
            return registry['ontology'][biosample_term_id]['systems']
        return []

    @calculated_property(condition='biosample_term_id', schema={
        "title": "Developmental slims",
        "type": "array",
        "items": {
            "type": "string",
        },
    })
    def developmental_slims(self, registry, biosample_term_id):
        if biosample_term_id in registry['ontology']:
            return registry['ontology'][biosample_term_id]['developmental']
        return []

    @calculated_property(condition='biosample_term_id', schema={
        "title": "Biosample synonyms",
        "type": "array",
        "items": {
            "type": "string",
        },
    })
    def biosample_synonyms(self, registry, biosample_term_id):
        if biosample_term_id in registry['ontology']:
            return registry['ontology'][biosample_term_id]['synonyms']
        return []

    @calculated_property(condition='assay_term_id', schema={
        "title": "Assay synonyms",
        "type": "array",
        "items": {
            "type": "string",
        },
    })
    def assay_synonyms(self, registry, assay_term_id):
        if assay_term_id in registry['ontology']:
            return registry['ontology'][assay_term_id]['synonyms'] + [
                registry['ontology'][assay_term_id]['name'],
            ]
        return []

    @calculated_property(condition='date_released', schema={
        "title": "Month released",
        "type": "string",
    })
    def month_released(self, date_released):
        return datetime.datetime.strptime(date_released, '%Y-%m-%d').strftime('%B, %Y')

    @calculated_property(schema={
        "title": "Replicates",
        "type": "array",
        "items": {
            "type": ['string', 'object'],
            "linkFrom": "replicate.experiment",
        },
    })
    def replicates(self, request, replicates):
        return paths_filtered_by_status(request, replicates)

@collection(
    name='replicates',
    acl=ALLOW_SUBMITTER_ADD,
    properties={
        'title': 'Replicates',
        'description': 'Listing of Replicates',
    })
class Replicate(Item):
    item_type = 'replicate'
    schema = load_schema('encoded:schemas/replicate.json')
    embedded = [
        'antibody',
        'experiment',
        'library',
        'library.biosample',
        'library.biosample.donor',
        'library.biosample.donor.organism',
    ]

    def unique_keys(self, properties):
        keys = super(Replicate, self).unique_keys(properties)
        value = u'{experiment}/{biological_replicate_number}/{technical_replicate_number}'.format(
            **properties)
        keys.setdefault('replicate:experiment_biological_technical', []).append(value)
        return keys

    def __ac_local_roles__(self):
        properties = self.upgrade_properties()
        root = find_root(self)
        experiment = root.get_by_uuid(properties['experiment'])
        return experiment.__ac_local_roles__()<|MERGE_RESOLUTION|>--- conflicted
+++ resolved
@@ -38,16 +38,9 @@
         'files.analysis_step_version.software_versions',
         'files.analysis_step_version.software_versions.software',
         'files.replicate.library.biosample',
-<<<<<<< HEAD
-        'files.step_run.qc_metrics',
-        'files.qc_metrics.step_run',
-        'files.qc_metrics.step_run.analysis_step',
-        'control_for',
-=======
         'files.quality_metrics',
         'files.quality_metrics.step_run',
         'files.quality_metrics.step_run.analysis_step_version.analysis_step',
->>>>>>> a1dde74e
         'contributing_files.platform',
         'contributing_files.lab',
         'contributing_files.derived_from',
