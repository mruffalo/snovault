--- conflicted
+++ resolved
@@ -14,10 +14,7 @@
 from .shared_calculated_properties import (
     CalculatedBiosampleSlims,
     CalculatedBiosampleSynonyms,
-<<<<<<< HEAD
-=======
     CalculatedAssaySynonyms,
->>>>>>> cd413c02
     CalculatedFileSetAssay,
     CalculatedFileSetBiosample,
     CalculatedSeriesAssay,
@@ -311,11 +308,7 @@
         'title': "Publication file set",
         'description': 'A set of files that are described/analyzed in a publication.',
     })
-<<<<<<< HEAD
-class PublicationData(FileSet, CalculatedFileSetBiosample, CalculatedFileSetAssay):
-=======
 class PublicationData(FileSet, CalculatedFileSetBiosample, CalculatedFileSetAssay, CalculatedBiosampleSlims, CalculatedBiosampleSynonyms, CalculatedAssaySynonyms):
->>>>>>> cd413c02
     item_type = 'publication_data'
     schema = load_schema('encoded:schemas/publication_data.json')
     embedded = FileSet.embedded + ['files.dataset', 'files.replicate.experiment.target', 'organism']
@@ -341,11 +334,7 @@
         'title': "UCSC browser composite file set",
         'description': 'A set of files that comprise a composite at the UCSC genome browser.',
     })
-<<<<<<< HEAD
-class UcscBrowserComposite(FileSet, CalculatedFileSetAssay):
-=======
 class UcscBrowserComposite(FileSet, CalculatedFileSetAssay, CalculatedAssaySynonyms):
->>>>>>> cd413c02
     item_type = 'ucsc_browser_composite'
     schema = load_schema('encoded:schemas/ucsc_browser_composite.json')
     embedded = FileSet.embedded + ['organism', 'files.dataset']
@@ -386,21 +375,13 @@
         'title': "Project file set",
         'description': 'A set of files that comprise a project.',
     })
-<<<<<<< HEAD
-class Project(FileSet, CalculatedFileSetAssay, CalculatedFileSetBiosample):
-=======
 class Project(FileSet, CalculatedFileSetAssay, CalculatedFileSetBiosample, CalculatedBiosampleSlims, CalculatedBiosampleSynonyms, CalculatedAssaySynonyms):
->>>>>>> cd413c02
     item_type = 'project'
     schema = load_schema('encoded:schemas/project.json')
     embedded = FileSet.embedded + ['files.dataset', 'files.replicate.experiment.target', 'organism']
 
 
-<<<<<<< HEAD
-class Series(Dataset, CalculatedSeriesAssay, CalculatedSeriesBiosample, CalculatedBiosampleSlims, CalculatedBiosampleSynonyms, CalculatedSeriesTarget, CalculatedSeriesTreatment):
-=======
 class Series(Dataset, CalculatedSeriesAssay, CalculatedSeriesBiosample, CalculatedBiosampleSlims, CalculatedBiosampleSynonyms, CalculatedSeriesTarget, CalculatedSeriesTreatment, CalculatedAssaySynonyms):
->>>>>>> cd413c02
     item_type = 'series'
     base_types = ['Series'] + Dataset.base_types
     schema = load_schema('encoded:schemas/series.json')
