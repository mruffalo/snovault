from ..contentbase import (
    location
)
from ..schema_utils import (
    load_schema,
)
from .base import (
    ACCESSION_KEYS,
    ALIAS_KEYS,
    Collection,
    paths_filtered_by_status,
)
from .download import ItemWithAttachment


def includeme(config):
    config.scan()


@location('labs')
class Lab(Collection):
    item_type = 'lab'
    schema = load_schema('lab.json')
    properties = {
        'title': 'Labs',
        'description': 'Listing of ENCODE DCC labs',
    }
    item_name_key = 'name'
    unique_key = 'lab:name'
    item_keys = [
        {'name': '{item_type}:name', 'value': '{name}', '$templated': True},
        {'name': '{item_type}:name', 'value': '{title}', '$templated': True},
    ]


@location('awards')
class Award(Collection):
    item_type = 'award'
    schema = load_schema('award.json')
    properties = {
        'title': 'Awards (Grants)',
        'description': 'Listing of awards (aka grants)',
    }
    item_name_key = 'name'
    unique_key = 'award:name'
    item_keys = ['name']


@location('organisms')
class Organism(Collection):
    item_type = 'organism'
    schema = load_schema('organism.json')
    properties = {
        'title': 'Organisms',
        'description': 'Listing of all registered organisms',
    }
    item_name_key = 'name'
    unique_key = 'organism:name'
    item_keys = ['name']


@location('sources')
class Source(Collection):
    item_type = 'source'
    schema = load_schema('source.json')
    properties = {
        'title': 'Sources',
        'description': 'Listing of sources and vendors for ENCODE material',
    }
    item_name_key = 'name'
    unique_key = 'source:name'
    item_keys = ALIAS_KEYS + ['name']


@location('treatments')
class Treatment(Collection):
    item_type = 'treatment'
    schema = load_schema('treatment.json')
    properties = {
        'title': 'Treatments',
        'description': 'Listing Biosample Treatments',
    }
    item_keys = ALIAS_KEYS  # ['treatment_name']


@location('constructs')
class Construct(Collection):
    item_type = 'construct'
    schema = load_schema('construct.json')
    properties = {
        'title': 'Constructs',
        'description': 'Listing of Biosample Constructs',
    }
    item_keys = ALIAS_KEYS  # ['vector_name']
    item_rev = {
        'characterizations': ('construct_characterization', 'characterizes'),
    }
    item_template = {
        'characterizations': (
            lambda request, characterizations: paths_filtered_by_status(request, characterizations)
        ),
    }
    item_embedded = ['target']


@location('talens')
class Talen(Collection):
    item_type = 'talen'
    schema = load_schema('talen.json')
    properties = {
        'title': 'TALENs',
        'description': 'Listing of TALEN Constructs',
    }
    item_keys = ALIAS_KEYS + ['name']
    unique_key = 'talen:name'
    item_name_key = 'name'
    item_rev = {
        'characterizations': ('construct_characterization', 'characterizes'),
    }
    item_template = {
        'characterizations': (
            lambda request, characterizations: paths_filtered_by_status(request, characterizations)
        ),
    }
    item_embedded = ['lab', 'submitted_by']


@location('documents')
class Document(Collection):
    item_type = 'document'
    schema = load_schema('document.json')
    properties = {
        'title': 'Documents',
        'description': 'Listing of Biosample Documents',
    }

    class Item(ItemWithAttachment, Collection.Item):
        embedded = ['lab', 'award', 'submitted_by']
        keys = ALIAS_KEYS


@location('platforms')
class Platform(Collection):
    item_type = 'platform'
    schema = load_schema('platform.json')
    properties = {
        'title': 'Platforms',
        'description': 'Listing of Platforms',
    }
    item_template = {
        'title': '{term_name}',
        '$templated': True,
    }
    unique_key = 'platform:term_id'
    item_name_key = 'term_id'
    item_keys = ALIAS_KEYS + [
        {'name': '{item_type}:term_id', 'value': '{term_id}', '$templated': True},
        {'name': '{item_type}:term_id', 'value': '{term_name}', '$templated': True},
    ]


@location('libraries')
class Library(Collection):
    item_type = 'library'
    schema = load_schema('library.json')
    properties = {
        'title': 'Libraries',
        'description': 'Listing of Libraries',
    }
    item_embedded = ['biosample']
    item_name_key = 'accession'
    item_keys = ACCESSION_KEYS + ALIAS_KEYS


@location('rnais')
class RNAi(Collection):
    item_type = 'rnai'
    schema = load_schema('rnai.json')
    properties = {
        'title': 'RNAi',
        'description': 'Listing of RNAi',
    }
    item_embedded = ['source', 'documents', 'target']
    item_rev = {
        'characterizations': ('rnai_characterization', 'characterizes'),
    }
    item_template = {
        'characterizations': (
            lambda request, characterizations: paths_filtered_by_status(request, characterizations)
        ),
    }
    item_keys = ALIAS_KEYS


@location('publications')
class Publication(Collection):
    item_type = 'publication'
    schema = load_schema('publication.json')
    properties = {
        'title': 'Publications',
        'description': 'Publication pages',
    }
    unique_key = 'publication:title'

    class Item(Collection.Item):
        template = {
            'publication_year': {
                '$value': lambda date_published: date_published.partition(' ')[0],
                '$condition': 'date_published',
            },
        }

        embedded = ['datasets']

        keys = ALIAS_KEYS + [
            {'name': '{item_type}:title', 'value': '{title}', '$templated': True},
            {
                'name': '{item_type}:reference',
                'value': '{reference}',
                '$repeat': 'reference references',
                '$templated': True,
                '$condition': 'references',
            },
        ]


@location('software')
class Software(Collection):
    item_type = 'software'
    schema = load_schema('software.json')
    properties = {
        'title': 'Software',
        'description': 'Software pages',
    }
    item_name_key = "name"
    unique_key = "software:name"
    item_embedded = ['references']
    item_keys = ALIAS_KEYS + [
        {'name': '{item_type}:name', 'value': '{name}', '$templated': True},
<<<<<<< HEAD
    ]


@location('software-versions')
class SoftwareVersion(Collection):
    item_type = 'software_version'
    schema = load_schema('software_version.json')
    properties = {
        'title': 'Software version',
        'description': 'Software version pages',
    }
    unique_key = 'software_version:name'

    class Item(Collection.Item):
        namespace_from_path = {
            'software_name': 'software.name',
            'software_title': 'software.title'
        }
        template = {
            'name': {'$value': '{software_name}-{version}', '$templated': True},
            'title': {'$value': '{software_title} ({version})', '$templated': True}
        }
        embedded = ['software', 'software.references']
        keys = ALIAS_KEYS + [
             {'name': '{item_type}:name', 'value': '{software_name}-{version}', '$templated': True},
        ]
=======
        {'name': '{item_type}:name', 'value': '{title}', '$templated': True},
    ]
>>>>>>> 1620ad02
<|MERGE_RESOLUTION|>--- conflicted
+++ resolved
@@ -237,7 +237,7 @@
     item_embedded = ['references']
     item_keys = ALIAS_KEYS + [
         {'name': '{item_type}:name', 'value': '{name}', '$templated': True},
-<<<<<<< HEAD
+        {'name': '{item_type}:name', 'value': '{title}', '$templated': True},
     ]
 
 
@@ -263,8 +263,4 @@
         embedded = ['software', 'software.references']
         keys = ALIAS_KEYS + [
              {'name': '{item_type}:name', 'value': '{software_name}-{version}', '$templated': True},
-        ]
-=======
-        {'name': '{item_type}:name', 'value': '{title}', '$templated': True},
-    ]
->>>>>>> 1620ad02
+        ]