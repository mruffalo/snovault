"""\
Run this to upgrade the site.

Examples

To update on the production server:

    %(prog)s production.ini

For the development.ini you must supply the paster app name:

    %(prog)s development.ini --app-name app

"""
from contextlib import contextmanager
import logging

EPILOG = __doc__

logger = logging.getLogger(__name__)


DEFAULT_COLLECTIONS = [
<<<<<<< HEAD
    'replicate',
    'biosample',
    'experiment',
=======
    'antibody_approval',
    "antibody_characterization",
    "antibody_lot",
>>>>>>> e2172a1d
]


def internal_app(configfile, app_name=None, username=None):
    from webtest import TestApp
    from pyramid import paster
    app = paster.get_app(configfile, app_name)
    if not username:
        username = 'IMPORT'
    environ = {
        'HTTP_ACCEPT': 'application/json',
        'REMOTE_USER': username,
    }
    return TestApp(app, environ)


def run(testapp, collections):
    from ..storage import DBSession
    with AlternateScope(DBSession) as scope:
        if not collections:
            collections = DEFAULT_COLLECTIONS
        root = testapp.app.root_factory(testapp.app)
        for collection_name in collections:
            collection = root[collection_name]
            count = 0
            errors = 0
            logger.info('Upgrading %s', collection_name)
            for uuid in collection:
                count += 1
                with scope.change():
                    try:
                        testapp.patch_json('/%s' % uuid, {})
                    except Exception:
                        logger.exception('Upgrade failed for: /%s/%s', collection_name, uuid)
                        errors += 1
            logger.info('Upgraded %s: %d (errors: %d)', collection_name, count, errors)


class AlternateScope(object):
    def __init__(self, DBSession):
        self.scope = None
        self._DBSession = DBSession

    def __enter__(self):
        import transaction
        from zope.sqlalchemy.datamanager import join_transaction
        from sqlalchemy.orm.scoping import ScopedRegistry
        self._original_registry = self._DBSession.registry
        self._DBSession.registry = ScopedRegistry(
            self._DBSession.session_factory, self._get_scope)
        self.scope = self
        txn = transaction.begin()
        session = self._DBSession()
        join_transaction(session)
        transaction.manager.free(txn)
        return self

    def __exit__(self, exc_type, exc_value, traceback):
        self._DBSession.registry = self._original_registry
        self.scope = None

    def _get_scope(self):
        return self.scope

    @contextmanager
    def change(self, scope=None):
        previous = self.scope
        self.scope = scope
        yield scope
        self.scope = previous


def main():
    import argparse
    parser = argparse.ArgumentParser(
        description="Update links and keys", epilog=EPILOG,
        formatter_class=argparse.RawDescriptionHelpFormatter,
    )
    parser.add_argument('--app-name', help="Pyramid app name in configfile")
    parser.add_argument('--item-type', action='append', help="Item type")
    parser.add_argument('config_uri', help="path to configfile")
    args = parser.parse_args()

    logging.basicConfig()
    testapp = internal_app(args.config_uri, args.app_name)

    # Loading app will have configured from config file. Reconfigure here:
    logging.getLogger('encoded').setLevel(logging.DEBUG)

    run(testapp, args.item_type)


if __name__ == '__main__':
    main()<|MERGE_RESOLUTION|>--- conflicted
+++ resolved
@@ -21,15 +21,11 @@
 
 
 DEFAULT_COLLECTIONS = [
-<<<<<<< HEAD
-    'replicate',
-    'biosample',
-    'experiment',
-=======
     'antibody_approval',
     "antibody_characterization",
     "antibody_lot",
->>>>>>> e2172a1d
+    "experiments",
+    "biosamples"
 ]
 
 
