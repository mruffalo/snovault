"""\
Run this to upgrade the site.

Examples

To update on the production server:

    %(prog)s production.ini

For the development.ini you must supply the paster app name:

    %(prog)s development.ini --app-name app

"""
from contextlib import contextmanager
import logging

EPILOG = __doc__

logger = logging.getLogger(__name__)


DEFAULT_COLLECTIONS = [
<<<<<<< HEAD
    'antibody_approval',
    "antibody_characterization",
    "antibody_lot",
    "experiments",
    "biosamples"
=======
>>>>>>> 1bde6ac8
]


def internal_app(configfile, app_name=None, username=None):
    from webtest import TestApp
    from pyramid import paster
    app = paster.get_app(configfile, app_name)
    if not username:
        username = 'IMPORT'
    environ = {
        'HTTP_ACCEPT': 'application/json',
        'REMOTE_USER': username,
    }
    return TestApp(app, environ)


def run(testapp, collections):
    from ..storage import DBSession
    with AlternateScope(DBSession) as scope:
        if not collections:
            collections = DEFAULT_COLLECTIONS
        root = testapp.app.root_factory(testapp.app)
        for collection_name in collections:
            collection = root[collection_name]
            count = 0
            errors = 0
            logger.info('Upgrading %s', collection_name)
            for uuid in collection:
                count += 1
                with scope.change():
                    try:
                        testapp.patch_json('/%s' % uuid, {})
                    except Exception:
                        logger.exception('Upgrade failed for: /%s/%s', collection_name, uuid)
                        errors += 1
            logger.info('Upgraded %s: %d (errors: %d)', collection_name, count, errors)


class AlternateScope(object):
    def __init__(self, DBSession):
        self.scope = None
        self._DBSession = DBSession

    def __enter__(self):
        import transaction
        from zope.sqlalchemy.datamanager import join_transaction
        from sqlalchemy.orm.scoping import ScopedRegistry
        self._original_registry = self._DBSession.registry
        self._DBSession.registry = ScopedRegistry(
            self._DBSession.session_factory, self._get_scope)
        self.scope = self
        txn = transaction.begin()
        session = self._DBSession()
        join_transaction(session)
        transaction.manager.free(txn)
        return self

    def __exit__(self, exc_type, exc_value, traceback):
        self._DBSession.registry = self._original_registry
        self.scope = None

    def _get_scope(self):
        return self.scope

    @contextmanager
    def change(self, scope=None):
        previous = self.scope
        self.scope = scope
        yield scope
        self.scope = previous


def main():
    import argparse
    parser = argparse.ArgumentParser(
        description="Update links and keys", epilog=EPILOG,
        formatter_class=argparse.RawDescriptionHelpFormatter,
    )
    parser.add_argument('--app-name', help="Pyramid app name in configfile")
    parser.add_argument('--item-type', action='append', help="Item type")
    parser.add_argument('config_uri', help="path to configfile")
    args = parser.parse_args()

    logging.basicConfig()
    testapp = internal_app(args.config_uri, args.app_name)

    # Loading app will have configured from config file. Reconfigure here:
    logging.getLogger('encoded').setLevel(logging.DEBUG)

    run(testapp, args.item_type)


if __name__ == '__main__':
    main()<|MERGE_RESOLUTION|>--- conflicted
+++ resolved
@@ -21,14 +21,12 @@
 
 
 DEFAULT_COLLECTIONS = [
-<<<<<<< HEAD
     'antibody_approval',
     "antibody_characterization",
     "antibody_lot",
     "experiments",
+    "datasets",
     "biosamples"
-=======
->>>>>>> 1bde6ac8
 ]
 
 
