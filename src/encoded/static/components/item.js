--- conflicted
+++ resolved
@@ -8,8 +8,8 @@
 var FileInput = require('./inputs').FileInput;
 var audit = require('./audit');
 var _ = require('underscore');
+
 var cx = require('react/lib/cx');
-
 var AuditIndicators = audit.AuditIndicators;
 var AuditDetail = audit.AuditDetail;
 var AuditMixin = audit.AuditMixin;
@@ -61,18 +61,12 @@
                         </div>
                     </div>
                 </header>
-<<<<<<< HEAD
                 <AuditDetail context={context} key="biosample-audit" />
                 <div className="row item-row">
                     <div className="col-sm-12">
                         {context.description ? <p className="description">{context.description}</p> : null}
                     </div>
-                    {panel}
-=======
-                <div className="row">
-                    {context.description ? <p className="description">{context.description}</p> : null}
                     <Panel {...this.props} />
->>>>>>> 6e0c6cde
                 </div>
             </div>
         );
