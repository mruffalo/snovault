--- conflicted
+++ resolved
@@ -1650,11 +1650,7 @@
     },
 
     render: function() {
-<<<<<<< HEAD
-        var {context, items, filePanelHeader, encodevers, selectedAssembly, selectedAnnotation, anisogenic, session} = this.props;
-=======
-        var {context, items, filePanelHeader, encodevers, anisogenic, noAudits, session} = this.props;
->>>>>>> 758fb9b8
+        var {context, items, filePanelHeader, encodevers, selectedAssembly, selectedAnnotation, anisogenic, noAudits, session} = this.props;
         var datasetFiles = (items && items.length) ? items : [];
         if (datasetFiles.length) {
             // Extract four kinds of file arrays
@@ -1679,19 +1675,11 @@
             });
 
             return (
-<<<<<<< HEAD
                 <SortTablePanel header={filePanelHeader} noDefaultClasses={this.props.noDefaultClasses}>
-                    <SortTable title="Raw data files" list={files.raw} columns={this.rawTableColumns} meta={{encodevers: encodevers, anisogenic: anisogenic, session: session}} sortColumn="biological_replicates" />
-                    <SortTable title="Raw data files" list={files.rawArray} columns={this.rawArrayTableColumns} meta={{encodevers: encodevers, anisogenic: anisogenic, session: session}} sortColumn="biological_replicates" />
-                    <SortTable title="Processed data files" list={files.proc} columns={this.procTableColumns} meta={{encodevers: encodevers, anisogenic: anisogenic, session: session}} sortColumn="biological_replicates" />
-                    <SortTable title="Reference data files" list={files.ref} columns={this.refTableColumns} meta={{encodevers: encodevers, anisogenic: anisogenic, session: session}} />
-=======
-                <SortTablePanel header={filePanelHeader}>
                     <SortTable title="Raw data files" list={files.raw} columns={this.rawTableColumns} meta={{encodevers: encodevers, anisogenic: anisogenic, session: session, noAudits: noAudits}} sortColumn="biological_replicates" />
                     <SortTable title="Raw data files" list={files.rawArray} columns={this.rawArrayTableColumns} meta={{encodevers: encodevers, anisogenic: anisogenic, session: session, noAudits: noAudits}} sortColumn="biological_replicates" />
                     <SortTable title="Processed data files" list={files.proc} columns={this.procTableColumns} meta={{encodevers: encodevers, anisogenic: anisogenic, session: session, noAudits: noAudits}} sortColumn="biological_replicates" />
                     <SortTable title="Reference data files" list={files.ref} columns={this.refTableColumns} meta={{encodevers: encodevers, anisogenic: anisogenic, session: session, noAudits: noAudits}} />
->>>>>>> 758fb9b8
                 </SortTablePanel>
             );
         }
