/** @jsx React.DOM */
'use strict';
var React = require('react');
var globals = require('./globals');
var dbxref = require('./dbxref');
var search = require('./search');

var DbxrefList = dbxref.DbxrefList;
var Dbxref = dbxref.Dbxref;


var Publication = module.exports.Panel = React.createClass({
    render: function() {
        var context = this.props.context;
        var itemClass = globals.itemClass(context, 'view-item');
        return (
            <div className={itemClass}>
                <h2>{context.title}</h2>
                {context.authors ? <div className="authors">{context.authors}.</div> : null}
                <div className="journal">
                    {this.transferPropsTo(<Citation />)}
                </div>

                {context.abstract || context.data_used || (context.datasets && context.datasets.length) || (context.references && context.references.length) ?
                    <div className="view-detail panel">
                        {this.transferPropsTo(<Abstract />)}
                    </div>
                : null}

                {context.supplementary_data && context.supplementary_data.length ?
                    <div>
                        <h3>Related data</h3>
                        <div className="panel view-detail" data-test="supplementarydata">
                            {context.supplementary_data.map(function(data, i) {
                                return <SupplementaryData data={data} key={i} />;
                            })}
                        </div>
                    </div>
                : null}
            </div>
        );
    }
});

globals.content_views.register(Publication, 'publication');


var Citation = module.exports.Citation = React.createClass({
    render: function() {
        var context = this.props.context;
        return (
            <span>
                {context.journal ? <i>{context.journal}. </i> : ''}{context.date_published ? context.date_published + ';' : ''}
                {context.volume ? context.volume : ''}{context.issue ? '(' + context.issue + ')' : '' }{context.page ? ':' + context.page + '.' : ''}
            </span>
        );
    }
});


var Abstract = React.createClass({
    render: function() {
        var context = this.props.context;
        return (
            <dl className="key-value">
                {context.abstract ?
                    <div data-test="abstract">
                        <dt>Abstract</dt>
                        <dd>{context.abstract}</dd>
                    </div>
                : null}

                {context.data_used ?
                    <div data-test="dataused">
                        <dt>Consortium data used in this publication</dt>
                        <dd>{context.data_used}</dd>
                    </div>
                : null}

                {context.datasets && context.datasets.length ?
                    <div data-test="datasets">
                        <dt>Datasets</dt>
                        <dd>
                            {context.datasets.map(function(dataset, i) {
                                return (
                                    <span key={i}>
                                        {i > 0 ? ', ' : ''}
                                        <a href={dataset['@id']}>{dataset.accession}</a>
                                    </span>
                                );
                            })}
                        </dd>
                    </div>
                : null}

                {context.references && context.references.length ?
                    <div data-test="references">
                        <dt>References</dt>
                        <dd><DbxrefList values={context.references} className="multi-value" /></dd>
                    </div>
                : null}
           </dl>
        );
    }
});


var SupplementaryData = React.createClass({
    render: function() {
        var data = this.props.data;
        return (
            <section>
                {this.props.key > 0 ? <hr /> : null}
                <dl className="key-value" key={this.props.key}>
                    {data.supplementary_data_type ?
                        <div data-test="availabledata">
                            <dt>Available data</dt>
                            <dd>{data.supplementary_data_type}</dd>
                        </div>
                    : null}

                    {data.file_format ?
                        <div data-test="fileformat">
                            <dt>File format</dt>
                            <dd>{data.file_format}</dd>
                        </div>
                    : null}

                    {data.url ?
                        <div data-test="url">
                            <dt>URL</dt>
                            <dd><a href={data.url}>{data.url}</a></dd>
                        </div>
                    : null}

                    {data.data_summary ?
                        <div data-test="datasummary">
                            <dt>Data summary</dt>
                            <dd>{data.data_summary}</dd>
                        </div>
                    : null}
                </dl>
            </section>
        );
    }
});


var SupplementaryDataListing = React.createClass({
    getInitialState: function() {
        return {excerptExpanded: false};
    },

    handleClick: function() {
        this.setState({excerptExpanded: !this.state.excerptExpanded});
    },

    render: function() {
<<<<<<< HEAD
        var context = this.props.context;
        var itemClass = 'col-sm-12' + globals.itemClass(context);
=======
        var data = this.props.data;
        var columns = this.props.columns;

        var summary = data.data_summary;
        var excerpt = (summary && (summary.length > 100) ? globals.truncateString(summary, 100) : undefined);

        // Make unique ID for ARIA identification
        var nodeId = this.props.id.replace(/\//g, '') + this.props.key;

>>>>>>> f5f2e7fc
        return (
            <div className="list-supplementary" key={this.props.key}>
                {data.supplementary_data_type ?
                    <span><strong>{columns['supplementary_data.supplementary_data_type']['title']}</strong>: {data.supplementary_data_type}<br /></span>
                : null}

                {data.file_format ?
                    <span><strong>{columns['supplementary_data.file_format']['title']}</strong>: {data.file_format}<br /></span>
                : null}

                {data.url ?
                    <span><strong>{columns['supplementary_data.url']['title']}</strong>: <a href={data.url}>{data.url}</a><br /></span>
                : null}

                {summary ?
                    <span id={nodeId} aria-expanded={excerpt ? this.state.excerptExpanded : true}>
                        <strong>{columns['supplementary_data.data_summary']['title']}</strong>: {excerpt ?
                            <span>
                                {this.state.excerptExpanded ? summary : excerpt}
                                <button className="btn btn-link" aria-controls={nodeId} onClick={this.handleClick}>
                                    {this.state.excerptExpanded ? <span>See less</span> : <span>See more</span>}
                                </button>
                            </span>
                        : summary}
                    </span>
                : null}
            </div>
        );
    }
});


var Listing = React.createClass({
    mixins: [search.PickerActionsMixin],
    render: function() {
        var result = this.props.context;
        var columns = this.props.columns;
        var authorList = result.authors && result.authors.length ? result.authors.split(', ', 4) : [];
        var authors = authorList.length === 4 ? authorList.splice(0, 3).join(', ') + ', et al' : result.authors;

        return (
            <li>
                {this.renderActions()}
                <div className="pull-right search-meta">
                    <p className="type meta-title">Publication</p>
                    <p className="type meta-status">{' ' + result.status}</p>
                </div>
                <div className="accession"><a href={result['@id']}>{result.title}</a></div>
                <div className="data-row">
                    {authors ? <p className="list-author">{authors}.</p> : null}
                    <p className="list-citation">{this.transferPropsTo(<Citation />)}</p>
                    {result.references && result.references.length ? <DbxrefList values={result.references} className="list-reference" /> : '' }
                    {result.supplementary_data && result.supplementary_data.length ?
                        <div>
                            {result.supplementary_data.map(function(data, i) {
                                return <SupplementaryDataListing data={data} columns={columns} id={result['@id']} key={i} />;
                            })}
                        </div>
                    : null}
                </div>
            </li>
        );
    }
});

globals.listing_views.register(Listing, 'publication');<|MERGE_RESOLUTION|>--- conflicted
+++ resolved
@@ -156,10 +156,6 @@
     },
 
     render: function() {
-<<<<<<< HEAD
-        var context = this.props.context;
-        var itemClass = 'col-sm-12' + globals.itemClass(context);
-=======
         var data = this.props.data;
         var columns = this.props.columns;
 
@@ -169,7 +165,6 @@
         // Make unique ID for ARIA identification
         var nodeId = this.props.id.replace(/\//g, '') + this.props.key;
 
->>>>>>> f5f2e7fc
         return (
             <div className="list-supplementary" key={this.props.key}>
                 {data.supplementary_data_type ?
