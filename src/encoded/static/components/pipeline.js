--- conflicted
+++ resolved
@@ -263,16 +263,12 @@
 
         return (
             <div>
-<<<<<<< HEAD
-                <dl className="key-value-flex">
-=======
                 <dl className="key-value">
                     <div data-test="stepname">
                         <dt>Name</dt>
                         <dd>{step.title}</dd>
                     </div>
 
->>>>>>> 5fc3e105
                     <div data-test="steptype">
                         <dt>Step type</dt>
                         <dd>{step.analysis_step_types.join(', ')}</dd>
