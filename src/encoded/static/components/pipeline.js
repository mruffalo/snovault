--- conflicted
+++ resolved
@@ -1,13 +1,9 @@
 /** @jsx React.DOM */
 'use strict';
 var React = require('react');
-<<<<<<< HEAD
+var url = require('url');
 var _ = require('underscore');
 var graph = require('./graph');
-=======
-var url = require('url');
-var _ = require('underscore');
->>>>>>> 56b512fe
 var globals = require('./globals');
 var dbxref = require('./dbxref');
 var search = require('./search');
@@ -235,6 +231,16 @@
                             <dd>{context.assay_term_name}</dd>
                         </div>
                     </dl>
+                      {context.analysis_steps && context.analysis_steps.length ?
+                          <div>
+                              <h3>Steps</h3>
+                              <div className="panel view-detail" data-test="supplementarydata">
+                                  {context.analysis_steps.map(function(props, i) {
+                                      return AnalysisStep (props, i) ;
+                                  })}
+                              </div>
+                          </div>
+                      : null}
                 </div>
                 {Object.keys(documents).length ?
                     <div data-test="protocols">
@@ -262,6 +268,40 @@
 globals.content_views.register(Pipeline, 'pipeline');
 
 
+var AnalysisStep = module.exports.AnalysisStep = function (props) {
+    var typesList = props.analysis_step_types.join(", ");
+
+    return (
+        <div key={props.key} className="panel-replicate">
+            <dl className="panel key-value">
+                {props.analysis_step_types.length ?
+                    <dl data-test="analysis_step_types">
+                        <dt>Category</dt>
+                        <dd>{typesList}</dd>
+                    </dl>
+                : null}
+                {props.software_versions.length ?
+                    <dl>
+                        <dt> Software</dt>
+                        <dd>
+                        {props.software_versions.map(function(software_version, i) {
+                            return ( <span> {
+                                i > 0 ? ", ": ""
+                            }
+                            <a href ={software_version.software['@id']}>{software_version.software.title}</a>
+                            </span>)
+                        }
+                        )}
+                        </dd>
+                    </dl>
+                : null}
+            </dl>
+        </div>
+    );
+};
+
+
+
 var Listing = React.createClass({
     mixins: [search.PickerActionsMixin],
     render: function() {
@@ -277,7 +317,7 @@
                     </div>
                     <div className="accession">
                         <a href={result['@id']}>
-                        	{result['title']}
+                            {result['title']}
                         </a>
                     </div>
                 </div>
