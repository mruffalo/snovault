'use strict';
var React = require('react');
var cloneWithProps = require('react/lib/cloneWithProps');
var Modal = require('react-bootstrap/lib/Modal');
var OverlayMixin = require('react-bootstrap/lib/OverlayMixin');
var cx = require('react/lib/cx');
var url = require('url');
var _ = require('underscore');
var globals = require('./globals');
var image = require('./image');
var search = module.exports;
var dbxref = require('./dbxref');
var audit = require('./audit');
var DbxrefList = dbxref.DbxrefList;
var Dbxref = dbxref.Dbxref;
var statusOrder = globals.statusOrder;
var AuditIndicators = audit.AuditIndicators;
var AuditDetail = audit.AuditDetail;
var AuditMixin = audit.AuditMixin;

    // Should really be singular...
    var types = {
        antibody_lot: {title: 'Antibodies'},
        biosample: {title: 'Biosamples'},
        experiment: {title: 'Experiments'},
        target: {title: 'Targets'},
        dataset: {title: 'Datasets'},
        image: {title: 'Images'},
        publication: {title: 'Publications'},
        page: {title: 'Web page'},
        software: {title: 'Software'}
    };

    var Listing = module.exports.Listing = function (props) {
        // XXX not all panels have the same markup
        var context;
        if (props['@id']) {
            context = props;
            props = {context: context,  key: context['@id']};
        }
        var ListingView = globals.listing_views.lookup(props.context);
        return <ListingView {...props} />;
    };

    var PickerActionsMixin = module.exports.PickerActionsMixin = {
        contextTypes: {actions: React.PropTypes.array},
        renderActions: function() {
            if (this.context.actions && this.context.actions.length) {
                return (
                    <div className="pull-right">
                        {this.context.actions.map(action => cloneWithProps(action, {id: this.props.context['@id']}))}
                    </div>
                );
            } else {
                return <span/>;
            }
        }
    };

    var Item = module.exports.Item = React.createClass({
        mixins: [PickerActionsMixin, AuditMixin],
        render: function() {
            var result = this.props.context;
            var title = globals.listing_titles.lookup(result)({context: result});
            var item_type = result['@type'][0];
            return (
                <li>
                    <div className="clearfix">
                        {this.renderActions()}
                        {result.accession ?
                            <div className="pull-right type sentence-case search-meta">
                                <p>{item_type}: {' ' + result['accession']}</p>
<<<<<<< HEAD
                                <AuditIndicators context={result} key={this.props.context['@id']} search />
=======
                                <AuditIndicators audits={result.audit} id={this.props.context['@id']} search />
>>>>>>> 6e0c6cde
                            </div>
                        : null}
                        <div className="accession">
                            <a href={result['@id']}>{title}</a>
                        </div>
                        <div className="data-row">
                            {result.description}
                        </div>
                    </div>
<<<<<<< HEAD
                    <AuditDetail context={result} key={this.props.context['@id']} forceEditLink />
=======
                    <AuditDetail audits={result.audit} id={this.props.context['@id']} />
>>>>>>> 6e0c6cde
                </li>
            );
        }
    });
    globals.listing_views.register(Item, 'item');

    // Display one antibody status indicator
    var StatusIndicator = React.createClass({
        getInitialState: function() {
            return {
                tipOpen: false,
                tipStyles: {}
            };
        },

        // Display tooltip on hover
        onMouseEnter: function () {
            function getNextElementSibling(el) {
                // IE8 doesn't support nextElementSibling
                return el.nextElementSibling ? el.nextElementSibling : el.nextSibling;
            }

            // Get viewport bounds of result table and of this tooltip
            var whiteSpace = 'nowrap';
            var resultBounds = document.getElementById('result-table').getBoundingClientRect();
            var resultWidth = resultBounds.right - resultBounds.left;
            var tipBounds = _.clone(getNextElementSibling(this.refs.indicator.getDOMNode()).getBoundingClientRect());
            var tipWidth = tipBounds.right - tipBounds.left;
            var width = tipWidth;
            if (tipWidth > resultWidth) {
                // Tooltip wider than result table; set tooltip to result table width and allow text to wrap
                tipBounds.right = tipBounds.left + resultWidth - 2;
                whiteSpace = 'normal';
                width = tipBounds.right - tipBounds.left - 2;
            }

            // Set an inline style to move the tooltip if it runs off right edge of result table
            var leftOffset = resultBounds.right - tipBounds.right;
            if (leftOffset < 0) {
                // Tooltip goes outside right edge of result table; move it to the left
                this.setState({tipStyles: {left: (leftOffset + 10) + 'px', maxWidth: resultWidth + 'px', whiteSpace: whiteSpace, width: width + 'px'}});
            } else {
                // Tooltip fits inside result table; move it to native position
                this.setState({tipStyles: {left: '10px', maxWidth: resultWidth + 'px', whiteSpace: whiteSpace, width: width + 'px'}});
            }

            this.setState({tipOpen: true});
        },

        // Close tooltip when not hovering
        onMouseLeave: function() {
            this.setState({tipStyles: {maxWidth: 'none', whiteSpace: 'nowrap', width: 'auto', left: '15px'}}); // Reset position and width
            this.setState({tipOpen: false});
        },

        render: function() {
            var classes = {tooltipopen: this.state.tipOpen};

            return (
                <span className="tooltip-trigger">
                    <i className={globals.statusClass(this.props.status, 'indicator icon icon-circle')} ref="indicator" onMouseEnter={this.onMouseEnter} onMouseLeave={this.onMouseLeave}></i>
                    <div className={"tooltip sentence-case " + cx(classes)} style={this.state.tipStyles}>
                        {this.props.status}<br /><span>{this.props.terms.join(', ')}</span>
                    </div>
                </span>
            );
        }
    });

    // Display the status indicators for one target
    var StatusIndicators = React.createClass({
        render: function() {
            var targetTree = this.props.targetTree;
            var target = this.props.target;

            return (
                <span className="status-indicators">
                    {Object.keys(targetTree[target]).map(function(status, i) {
                        if (status !== 'target') {
                            return <StatusIndicator key={i} status={status} terms={targetTree[target][status]} />;
                        } else {
                            return null;
                        }
                    })}
                </span>
            );
        }
    });

    var Antibody = module.exports.Antibody = React.createClass({
        mixins: [PickerActionsMixin, AuditMixin],
        render: function() {
            var result = this.props.context;
            var columns = this.props.columns;

            // Sort the lot reviews by their status according to our predefined order
            // given in the statusOrder array.
            var lot_reviews = _.sortBy(result.lot_reviews, function(lot_review) {
                return _.indexOf(statusOrder, lot_review.status); // Use underscore indexOf so that this works in IE8
            });

            // Build antibody display object as a hierarchy: target=>status=>biosample_term_names
            var targetTree = {};
            lot_reviews.forEach(function(lot_review) {
                lot_review.targets.forEach(function(target) {
                    // If we haven't seen this target, save it in targetTree along with the
                    // corresponding target and organism structures.
                    if (!targetTree[target.name]) {
                        targetTree[target.name] = {target: target};
                    }
                    var targetNode = targetTree[target.name];

                    // If we haven't seen the status, save it in the targetTree target
                    if (!targetNode[lot_review.status]) {
                        targetNode[lot_review.status] = [];
                    }
                    var statusNode = targetNode[lot_review.status];

                    // If we haven't seen the biosample term name, save it in the targetTree target status
                    if (statusNode.indexOf(lot_review.biosample_term_name) === -1) {
                        statusNode.push(lot_review.biosample_term_name);
                    }
                });
            });
            lot_reviews = null; // Tell GC we're done, just to be sure

            return (
                <li>
                    <div className="clearfix">
                        {this.renderActions()}
                        <div className="pull-right search-meta">
                            <p className="type meta-title">Antibody</p>
                            <p className="type">{' ' + result.accession}</p>
<<<<<<< HEAD
                            <AuditIndicators context={result} key={this.props.context['@id']} search />
=======
                            <AuditIndicators audits={result.audit} id={this.props.context['@id']} search />
>>>>>>> 6e0c6cde
                        </div>
                        <div className="accession">
                            {Object.keys(targetTree).map(function(target) {
                                return (
                                    <div key={target}>
                                        <a href={result['@id']}>
                                            {targetTree[target].target.label}
                                            {targetTree[target].target.organism ? <span>{' ('}<i>{targetTree[target].target.organism.scientific_name}</i>{')'}</span> : ''}
                                        </a>
                                        <StatusIndicators targetTree={targetTree} target={target} />
                                    </div>
                                );
                            })}
                        </div>
                        <div className="data-row">
                            <strong>{columns['source.title']['title']}</strong>: {result.source.title}<br />
                            <strong>{columns.product_id.title}/{columns.lot_id.title}</strong>: {result.product_id} / {result.lot_id}<br />
                        </div>
                    </div>
<<<<<<< HEAD
                    <AuditDetail context={result} key={this.props.context['@id']} forceEditLink />
=======
                    <AuditDetail audits={result.audit} id={this.props.context['@id']} />
>>>>>>> 6e0c6cde
                </li>
            );
        }
    });
    globals.listing_views.register(Antibody, 'antibody_lot');

    var Biosample = module.exports.Biosample = React.createClass({
        mixins: [PickerActionsMixin, AuditMixin],
        render: function() {
            var result = this.props.context;
            var columns = this.props.columns;
            var lifeStage = (result['life_stage'] && result['life_stage'] != 'unknown') ? ' ' + result['life_stage'] : '';
            var age = (result['age'] && result['age'] != 'unknown') ? ' ' + result['age'] : '';
            var ageUnits = (result['age_units'] && result['age_units'] != 'unknown' && age) ? ' ' + result['age_units'] : '';
            var separator = (lifeStage || age) ? ',' : '';
            var rnais = (result.rnais[0] && result.rnais[0].target && result.rnais[0].target.label) ? result.rnais[0].target.label : '';
            var constructs;
            if (result.model_organism_donor_constructs && result.model_organism_donor_constructs.length) {
                constructs = result.model_organism_donor_constructs[0].target.label;
            } else {
                constructs = result.constructs[0] ? result.constructs[0].target.label : '';
            }
            var treatment = (result.treatments[0] && result.treatments[0].treatment_term_name) ? result.treatments[0].treatment_term_name : '';
            var mutatedGenes = result.donor && result.donor.mutated_gene && result.donor.mutated_gene.label;

            // Build the text of the synchronization string
            var synchText;
            if (result.synchronization) {
                synchText = result.synchronization +
                    (result.post_synchronization_time ?
                        ' + ' + result.post_synchronization_time + (result.post_synchronization_time_units ? ' ' + result.post_synchronization_time_units : '')
                    : '');
            }

            return (
                <li>
                    <div className="clearfix">
                        {this.renderActions()}
                        <div className="pull-right search-meta">
                            <p className="type meta-title">Biosample</p>
                            <p className="type">{' ' + result['accession']}</p>
                            <p className="type meta-status">{' ' + result['status']}</p>
<<<<<<< HEAD
                            <AuditIndicators context={result} key={this.props.context['@id']} search />
=======
                            <AuditIndicators audits={result.audit} id={this.props.context['@id']} search />
>>>>>>> 6e0c6cde
                        </div>
                        <div className="accession">
                            <a href={result['@id']}>
                                {result['biosample_term_name'] + ' ('}
                                <em>{result.organism.scientific_name}</em>
                                {separator + lifeStage + age + ageUnits + ')'}
                            </a>
                        </div>
                        <div className="data-row">
                            <div><strong>{columns['biosample_type']['title']}</strong>: {result['biosample_type']}</div>
                            {rnais ?
                                <div>
                                    <strong>{columns['rnais.target.label']['title'] + ': '}</strong>
                                    {rnais}
                                </div>
                            : null}
                            {constructs ?
                                <div>
                                    <strong>{columns['constructs.target.label']['title'] + ': '}</strong>
                                    {constructs}
                                </div>
                            : null}
                            {treatment ?
                                <div>
                                    <strong>{columns['treatments.treatment_term_name']['title'] + ': '}</strong>
                                    {treatment}
                                </div>
                            : null}
                            {mutatedGenes ?
                                <div>
                                    <strong>{columns['donor.mutated_gene.label']['title'] + ': '}</strong>
                                    {mutatedGenes}
                                </div>
                            : null}
                            {result.culture_harvest_date ?
                                <div>
                                    <strong>{columns['culture_harvest_date']['title'] + ': '}</strong>
                                    {result.culture_harvest_date}
                                </div>
                            : null}
                            {result.date_obtained ?
                                <div>
                                    <strong>{columns['date_obtained']['title'] + ': '}</strong>
                                    {result.date_obtained}
                                </div>
                            : null}
                            {synchText ?
                                <div>
                                    <strong>Synchronization timepoint: </strong>
                                    {synchText}
                                </div>
                            : null}
                            <div><strong>{columns['source.title']['title']}</strong>: {result.source.title}</div>
                        </div>
                    </div>
<<<<<<< HEAD
                    <AuditDetail context={result} key={this.props.context['@id']} forceEditLink />
=======
                    <AuditDetail audits={result.audit} id={this.props.context['@id']} />
>>>>>>> 6e0c6cde
                </li>
            );
        }
    });
    globals.listing_views.register(Biosample, 'biosample');


    var Experiment = module.exports.Experiment = React.createClass({
        mixins: [PickerActionsMixin, AuditMixin],
        render: function() {
            var result = this.props.context;
            var columns = this.props.columns;

            // Make array of scientific names from replicates; remove all duplicates
            var names = _.uniq(result.replicates.map(function(replicate) {
                return (replicate.library && replicate.library.biosample && replicate.library.biosample.organism &&
                        replicate.library.biosample.organism) ? replicate.library.biosample.organism.scientific_name : undefined;
            }));
            var name = (names.length === 1 && names[0] && names[0] !== 'unknown') ? names[0] : '';

            // Make array of life stages from replicates; remove all duplicates
            var lifeStages = _.uniq(result.replicates.map(function(replicate) {
                return (replicate.library && replicate.library.biosample) ? replicate.library.biosample.life_stage : undefined;
            }));
            var lifeStage = (lifeStages.length === 1 && lifeStages[0] && lifeStages[0] !== 'unknown') ? ' ' + lifeStages[0] : '';

            // Make array of ages from replicates; remove all duplicates
            var ages = _.uniq(result.replicates.map(function(replicate) {
                return (replicate.library && replicate.library.biosample) ? replicate.library.biosample.age : undefined;
            }));
            var age = (ages.length === 1 && ages[0] && ages[0] !== 'unknown') ? ' ' + ages[0] : '';

            // Collect synchronizations
            var synchronizations = _.uniq(result.replicates.filter(function(replicate) {
                return (replicate.library && replicate.library.biosample && replicate.library.biosample.synchronization);
            }).map(function(replicate) {
                var biosample = replicate.library.biosample;
                return (biosample.synchronization +
                    (biosample.post_synchronization_time ?
                        ' + ' + biosample.post_synchronization_time + (biosample.post_synchronization_time_units ? ' ' + biosample.post_synchronization_time_units : '')
                    : ''));
            }));

            // Make array of age units from replicates; remove all duplicates
            var ageUnit = '';
            if (age) {
                var ageUnits = _.uniq(result.replicates.map(function(replicate) {
                    return (replicate.library && replicate.library.biosample) ? replicate.library.biosample.age_units : undefined;
                }));
                ageUnit = (ageUnits.length === 1 && ageUnits[0] && ageUnits[0] !== 'unknown') ? ' ' + ageUnits[0] : '';
            }

            // If we have life stage or age, need to separate from scientific name with comma
            var separator = (lifeStage || age) ? ', ' : '';

            // Get the first treatment if it's there
            var treatment = (result.replicates[0] && result.replicates[0].library && result.replicates[0].library.biosample &&
                    result.replicates[0].library.biosample.treatments[0]) ? result.replicates[0].library.biosample.treatments[0].treatment_term_name : '';

            return (
                <li>
                    <div className="clearfix">
                        {this.renderActions()}
                        <div className="pull-right search-meta">
                            <p className="type meta-title">Experiment</p>
                            <p className="type">{' ' + result['accession']}</p>
                            <p className="type meta-status">{' ' + result['status']}</p>
<<<<<<< HEAD
                            <AuditIndicators context={result} key={this.props.context['@id']} search />
=======
                            <AuditIndicators audits={result.audit} id={this.props.context['@id']} search />
>>>>>>> 6e0c6cde
                        </div>
                        <div className="accession">
                            <a href={result['@id']}>
                                {result['assay_term_name']}<span>{result['biosample_term_name'] ? ' of ' + result['biosample_term_name'] : ''}</span>
                                {name || lifeStage || age || ageUnit ?
                                    <span>
                                        {' ('}
                                        {name ? <em>{name}</em> : ''}
                                        {separator + lifeStage + age + ageUnit + ')'}
                                    </span>
                                : ''}
                            </a>
                        </div>
                        <div className="data-row">
                            {result.target && result.target.label ?
                                <div>
                                    <strong>{columns['target.label']['title'] + ': '}</strong>
                                    {result.target.label}
                                </div>
                            : null}
                            {treatment ?
                                <div>
                                    <strong>{columns['replicates.library.biosample.treatments.treatment_term_name']['title'] + ': '}</strong>
                                    {treatment}
                                </div>
                            : null}
                            {synchronizations && synchronizations.length ?
                                <div>
                                    <strong>Synchronization timepoint: </strong>
                                    {synchronizations.join(', ')}
                                </div>
                            : null}
                            <div><strong>{columns['lab.title']['title']}</strong>: {result.lab.title}</div>
                            <div><strong>{columns['award.project']['title']}</strong>: {result.award.project}</div>
                        </div>
                    </div>
<<<<<<< HEAD
                    <AuditDetail context={result} key={this.props.context['@id']} forceEditLink />
=======
                    <AuditDetail audits={result.audit} id={this.props.context['@id']} />
>>>>>>> 6e0c6cde
                </li>
            );
        }
    });
    globals.listing_views.register(Experiment, 'experiment');

    var Dataset = module.exports.Dataset = React.createClass({
        mixins: [PickerActionsMixin, AuditMixin],
        render: function() {
            var result = this.props.context;
            var columns = this.props.columns;
            return (
                <li>
                    <div className="clearfix">
                        {this.renderActions()}
                        <div className="pull-right search-meta">
                            <p className="type meta-title">Dataset</p>
                            <p className="type">{' ' + result['accession']}</p>
<<<<<<< HEAD
                            <AuditIndicators context={result} key={this.props.context['@id']} search />
=======
                            <AuditIndicators audits={result.audit} id={this.props.context['@id']} search />
>>>>>>> 6e0c6cde
                        </div>
                        <div className="accession">
                            <a href={result['@id']}>{result['description']}</a>
                        </div>
                        <div className="data-row">
                            {result['dataset_type'] ?
                                <div>
                                    <strong>{columns['dataset_type']['title'] + ': '}</strong>
                                    {result['dataset_type']}
                                </div>
                            : null}
                            <strong>{columns['lab.title']['title']}</strong>: {result.lab.title}<br />
                            <strong>{columns['award.project']['title']}</strong>: {result.award.project}
                        </div>
                    </div>
<<<<<<< HEAD
                    <AuditDetail context={result} key={this.props.context['@id']} forceEditLink />
=======
                    <AuditDetail audits={result.audit} id={this.props.context['@id']} />
>>>>>>> 6e0c6cde
                </li>
            );
        }
    });
    globals.listing_views.register(Dataset, 'dataset');

    var Target = module.exports.Target = React.createClass({
        mixins: [PickerActionsMixin, AuditMixin],
        render: function() {
            var result = this.props.context;
            var columns = this.props.columns;
            return (
                <li>
                    <div className="clearfix">
                        {this.renderActions()}
                        <div className="pull-right search-meta">
                            <p className="type meta-title">Target</p>
<<<<<<< HEAD
                            <AuditIndicators context={result} key={this.props.context['@id']} search />
=======
                            <AuditIndicators audits={result.audit} id={this.props.context['@id']} search />
>>>>>>> 6e0c6cde
                        </div>
                        <div className="accession">
                            <a href={result['@id']}>
                                {result['label']}
                                {result.organism && result.organism.scientific_name ? <em>{' (' + result.organism.scientific_name + ')'}</em> : null}
                            </a>
                        </div>
                        <div className="data-row">
                            <strong>{columns['dbxref']['title']}</strong>:
                            {result.dbxref && result.dbxref.length ?
                                <DbxrefList values={result.dbxref} target_gene={result.gene_name} />
                                : <em> None submitted</em> }
                        </div>
                    </div>
<<<<<<< HEAD
                    <AuditDetail context={result} key={this.props.context['@id']} forceEditLink />
=======
                    <AuditDetail audits={result.audit} id={this.props.context['@id']} />
>>>>>>> 6e0c6cde
                </li>
            );
        }
    });
    globals.listing_views.register(Target, 'target');


    var Image = module.exports.Image = React.createClass({
        mixins: [PickerActionsMixin, ],
        render: function() {
            var result = this.props.context;
            var Attachment = image.Attachment;
            return (
                <li>
                    <div className="clearfix">
                        {this.renderActions()}
                        <div className="pull-right search-meta">
                            <p className="type meta-title">Image</p>
<<<<<<< HEAD
                            <AuditIndicators context={result} key={this.props.context['@id']} search />
=======
                            <AuditIndicators audits={result.audit} id={this.props.context['@id']} search />
>>>>>>> 6e0c6cde
                        </div>
                        <div className="accession">
                            <a href={result['@id']}>{result.caption}</a>
                        </div>
                        <div className="data-row">
                            <Attachment context={result} />
                        </div>
                    </div>
<<<<<<< HEAD
                    <AuditDetail context={result} key={this.props.context['@id']} forceEditLink />
=======
                    <AuditDetail audits={result.audit} id={this.props.context['@id']} />
>>>>>>> 6e0c6cde
                </li>
            );
        }
    });
    globals.listing_views.register(Image, 'image');


    // If the given term is selected, return the href for the term
    function termSelected(term, field, filters) {
        for (var filter in filters) {
            if (filters[filter]['field'] == field && filters[filter]['term'] == term) {
                return url.parse(filters[filter]['remove']).search;
            }
        }
        return null;
    }

    // Determine whether any of the given terms are selected
    function countSelectedTerms(terms, field, filters) {
        var count = 0;
        for(var oneTerm in terms) {
            if(termSelected(terms[oneTerm].key, field, filters)) {
                count++;
            }
        }
        return count;
    }

    var Term = search.Term = React.createClass({
        render: function () {
            var filters = this.props.filters;
            var term = this.props.term['key'];
            var count = this.props.term['doc_count'];
            var title = this.props.title || term;
            var field = this.props.facet['field'];
            var em = field === 'target.organism.scientific_name' ||
                     field === 'organism.scientific_name' ||
                     field === 'replicates.library.biosample.donor.organism.scientific_name';
            var barStyle = {
                width:  Math.ceil( (count/this.props.total) * 100) + "%"
            };
            var selected = termSelected(term, field, filters);
            var href;
            if (selected && !this.props.canDeselect) {
                href = null;
            } else if (selected) {
                href = selected;
            } else {
                href = this.props.searchBase + field + '=' + term;
            }
            return (
                <li id={selected ? "selected" : null} key={term}>
                    {selected ? '' : <span className="bar" style={barStyle}></span>}
                    {field === 'lot_reviews.status' ? <span className={globals.statusClass(term, 'indicator pull-left facet-term-key icon icon-circle')}></span> : null}
                    <a id={selected ? "selected" : null} href={href} onClick={href ? this.props.onFilter : null}>
                        <span className="pull-right">{count} {selected && this.props.canDeselect ? <i className="icon icon-times-circle-o"></i> : ''}</span>
                        <span className="facet-item">
                            {em ? <em>{title}</em> : <span>{title}</span>}
                        </span>
                    </a>
                </li>
            );
        }
    });

    var TypeTerm = search.TypeTerm = React.createClass({
        render: function () {
            var term = this.props.term['key'];
            var filters = this.props.filters;
            var title;
            try {
                title = types[term];
            } catch (e) {
                title = term;
            }
            var total = this.props.total;
            return <Term {...this.props} title={title} filters={filters} total={total} />;
        }
    });


    var Facet = search.Facet = React.createClass({
        getInitialState: function () {
            return {
                facetOpen: false
            };
        },

        handleClick: function () {
            this.setState({facetOpen: !this.state.facetOpen});
        },

        render: function() {
            var facet = this.props.facet;
            var filters = this.props.filters;
            var title = facet['title'];
            var field = facet['field'];
            var total = facet['total'];
            var termID = title.replace(/\s+/g, '');
            var terms = facet['terms'].filter(function (term) {
                if (term.key) {
                    for(var filter in filters) {
                        if(filters[filter].term === term.key) {
                            return true;
                        }
                    }
                    return term.doc_count > 0;
                } else {
                    return false;
                }
            });
            terms = field === 'files.file_type' ? _(terms).sortBy('key') : terms;
            var moreTerms = terms.slice(5);
            var TermComponent = field === 'type' ? TypeTerm : Term;
            var selectedTermCount = countSelectedTerms(moreTerms, field, filters);
            var moreTermSelected = selectedTermCount > 0;
            var canDeselect = (!facet.restrictions || selectedTermCount >= 2);
            var moreSecClass = 'collapse' + ((moreTermSelected || this.state.facetOpen) ? ' in' : '');
            var seeMoreClass = 'btn btn-link' + ((moreTermSelected || this.state.facetOpen) ? '' : ' collapsed');
            return (
                <div className="facet" hidden={terms.length === 0}>
                    <h5>{title}</h5>
                    <ul className="facet-list nav">
                        <div>
                            {terms.slice(0, 5).map(function (term) {
                                return <TermComponent {...this.props} key={term.key} term={term} filters={filters} total={total} canDeselect={canDeselect} />;
                            }.bind(this))}
                        </div>
                        {terms.length > 5 ?
                            <div id={termID} className={moreSecClass}>
                                {moreTerms.map(function (term) {
                                    return <TermComponent {...this.props} key={term.key} term={term} filters={filters} total={total} canDeselect={canDeselect} />;
                                }.bind(this))}
                            </div>
                        : null}
                        {(terms.length > 5 && !moreTermSelected) ?
                            <label className="pull-right">
                                    <small>
                                        <button type="button" className={seeMoreClass} data-toggle="collapse" data-target={'#'+termID} onClick={this.handleClick} />
                                    </small>
                            </label>
                        : null}
                    </ul>
                </div>
            );
        }
    });

    var TextFilter = React.createClass({

        getValue: function(props) {
            var filter = this.props.filters.filter(function(f) {
                return f.field == 'searchTerm';
            });
            return filter.length ? filter[0].term : '';
        },

        shouldUpdateComponent: function(nextProps) {
            return (this.getValue(this.props) != this.getValue(nextProps));
        },

        render: function() {
            return (
                <div className="facet">
                    <input ref="input" type="search" className="form-control search-query"
                           placeholder="Enter search term(s)"
                           defaultValue={this.getValue(this.props)}
                           onChange={this.onChange} onBlur={this.onBlur} onKeyDown={this.onKeyDown} />
                </div>
            );
        },

        onChange: function(e) {
            e.stopPropagation();
            e.preventDefault();
        },

        onBlur: function(e) {
            var search = this.props.searchBase.replace(/&?searchTerm=[^&]*/, '');
            var value = e.target.value;
            if (value) {
                search += 'searchTerm=' + e.target.value;
            } else {
                search = search.substring(0, search.length - 1);
            }
            this.props.onChange(search);
        },

        onKeyDown: function(e) {
            if (e.keyCode == 13) {
                this.onBlur(e);
                e.preventDefault();
            }
        }
    });

    var FacetList = search.FacetList = React.createClass({
        render: function() {
            var term = this.props.term;
            var facets = this.props.facets;
            var filters = this.props.filters;
            if (!facets.length && this.props.mode != 'picker') return <div />;
            var hideTypes;
            if (this.props.mode == 'picker') {
                hideTypes = false;
            } else {
                hideTypes = filters.filter(function(filter) {
                    return filter.field == 'type';
                }).length;
            }
            return (
                <div className="box facets">
                    {this.props.mode === 'picker' ? <TextFilter {...this.props} filters={filters} /> : ''}
                    {facets.map(function (facet) {
                        if (hideTypes && facet.field == 'type') {
                            return <span key={facet.field} />;
                        } else {
                            return <Facet {...this.props} key={facet.field} facet={facet} filters={filters} />;
                        }
                    }.bind(this))}
                </div>
            );
        }
    });

    var BatchDownload = search.BatchDownload = React.createClass({
        mixins: [OverlayMixin],

        getInitialState: function () {
            return {
              isModalOpen: false
            };
          },

          handleToggle: function () {
            this.setState({
              isModalOpen: !this.state.isModalOpen
            });
          },

          render: function () {
            return (
                <a className="btn btn-info btn-sm" onClick={this.handleToggle}>Download</a>
            );
          },

          renderOverlay: function () {
            var link = this.props.context['batch_download'];
            if (!this.state.isModalOpen) {
              return <span/>;
            }
            return (
                <Modal title="Using batch download" onRequestHide={this.handleToggle}>
                  <div className="modal-body">
                    <p>Click the "Download" button below to download a "files.txt" file that contains a list of URLs to a file containing all the experimental metadata and links to download the file.
                    The first line of the file will always be the URL to download the metadata file. <br />
                    Further description of the contents of the metadata file are described in the <a href="/help/batch-download/">Batch Download help doc</a>.</p><br />

                    <p>The "files.txt" file can be copied to any server.<br />
                    The following command using cURL can be used to download all the files in the list:</p><br />
                    <code>xargs -n 1 curl -O -L &lt; files.txt</code><br />
                  </div>
                  <div className="modal-footer">
                        <a className="btn btn-info btn-sm" onClick={this.handleToggle}>Close</a>
                        <a data-bypass="true" target="_self" private-browsing="true" className="btn btn-info btn-sm"
                            href={link}>{'Download'}</a>
                  </div>
                </Modal>
              );
          }
    });

    var ResultTable = search.ResultTable = React.createClass({

        getDefaultProps: function() {
            return {
                restrictions: {},
                searchBase: ''
            };
        },

        childContextTypes: {actions: React.PropTypes.array},
        getChildContext: function() {
            return {
                actions: this.props.actions
            };
        },

        render: function() {
            var context = this.props.context;
            var results = context['@graph'];
            var facets = context['facets'];
            var total = context['total'];
            var batch_hub_disabled = total > 500;
            var columns = context['columns'];
            var filters = context['filters'];
            var searchBase = this.props.searchBase;
            var trimmedSearchBase = searchBase.replace(/[\?|\&]limit=all/, "");
            _.each(facets, function(facet) {
                if (this.props.restrictions[facet.field] !== undefined) {
                    facet.restrictions = this.props.restrictions[facet.field];
                    facet.terms = facet.terms.filter(function(term) {
                        return _.contains(facet.restrictions, term.key);
                    }.bind(this));
                }
            }.bind(this));

            return (
                    <div>
                        <div className="row">
                            <div className="col-sm-5 col-md-4 col-lg-3">
                                <FacetList {...this.props} facets={facets} filters={filters}
                                           searchBase={searchBase ? searchBase + '&' : searchBase + '?'} onFilter={this.onFilter} />
                            </div>
                            <div className="col-sm-7 col-md-8 col-lg-9">
                                {context['notification'] === 'Success' ?
                                    <h4>
                                        Showing {results.length} of {total}
                                        {total > results.length && searchBase.indexOf('limit=all') === -1 ?
                                            <span className="pull-right">
                                                <a rel="nofollow" className="btn btn-info btn-sm"
                                                     href={searchBase ? searchBase + '&limit=all' : '?limit=all'}
                                                     onClick={this.onFilter}>View All</a>
                                            </span>
                                        :
                                            <span>
                                                {results.length > 25 ?
                                                    <span className="pull-right">
                                                        <a className="btn btn-info btn-sm"
                                                           href={trimmedSearchBase ? trimmedSearchBase : "/search/"}
                                                           onClick={this.onFilter}>View 25</a>
                                                    </span>
                                                : null}
                                            </span>
                                        }

                                        {context['batch_download'] ?
                                            <span className="pull-right">
                                                <BatchDownload context={context} />&nbsp;
                                            </span>
                                        : null}

                                        {context['batch_hub'] ?
                                            <span className="pull-right">
                                                <a disabled={batch_hub_disabled} data-bypass="true" target="_blank" private-browsing="true" className="btn btn-info btn-sm"
                                                   href={context['batch_hub']}>{batch_hub_disabled ? 'Filter to 500 to visualize' :'Visualize'}</a>&nbsp;
                                            </span>
                                        :null}
                                    </h4>
                                :
                                    <h4>{context['notification']}</h4>
                                }
                                <hr />
                                <ul className="nav result-table" id="result-table">
                                    {results.length ?
                                        results.map(function (result) {
                                            return Listing({context:result, columns: columns, key: result['@id']});
                                        })
                                    : null}
                                </ul>
                            </div>
                        </div>
                    </div>
            );
        },

        onFilter: function(e) {
            var search = e.currentTarget.getAttribute('href');
            this.props.onChange(search);
            e.stopPropagation();
            e.preventDefault();
        }
    });

    var Search = search.Search = React.createClass({
        render: function() {
            var context = this.props.context;
            var results = context['@graph'];
            var notification = context['notification'];
            var searchBase = url.parse(this.props.href).search || '';
            var facetdisplay = context.facets.some(function(facet) {
                return facet.total > 0;
            });
            return (
                <div>
                    {facetdisplay ?
                        <div className="panel data-display main-panel">
                            <ResultTable {...this.props} key={undefined} searchBase={searchBase} onChange={this.props.navigate} />
                        </div>
                    : <h4>{notification}</h4>}
                </div>
            );
        }
    });

    globals.content_views.register(Search, 'search');<|MERGE_RESOLUTION|>--- conflicted
+++ resolved
@@ -70,11 +70,7 @@
                         {result.accession ?
                             <div className="pull-right type sentence-case search-meta">
                                 <p>{item_type}: {' ' + result['accession']}</p>
-<<<<<<< HEAD
-                                <AuditIndicators context={result} key={this.props.context['@id']} search />
-=======
                                 <AuditIndicators audits={result.audit} id={this.props.context['@id']} search />
->>>>>>> 6e0c6cde
                             </div>
                         : null}
                         <div className="accession">
@@ -84,11 +80,7 @@
                             {result.description}
                         </div>
                     </div>
-<<<<<<< HEAD
-                    <AuditDetail context={result} key={this.props.context['@id']} forceEditLink />
-=======
-                    <AuditDetail audits={result.audit} id={this.props.context['@id']} />
->>>>>>> 6e0c6cde
+                    <AuditDetail context={result} id={this.props.context['@id']} forcedEditLink />
                 </li>
             );
         }
@@ -222,11 +214,7 @@
                         <div className="pull-right search-meta">
                             <p className="type meta-title">Antibody</p>
                             <p className="type">{' ' + result.accession}</p>
-<<<<<<< HEAD
-                            <AuditIndicators context={result} key={this.props.context['@id']} search />
-=======
                             <AuditIndicators audits={result.audit} id={this.props.context['@id']} search />
->>>>>>> 6e0c6cde
                         </div>
                         <div className="accession">
                             {Object.keys(targetTree).map(function(target) {
@@ -246,11 +234,7 @@
                             <strong>{columns.product_id.title}/{columns.lot_id.title}</strong>: {result.product_id} / {result.lot_id}<br />
                         </div>
                     </div>
-<<<<<<< HEAD
-                    <AuditDetail context={result} key={this.props.context['@id']} forceEditLink />
-=======
-                    <AuditDetail audits={result.audit} id={this.props.context['@id']} />
->>>>>>> 6e0c6cde
+                    <AuditDetail context={result} id={this.props.context['@id']} forcedEditLink />
                 </li>
             );
         }
@@ -293,11 +277,7 @@
                             <p className="type meta-title">Biosample</p>
                             <p className="type">{' ' + result['accession']}</p>
                             <p className="type meta-status">{' ' + result['status']}</p>
-<<<<<<< HEAD
-                            <AuditIndicators context={result} key={this.props.context['@id']} search />
-=======
                             <AuditIndicators audits={result.audit} id={this.props.context['@id']} search />
->>>>>>> 6e0c6cde
                         </div>
                         <div className="accession">
                             <a href={result['@id']}>
@@ -353,11 +333,7 @@
                             <div><strong>{columns['source.title']['title']}</strong>: {result.source.title}</div>
                         </div>
                     </div>
-<<<<<<< HEAD
-                    <AuditDetail context={result} key={this.props.context['@id']} forceEditLink />
-=======
-                    <AuditDetail audits={result.audit} id={this.props.context['@id']} />
->>>>>>> 6e0c6cde
+                    <AuditDetail context={result} id={this.props.context['@id']} forcedEditLink />
                 </li>
             );
         }
@@ -425,11 +401,7 @@
                             <p className="type meta-title">Experiment</p>
                             <p className="type">{' ' + result['accession']}</p>
                             <p className="type meta-status">{' ' + result['status']}</p>
-<<<<<<< HEAD
-                            <AuditIndicators context={result} key={this.props.context['@id']} search />
-=======
                             <AuditIndicators audits={result.audit} id={this.props.context['@id']} search />
->>>>>>> 6e0c6cde
                         </div>
                         <div className="accession">
                             <a href={result['@id']}>
@@ -466,11 +438,7 @@
                             <div><strong>{columns['award.project']['title']}</strong>: {result.award.project}</div>
                         </div>
                     </div>
-<<<<<<< HEAD
-                    <AuditDetail context={result} key={this.props.context['@id']} forceEditLink />
-=======
-                    <AuditDetail audits={result.audit} id={this.props.context['@id']} />
->>>>>>> 6e0c6cde
+                    <AuditDetail context={result} id={this.props.context['@id']} forcedEditLink />
                 </li>
             );
         }
@@ -489,11 +457,7 @@
                         <div className="pull-right search-meta">
                             <p className="type meta-title">Dataset</p>
                             <p className="type">{' ' + result['accession']}</p>
-<<<<<<< HEAD
-                            <AuditIndicators context={result} key={this.props.context['@id']} search />
-=======
                             <AuditIndicators audits={result.audit} id={this.props.context['@id']} search />
->>>>>>> 6e0c6cde
                         </div>
                         <div className="accession">
                             <a href={result['@id']}>{result['description']}</a>
@@ -509,11 +473,7 @@
                             <strong>{columns['award.project']['title']}</strong>: {result.award.project}
                         </div>
                     </div>
-<<<<<<< HEAD
-                    <AuditDetail context={result} key={this.props.context['@id']} forceEditLink />
-=======
-                    <AuditDetail audits={result.audit} id={this.props.context['@id']} />
->>>>>>> 6e0c6cde
+                    <AuditDetail context={result} id={this.props.context['@id']} forcedEditLink />
                 </li>
             );
         }
@@ -531,11 +491,7 @@
                         {this.renderActions()}
                         <div className="pull-right search-meta">
                             <p className="type meta-title">Target</p>
-<<<<<<< HEAD
-                            <AuditIndicators context={result} key={this.props.context['@id']} search />
-=======
                             <AuditIndicators audits={result.audit} id={this.props.context['@id']} search />
->>>>>>> 6e0c6cde
                         </div>
                         <div className="accession">
                             <a href={result['@id']}>
@@ -550,11 +506,7 @@
                                 : <em> None submitted</em> }
                         </div>
                     </div>
-<<<<<<< HEAD
-                    <AuditDetail context={result} key={this.props.context['@id']} forceEditLink />
-=======
-                    <AuditDetail audits={result.audit} id={this.props.context['@id']} />
->>>>>>> 6e0c6cde
+                    <AuditDetail context={result} id={this.props.context['@id']} forcedEditLink />
                 </li>
             );
         }
@@ -573,11 +525,7 @@
                         {this.renderActions()}
                         <div className="pull-right search-meta">
                             <p className="type meta-title">Image</p>
-<<<<<<< HEAD
-                            <AuditIndicators context={result} key={this.props.context['@id']} search />
-=======
                             <AuditIndicators audits={result.audit} id={this.props.context['@id']} search />
->>>>>>> 6e0c6cde
                         </div>
                         <div className="accession">
                             <a href={result['@id']}>{result.caption}</a>
@@ -586,11 +534,7 @@
                             <Attachment context={result} />
                         </div>
                     </div>
-<<<<<<< HEAD
-                    <AuditDetail context={result} key={this.props.context['@id']} forceEditLink />
-=======
-                    <AuditDetail audits={result.audit} id={this.props.context['@id']} />
->>>>>>> 6e0c6cde
+                    <AuditDetail context={result} id={this.props.context['@id']} forcedEditLink />
                 </li>
             );
         }
