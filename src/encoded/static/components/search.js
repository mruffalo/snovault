'use strict';
var React = require('react');
var cloneWithProps = require('react/lib/cloneWithProps');
var Modal = require('react-bootstrap/lib/Modal');
var OverlayMixin = require('react-bootstrap/lib/OverlayMixin');
var cx = require('react/lib/cx');
var url = require('url');
var _ = require('underscore');
var globals = require('./globals');
var image = require('./image');
var search = module.exports;
var dbxref = require('./dbxref');
var audit = require('./audit');
var fetched = require('./fetched');
var DbxrefList = dbxref.DbxrefList;
var Dbxref = dbxref.Dbxref;
var statusOrder = globals.statusOrder;
var AuditIndicators = audit.AuditIndicators;
var AuditDetail = audit.AuditDetail;
var AuditMixin = audit.AuditMixin;
var FetchedData = fetched.FetchedData;
var Param = fetched.Param;

    // Should really be singular...
    var types = {
        antibody_lot: {title: 'Antibodies'},
        biosample: {title: 'Biosamples'},
        experiment: {title: 'Experiments'},
        target: {title: 'Targets'},
        dataset: {title: 'Datasets'},
        image: {title: 'Images'},
        publication: {title: 'Publications'},
        page: {title: 'Web page'},
        software: {title: 'Software'}
    };

    var Listing = module.exports.Listing = function (props) {
        // XXX not all panels have the same markup
        var context;
        if (props['@id']) {
            context = props;
            props = {context: context,  key: context['@id']};
        }
        var ListingView = globals.listing_views.lookup(props.context);
        return <ListingView {...props} />;
    };

    var PickerActionsMixin = module.exports.PickerActionsMixin = {
        contextTypes: {actions: React.PropTypes.array},
        renderActions: function() {
            if (this.context.actions && this.context.actions.length) {
                return (
                    <div className="pull-right">
                        {this.context.actions.map(action => cloneWithProps(action, {id: this.props.context['@id']}))}
                    </div>
                );
            } else {
                return <span/>;
            }
        }
    };

    var Item = module.exports.Item = React.createClass({
        mixins: [PickerActionsMixin, AuditMixin],
        render: function() {
            var result = this.props.context;
            var title = globals.listing_titles.lookup(result)({context: result});
            var item_type = result['@type'][0];
            return (
                <li>
                    <div className="clearfix">
                        {this.renderActions()}
                        {result.accession ?
                            <div className="pull-right type sentence-case search-meta">
                                <p>{item_type}: {' ' + result['accession']}</p>
                                <AuditIndicators audits={result.audit} id={this.props.context['@id']} search />
                            </div>
                        : null}
                        <div className="accession">
                            <a href={result['@id']}>{title}</a>
                        </div>
                        <div className="data-row">
                            {result.description}
                        </div>
                    </div>
                    <AuditDetail audits={result.audit} id={this.props.context['@id']} />
                </li>
            );
        }
    });
    globals.listing_views.register(Item, 'item');

    // Display one antibody status indicator
    var StatusIndicator = React.createClass({
        getInitialState: function() {
            return {
                tipOpen: false,
                tipStyles: {}
            };
        },

        // Display tooltip on hover
        onMouseEnter: function () {
            function getNextElementSibling(el) {
                // IE8 doesn't support nextElementSibling
                return el.nextElementSibling ? el.nextElementSibling : el.nextSibling;
            }

            // Get viewport bounds of result table and of this tooltip
            var whiteSpace = 'nowrap';
            var resultBounds = document.getElementById('result-table').getBoundingClientRect();
            var resultWidth = resultBounds.right - resultBounds.left;
            var tipBounds = _.clone(getNextElementSibling(this.refs.indicator.getDOMNode()).getBoundingClientRect());
            var tipWidth = tipBounds.right - tipBounds.left;
            var width = tipWidth;
            if (tipWidth > resultWidth) {
                // Tooltip wider than result table; set tooltip to result table width and allow text to wrap
                tipBounds.right = tipBounds.left + resultWidth - 2;
                whiteSpace = 'normal';
                width = tipBounds.right - tipBounds.left - 2;
            }

            // Set an inline style to move the tooltip if it runs off right edge of result table
            var leftOffset = resultBounds.right - tipBounds.right;
            if (leftOffset < 0) {
                // Tooltip goes outside right edge of result table; move it to the left
                this.setState({tipStyles: {left: (leftOffset + 10) + 'px', maxWidth: resultWidth + 'px', whiteSpace: whiteSpace, width: width + 'px'}});
            } else {
                // Tooltip fits inside result table; move it to native position
                this.setState({tipStyles: {left: '10px', maxWidth: resultWidth + 'px', whiteSpace: whiteSpace, width: width + 'px'}});
            }

            this.setState({tipOpen: true});
        },

        // Close tooltip when not hovering
        onMouseLeave: function() {
            this.setState({tipStyles: {maxWidth: 'none', whiteSpace: 'nowrap', width: 'auto', left: '15px'}}); // Reset position and width
            this.setState({tipOpen: false});
        },

        render: function() {
            var classes = {tooltipopen: this.state.tipOpen};

            return (
                <span className="tooltip-trigger">
                    <i className={globals.statusClass(this.props.status, 'indicator icon icon-circle')} ref="indicator" onMouseEnter={this.onMouseEnter} onMouseLeave={this.onMouseLeave}></i>
                    <div className={"tooltip sentence-case " + cx(classes)} style={this.state.tipStyles}>
                        {this.props.status}<br /><span>{this.props.terms.join(', ')}</span>
                    </div>
                </span>
            );
        }
    });

    // Display the status indicators for one target
    var StatusIndicators = React.createClass({
        render: function() {
            var targetTree = this.props.targetTree;
            var target = this.props.target;

            return (
                <span className="status-indicators">
                    {Object.keys(targetTree[target]).map(function(status, i) {
                        if (status !== 'target') {
                            return <StatusIndicator key={i} status={status} terms={targetTree[target][status]} />;
                        } else {
                            return null;
                        }
                    })}
                </span>
            );
        }
    });

    var Antibody = module.exports.Antibody = React.createClass({
        mixins: [PickerActionsMixin, AuditMixin],
        render: function() {
            var result = this.props.context;
            var columns = this.props.columns;

            // Sort the lot reviews by their status according to our predefined order
            // given in the statusOrder array.
            var lot_reviews = _.sortBy(result.lot_reviews, function(lot_review) {
                return _.indexOf(statusOrder, lot_review.status); // Use underscore indexOf so that this works in IE8
            });

            // Build antibody display object as a hierarchy: target=>status=>biosample_term_names
            var targetTree = {};
            lot_reviews.forEach(function(lot_review) {
                lot_review.targets.forEach(function(target) {
                    // If we haven't seen this target, save it in targetTree along with the
                    // corresponding target and organism structures.
                    if (!targetTree[target.name]) {
                        targetTree[target.name] = {target: target};
                    }
                    var targetNode = targetTree[target.name];

                    // If we haven't seen the status, save it in the targetTree target
                    if (!targetNode[lot_review.status]) {
                        targetNode[lot_review.status] = [];
                    }
                    var statusNode = targetNode[lot_review.status];

                    // If we haven't seen the biosample term name, save it in the targetTree target status
                    if (statusNode.indexOf(lot_review.biosample_term_name) === -1) {
                        statusNode.push(lot_review.biosample_term_name);
                    }
                });
            });
            lot_reviews = null; // Tell GC we're done, just to be sure

            return (
                <li>
                    <div className="clearfix">
                        {this.renderActions()}
                        <div className="pull-right search-meta">
                            <p className="type meta-title">Antibody</p>
                            <p className="type">{' ' + result.accession}</p>
                            <AuditIndicators audits={result.audit} id={this.props.context['@id']} search />
                        </div>
                        <div className="accession">
                            {Object.keys(targetTree).map(function(target) {
                                return (
                                    <div key={target}>
                                        <a href={result['@id']}>
                                            {targetTree[target].target.label}
                                            {targetTree[target].target.organism ? <span>{' ('}<i>{targetTree[target].target.organism.scientific_name}</i>{')'}</span> : ''}
                                        </a>
                                        <StatusIndicators targetTree={targetTree} target={target} />
                                    </div>
                                );
                            })}
                        </div>
                        <div className="data-row">
                            <strong>{columns['source.title']['title']}</strong>: {result.source.title}<br />
                            <strong>{columns.product_id.title}/{columns.lot_id.title}</strong>: {result.product_id} / {result.lot_id}<br />
                        </div>
                    </div>
                    <AuditDetail audits={result.audit} id={this.props.context['@id']} />
                </li>
            );
        }
    });
    globals.listing_views.register(Antibody, 'antibody_lot');

    var Biosample = module.exports.Biosample = React.createClass({
        mixins: [PickerActionsMixin, AuditMixin],
        render: function() {
            var result = this.props.context;
            var columns = this.props.columns;
            var lifeStage = (result['life_stage'] && result['life_stage'] != 'unknown') ? ' ' + result['life_stage'] : '';
            var age = (result['age'] && result['age'] != 'unknown') ? ' ' + result['age'] : '';
            var ageUnits = (result['age_units'] && result['age_units'] != 'unknown' && age) ? ' ' + result['age_units'] : '';
            var separator = (lifeStage || age) ? ',' : '';
            var rnais = (result.rnais[0] && result.rnais[0].target && result.rnais[0].target.label) ? result.rnais[0].target.label : '';
            var constructs;
            if (result.model_organism_donor_constructs && result.model_organism_donor_constructs.length) {
                constructs = result.model_organism_donor_constructs[0].target.label;
            } else {
                constructs = result.constructs[0] ? result.constructs[0].target.label : '';
            }
            var treatment = (result.treatments[0] && result.treatments[0].treatment_term_name) ? result.treatments[0].treatment_term_name : '';
            var mutatedGenes = result.donor && result.donor.mutated_gene && result.donor.mutated_gene.label;

            // Build the text of the synchronization string
            var synchText;
            if (result.synchronization) {
                synchText = result.synchronization +
                    (result.post_synchronization_time ?
                        ' + ' + result.post_synchronization_time + (result.post_synchronization_time_units ? ' ' + result.post_synchronization_time_units : '')
                    : '');
            }

            return (
                <li>
                    <div className="clearfix">
                        {this.renderActions()}
                        <div className="pull-right search-meta">
                            <p className="type meta-title">Biosample</p>
                            <p className="type">{' ' + result['accession']}</p>
                            <p className="type meta-status">{' ' + result['status']}</p>
                            <AuditIndicators audits={result.audit} id={this.props.context['@id']} search />
                        </div>
                        <div className="accession">
                            <a href={result['@id']}>
                                {result['biosample_term_name'] + ' ('}
                                <em>{result.organism.scientific_name}</em>
                                {separator + lifeStage + age + ageUnits + ')'}
                            </a>
                        </div>
                        <div className="data-row">
                            <div><strong>{columns['biosample_type']['title']}</strong>: {result['biosample_type']}</div>
                            {rnais ?
                                <div>
                                    <strong>{columns['rnais.target.label']['title'] + ': '}</strong>
                                    {rnais}
                                </div>
                            : null}
                            {constructs ?
                                <div>
                                    <strong>{columns['constructs.target.label']['title'] + ': '}</strong>
                                    {constructs}
                                </div>
                            : null}
                            {treatment ?
                                <div>
                                    <strong>{columns['treatments.treatment_term_name']['title'] + ': '}</strong>
                                    {treatment}
                                </div>
                            : null}
                            {mutatedGenes ?
                                <div>
                                    <strong>{columns['donor.mutated_gene.label']['title'] + ': '}</strong>
                                    {mutatedGenes}
                                </div>
                            : null}
                            {result.culture_harvest_date ?
                                <div>
                                    <strong>{columns['culture_harvest_date']['title'] + ': '}</strong>
                                    {result.culture_harvest_date}
                                </div>
                            : null}
                            {result.date_obtained ?
                                <div>
                                    <strong>{columns['date_obtained']['title'] + ': '}</strong>
                                    {result.date_obtained}
                                </div>
                            : null}
                            {synchText ?
                                <div>
                                    <strong>Synchronization timepoint: </strong>
                                    {synchText}
                                </div>
                            : null}
                            <div><strong>{columns['source.title']['title']}</strong>: {result.source.title}</div>
                        </div>
                    </div>
                    <AuditDetail audits={result.audit} id={this.props.context['@id']} />
                </li>
            );
        }
    });
    globals.listing_views.register(Biosample, 'biosample');


    var Experiment = module.exports.Experiment = React.createClass({
        mixins: [PickerActionsMixin, AuditMixin],
        render: function() {
            var result = this.props.context;
            var columns = this.props.columns;

            // Make array of scientific names from replicates; remove all duplicates
            var names = _.uniq(result.replicates.map(function(replicate) {
                return (replicate.library && replicate.library.biosample && replicate.library.biosample.organism &&
                        replicate.library.biosample.organism) ? replicate.library.biosample.organism.scientific_name : undefined;
            }));
            var name = (names.length === 1 && names[0] && names[0] !== 'unknown') ? names[0] : '';

            // Make array of life stages from replicates; remove all duplicates
            var lifeStages = _.uniq(result.replicates.map(function(replicate) {
                return (replicate.library && replicate.library.biosample) ? replicate.library.biosample.life_stage : undefined;
            }));
            var lifeStage = (lifeStages.length === 1 && lifeStages[0] && lifeStages[0] !== 'unknown') ? ' ' + lifeStages[0] : '';

            // Make array of ages from replicates; remove all duplicates
            var ages = _.uniq(result.replicates.map(function(replicate) {
                return (replicate.library && replicate.library.biosample) ? replicate.library.biosample.age : undefined;
            }));
            var age = (ages.length === 1 && ages[0] && ages[0] !== 'unknown') ? ' ' + ages[0] : '';

            // Collect synchronizations
            var synchronizations = _.uniq(result.replicates.filter(function(replicate) {
                return (replicate.library && replicate.library.biosample && replicate.library.biosample.synchronization);
            }).map(function(replicate) {
                var biosample = replicate.library.biosample;
                return (biosample.synchronization +
                    (biosample.post_synchronization_time ?
                        ' + ' + biosample.post_synchronization_time + (biosample.post_synchronization_time_units ? ' ' + biosample.post_synchronization_time_units : '')
                    : ''));
            }));

            // Make array of age units from replicates; remove all duplicates
            var ageUnit = '';
            if (age) {
                var ageUnits = _.uniq(result.replicates.map(function(replicate) {
                    return (replicate.library && replicate.library.biosample) ? replicate.library.biosample.age_units : undefined;
                }));
                ageUnit = (ageUnits.length === 1 && ageUnits[0] && ageUnits[0] !== 'unknown') ? ' ' + ageUnits[0] : '';
            }

            // If we have life stage or age, need to separate from scientific name with comma
            var separator = (lifeStage || age) ? ', ' : '';

            // Get the first treatment if it's there
            var treatment = (result.replicates[0] && result.replicates[0].library && result.replicates[0].library.biosample &&
                    result.replicates[0].library.biosample.treatments[0]) ? result.replicates[0].library.biosample.treatments[0].treatment_term_name : '';

            return (
                <li>
                    <div className="clearfix">
                        {this.renderActions()}
                        <div className="pull-right search-meta">
                            <p className="type meta-title">Experiment</p>
                            <p className="type">{' ' + result['accession']}</p>
                            <p className="type meta-status">{' ' + result['status']}</p>
                            <AuditIndicators audits={result.audit} id={this.props.context['@id']} search />
                        </div>
                        <div className="accession">
                            <a href={result['@id']}>
                                {result['assay_term_name']}<span>{result['biosample_term_name'] ? ' of ' + result['biosample_term_name'] : ''}</span>
                                {name || lifeStage || age || ageUnit ?
                                    <span>
                                        {' ('}
                                        {name ? <em>{name}</em> : ''}
                                        {separator + lifeStage + age + ageUnit + ')'}
                                    </span>
                                : ''}
                            </a>
                        </div>
                        <div className="data-row">
                            {result.target && result.target.label ?
                                <div>
                                    <strong>{columns['target.label']['title'] + ': '}</strong>
                                    {result.target.label}
                                </div>
                            : null}
                            {treatment ?
                                <div>
                                    <strong>{columns['replicates.library.biosample.treatments.treatment_term_name']['title'] + ': '}</strong>
                                    {treatment}
                                </div>
                            : null}
                            {synchronizations && synchronizations.length ?
                                <div>
                                    <strong>Synchronization timepoint: </strong>
                                    {synchronizations.join(', ')}
                                </div>
                            : null}
                            <div><strong>{columns['lab.title']['title']}</strong>: {result.lab.title}</div>
                            <div><strong>{columns['award.project']['title']}</strong>: {result.award.project}</div>
                        </div>
                    </div>
                    <AuditDetail audits={result.audit} id={this.props.context['@id']} />
                </li>
            );
        }
    });
    globals.listing_views.register(Experiment, 'experiment');

    var Dataset = module.exports.Dataset = React.createClass({
        mixins: [PickerActionsMixin, AuditMixin],
        render: function() {
            var result = this.props.context;
            var columns = this.props.columns;
            return (
                <li>
                    <div className="clearfix">
                        {this.renderActions()}
                        <div className="pull-right search-meta">
                            <p className="type meta-title">Dataset</p>
                            <p className="type">{' ' + result['accession']}</p>
                            <AuditIndicators audits={result.audit} id={this.props.context['@id']} search />
                        </div>
                        <div className="accession">
                            <a href={result['@id']}>{result['description']}</a>
                        </div>
                        <div className="data-row">
                            {result['dataset_type'] ?
                                <div>
                                    <strong>{columns['dataset_type']['title'] + ': '}</strong>
                                    {result['dataset_type']}
                                </div>
                            : null}
                            <strong>{columns['lab.title']['title']}</strong>: {result.lab.title}<br />
                            <strong>{columns['award.project']['title']}</strong>: {result.award.project}
                        </div>
                    </div>
                    <AuditDetail audits={result.audit} id={this.props.context['@id']} />
                </li>
            );
        }
    });
    globals.listing_views.register(Dataset, 'dataset');

    var Target = module.exports.Target = React.createClass({
        mixins: [PickerActionsMixin, AuditMixin],
        render: function() {
            var result = this.props.context;
            var columns = this.props.columns;
            return (
                <li>
                    <div className="clearfix">
                        {this.renderActions()}
                        <div className="pull-right search-meta">
                            <p className="type meta-title">Target</p>
                            <AuditIndicators audits={result.audit} id={this.props.context['@id']} search />
                        </div>
                        <div className="accession">
                            <a href={result['@id']}>
                                {result['label']}
                                {result.organism && result.organism.scientific_name ? <em>{' (' + result.organism.scientific_name + ')'}</em> : null}
                            </a>
                        </div>
                        <div className="data-row">
                            <strong>{columns['dbxref']['title']}</strong>:
                            {result.dbxref && result.dbxref.length ?
                                <DbxrefList values={result.dbxref} target_gene={result.gene_name} />
                                : <em> None submitted</em> }
                        </div>
                    </div>
                    <AuditDetail audits={result.audit} id={this.props.context['@id']} />
                </li>
            );
        }
    });
    globals.listing_views.register(Target, 'target');


    var Image = module.exports.Image = React.createClass({
        mixins: [PickerActionsMixin, ],
        render: function() {
            var result = this.props.context;
            var Attachment = image.Attachment;
            return (
                <li>
                    <div className="clearfix">
                        {this.renderActions()}
                        <div className="pull-right search-meta">
                            <p className="type meta-title">Image</p>
                            <AuditIndicators audits={result.audit} id={this.props.context['@id']} search />
                        </div>
                        <div className="accession">
                            <a href={result['@id']}>{result.caption}</a>
                        </div>
                        <div className="data-row">
                            <Attachment context={result} />
                        </div>
                    </div>
                    <AuditDetail audits={result.audit} id={this.props.context['@id']} />
                </li>
            );
        }
    });
    globals.listing_views.register(Image, 'image');


    // If the given term is selected, return the href for the term
    function termSelected(term, field, filters) {
        for (var filter in filters) {
            if (filters[filter]['field'] == field && filters[filter]['term'] == term) {
                return url.parse(filters[filter]['remove']).search;
            }
        }
        return null;
    }

    // Determine whether any of the given terms are selected
    function countSelectedTerms(terms, field, filters) {
        var count = 0;
        for(var oneTerm in terms) {
            if(termSelected(terms[oneTerm].key, field, filters)) {
                count++;
            }
        }
        return count;
    }

    var Term = search.Term = React.createClass({
        render: function () {
            var filters = this.props.filters;
            var term = this.props.term['key'];
            var count = this.props.term['doc_count'];
            var title = this.props.title || term;
            var field = this.props.facet['field'];
            var em = field === 'target.organism.scientific_name' ||
                     field === 'organism.scientific_name' ||
                     field === 'replicates.library.biosample.donor.organism.scientific_name';
            var barStyle = {
                width:  Math.ceil( (count/this.props.total) * 100) + "%"
            };
            var selected = termSelected(term, field, filters);
            var href;
            if (selected && !this.props.canDeselect) {
                href = null;
            } else if (selected) {
                href = selected;
            } else {
                href = this.props.searchBase + field + '=' + term;
            }
            return (
                <li id={selected ? "selected" : null} key={term}>
                    {selected ? '' : <span className="bar" style={barStyle}></span>}
                    {field === 'lot_reviews.status' ? <span className={globals.statusClass(term, 'indicator pull-left facet-term-key icon icon-circle')}></span> : null}
                    <a id={selected ? "selected" : null} href={href} onClick={href ? this.props.onFilter : null}>
                        <span className="pull-right">{count} {selected && this.props.canDeselect ? <i className="icon icon-times-circle-o"></i> : ''}</span>
                        <span className="facet-item">
                            {em ? <em>{title}</em> : <span>{title}</span>}
                        </span>
                    </a>
                </li>
            );
        }
    });

    var TypeTerm = search.TypeTerm = React.createClass({
        render: function () {
            var term = this.props.term['key'];
            var filters = this.props.filters;
            var title;
            try {
                title = types[term];
            } catch (e) {
                title = term;
            }
            var total = this.props.total;
            return <Term {...this.props} title={title} filters={filters} total={total} />;
        }
    });


    var Facet = search.Facet = React.createClass({
        getInitialState: function () {
            return {
                facetOpen: false
            };
        },

        handleClick: function () {
            this.setState({facetOpen: !this.state.facetOpen});
        },

        render: function() {
            var facet = this.props.facet;
            var filters = this.props.filters;
            var terms = facet['terms'].filter(function (term) {
                if (term.key) {
                    for(var filter in filters) {
                        if(filters[filter].term === term.key) {
                            return true;
                        }
                    }
                    return term.doc_count > 0;
                } else {
                    return false;
                }
            });
            var moreTerms = terms.slice(5);
            var title = facet['title'];
            var field = facet['field'];
            var total = facet['total'];
            var termID = title.replace(/\s+/g, '');
            var TermComponent = field === 'type' ? TypeTerm : Term;
            var selectedTermCount = countSelectedTerms(moreTerms, field, filters);
            var moreTermSelected = selectedTermCount > 0;
            var canDeselect = (!facet.restrictions || selectedTermCount >= 2);
            var moreSecClass = 'collapse' + ((moreTermSelected || this.state.facetOpen) ? ' in' : '');
            var seeMoreClass = 'btn btn-link' + ((moreTermSelected || this.state.facetOpen) ? '' : ' collapsed');
            return (
                <div className="facet" hidden={terms.length === 0}>
                    <h5>{title}</h5>
                    <ul className="facet-list nav">
                        <div>
                            {terms.slice(0, 5).map(function (term) {
                                return <TermComponent {...this.props} key={term.key} term={term} filters={filters} total={total} canDeselect={canDeselect} />;
                            }.bind(this))}
                        </div>
                        {terms.length > 5 ?
                            <div id={termID} className={moreSecClass}>
                                {moreTerms.map(function (term) {
                                    return <TermComponent {...this.props} key={term.key} term={term} filters={filters} total={total} canDeselect={canDeselect} />;
                                }.bind(this))}
                            </div>
                        : null}
                        {(terms.length > 5 && !moreTermSelected) ?
                            <label className="pull-right">
                                    <small>
                                        <button type="button" className={seeMoreClass} data-toggle="collapse" data-target={'#'+termID} onClick={this.handleClick} />
                                    </small>
                            </label>
                        : null}
                    </ul>
                </div>
            );
        }
    });

    var TextFilter = React.createClass({

        getValue: function(props) {
            var filter = this.props.filters.filter(function(f) {
                return f.field == 'searchTerm';
            });
            return filter.length ? filter[0].term : '';
        },

        shouldUpdateComponent: function(nextProps) {
            return (this.getValue(this.props) != this.getValue(nextProps));
        },

        render: function() {
            return (
                <div className="facet">
                    <input ref="input" type="search" className="form-control search-query"
                           placeholder="Enter search term(s)"
                           defaultValue={this.getValue(this.props)}
                           onChange={this.onChange} onBlur={this.onBlur} onKeyDown={this.onKeyDown} />
                </div>
            );
        },

        onChange: function(e) {
            e.stopPropagation();
            e.preventDefault();
        },

        onBlur: function(e) {
            var search = this.props.searchBase.replace(/&?searchTerm=[^&]*/, '');
            var value = e.target.value;
            if (value) {
                search += 'searchTerm=' + e.target.value;
            } else {
                search = search.substring(0, search.length - 1);
            }
            this.props.onChange(search);
        },

        onKeyDown: function(e) {
            if (e.keyCode == 13) {
                this.onBlur(e);
                e.preventDefault();
            }
        }
    });

    var FacetList = search.FacetList = React.createClass({
        render: function() {
            var term = this.props.term;
            var facets = this.props.facets;
            var filters = this.props.filters;
            if (!facets.length && this.props.mode != 'picker') return <div />;
            var hideTypes;
            if (this.props.mode == 'picker') {
                hideTypes = false;
            } else {
                hideTypes = filters.filter(function(filter) {
                    return filter.field == 'type';
                }).length;
            }
            return (
                <div className="box facets">
                    {this.props.mode === 'picker' ? <TextFilter {...this.props} filters={filters} /> : ''}
                    {facets.map(function (facet) {
                        if (hideTypes && facet.field == 'type') {
                            return <span key={facet.field} />;
                        } else {
                            return <Facet {...this.props} key={facet.field} facet={facet} filters={filters} />;
                        }
                    }.bind(this))}
                </div>
            );
        }
    });

    var AutocompleteBox = React.createClass({
        render: function() {
            var terms = this.props.auto['@graph']; // List of matching terms from server
            var userTerm = this.props.userTerm && this.props.userTerm.toLowerCase(); // Term user entered

            if (!this.props.hide && userTerm && userTerm.length && terms && terms.length) {
                return (
                    <ul className="adv-search-autocomplete">
                        {terms.map(function(term) {
                            var matchStart, matchEnd;
                            var preText, matchText, postText;

                            // Boldface matching part of term
                            matchStart = term.text.toLowerCase().indexOf(userTerm);
                            if (matchStart >= 0) {
                                matchEnd = matchStart + userTerm.length;
                                preText = term.text.substring(0, matchStart);
                                matchText = term.text.substring(matchStart, matchEnd);
                                postText = term.text.substring(matchEnd);
                            } else {
                                preText = term.text;
                            }
                            return <li key={term.payload.id} tabIndex="0" onClick={this.props.handleClick.bind(null, term.text, term.payload.id, this.props.name)}>{preText}<b>{matchText}</b>{postText}</li>;
                        }, this)}
                    </ul>
                );
            } else {
                return null;
            }
        }
    });

    var AdvSearch = React.createClass({
        getInitialState: function() {
            return {
                disclosed: false,
                searchTerm: '',
                terms: {}
            };
        },

        contextTypes: {
            autocompleteTermChosen: React.PropTypes.bool,
            onAutocompleteChosenChange: React.PropTypes.func,
            onAutocompleteFocusChange: React.PropTypes.func,
            autocompleteHidden: React.PropTypes.bool,
            onAutocompleteHiddenChange: React.PropTypes.func
        },

        handleDiscloseClick: function(e) {
            this.setState({disclosed: !this.state.disclosed});
        },

        handleChange: function(e) {
            this.newSearchTerm = e.target.value;
            this.context.onAutocompleteHiddenChange(false);
            this.context.onAutocompleteChosenChange(false);
            // Now let the timer update the search terms state when it gets around to it.
        },

        handleAutocompleteClick: function(term, id, name) {
            var newTerms = {};
            var inputNode = this.refs.regionid.getDOMNode();

            inputNode.value = this.newSearchTerm = term;
            newTerms[name] = id;
            this.setState({terms: newTerms});
            this.context.onAutocompleteHiddenChange(true);
            this.context.onAutocompleteChosenChange(true);
            inputNode.focus();
            // Now let the timer update the terms state when it gets around to it.
        },

        handleFocus: function(focused) {
            this.context.onAutocompleteFocusChange(focused);
        },

        componentDidMount: function() {
            // Use timer to limit to one request per second
            this.timer = setInterval(this.tick, 1000);
        },

        componentWillUnmount: function() {
            clearInterval(this.timer);
        },

        tick: function() {
            if (!this.context.autocompleteHidden && (this.newSearchTerm !== this.state.searchTerm)) {
                this.setState({searchTerm: this.newSearchTerm});
            }
        },

        render: function() {
            var query = '';
            Object.keys(this.state.terms).forEach(function(key) {
                query += this.state.terms[key] ? '&' + key + '=' + this.state.terms[key] : '';
            }, this);
            query = '/search/?type=experiment' + query;

            var btnClass = 'btn btn-disclose' + (this.state.disclosed ? ' active' : '');
            var discloseClass = 'icon icon-disclose ' + (this.state.disclosed ? 'icon-caret-down' : 'icon-caret-right');

            return (
                <div className="adv-search-form">
                    <button id="tab1" className={btnClass} aria-controls="panel1" onClick={this.handleDiscloseClick}><i className={discloseClass}></i>&nbsp;Peak search</button>
                    {this.state.disclosed ?
                        <form id="panel1" action={query} ref="adv-search" role="form" data-submit="true" autoComplete="off" aria-labeledby="tab1">
                            <div className="row">
                                <div className="form-group col-md-8">
<<<<<<< HEAD
                                    <label htmlFor="regionid">Select Annotation</label>
                                    <input ref="regionid" name="regionid" type="text" className="form-control" onChange={this.handleChange} />
=======
                                    <label htmlFor="regionid">GeneID or &ldquo;chr#-start-end&rdquo;</label>
                                    <input ref="regionid" name="regionid" type="text" className="form-control" onChange={this.handleChange}
                                        onFocus={this.handleFocus.bind(null,true)} onBlur={this.handleFocus.bind(null,false)} />
>>>>>>> e545b3d1
                                    {this.state.searchTerm ?
                                        <FetchedData loadingComplete={true}>
                                            <Param name="auto" url={'/suggest/?q=' + this.state.searchTerm} />
                                            <AutocompleteBox name="regionid" userTerm={this.state.searchTerm} hide={this.context.autocompleteHidden} handleClick={this.handleAutocompleteClick} />
                                        </FetchedData>
                                    : null}
                                </div>
                                <div className="form-group col-md-2">
                                    <label htmlFor="spacing">&nbsp;</label>
                                    <input type="submit" value="Search" className="btn btn-sm btn-info adv-search-submit" disabled={!this.context.autocompleteTermChosen} />
                                </div>
                            </div>
                        </form>
                    : null}
                </div>
            );
        }
    });

    var BatchDownload = search.BatchDownload = React.createClass({
        mixins: [OverlayMixin],

        getInitialState: function () {
            return {
              isModalOpen: false
            };
          },

          handleToggle: function () {
            this.setState({
              isModalOpen: !this.state.isModalOpen
            });
          },

          render: function () {
            return (
                <a className="btn btn-info btn-sm" onClick={this.handleToggle}>Download</a>
            );
          },

          renderOverlay: function () {
            var link = this.props.context['batch_download'];
            if (!this.state.isModalOpen) {
              return <span/>;
            }
            return (
                <Modal title="Using batch download" onRequestHide={this.handleToggle}>
                  <div className="modal-body">
                    <p>Click the "Download" button below to download a "files.txt" file that contains a list of URLs to a file containing all the experimental metadata and links to download the file.
                    The first line of the file will always be the URL to download the metadata file. <br />
                    Further description of the contents of the metadata file are described in the <a href="/help/batch-download/">Batch Download help doc</a>.</p><br />

                    <p>The "files.txt" file can be copied to any server.<br />
                    The following command using cURL can be used to download all the files in the list:</p><br />
                    <code>xargs -n 1 curl -O -L &lt; files.txt</code><br />
                  </div>
                  <div className="modal-footer">
                        <a className="btn btn-info btn-sm" onClick={this.handleToggle}>Close</a>
                        <a data-bypass="true" target="_self" private-browsing="true" className="btn btn-info btn-sm"
                            href={link}>{'Download'}</a>
                  </div>
                </Modal>
              );
          }
    });

    var ResultTable = search.ResultTable = React.createClass({

        getDefaultProps: function() {
            return {
                restrictions: {},
                searchBase: ''
            };
        },

        childContextTypes: {actions: React.PropTypes.array},
        getChildContext: function() {
            return {
                actions: this.props.actions
            };
        },

        render: function() {
            var context = this.props.context;
            var results = context['@graph'];
            var facets = context['facets'];
            var total = context['total'];
            var batch_hub_disabled = total > 500;
            var columns = context['columns'];
            var filters = context['filters'];
            var searchBase = this.props.searchBase;
            var trimmedSearchBase = searchBase.replace(/[\?|\&]limit=all/, "");
            _.each(facets, function(facet) {
                if (this.props.restrictions[facet.field] !== undefined) {
                    facet.restrictions = this.props.restrictions[facet.field];
                    facet.terms = facet.terms.filter(function(term) {
                        return _.contains(facet.restrictions, term.key);
                    }.bind(this));
                }
            }.bind(this));

            return (
                    <div>
                        <div className="row">
                            <div className="col-sm-5 col-md-4 col-lg-3">
                                <FacetList {...this.props} facets={facets} filters={filters}
                                           searchBase={searchBase ? searchBase + '&' : searchBase + '?'} onFilter={this.onFilter} />
                            </div>
                            <div className="col-sm-7 col-md-8 col-lg-9 search-list">
                                <AdvSearch />
                                {context['notification'] === 'Success' ?
                                    <h4>
                                        Showing {results.length} of {total}
                                        {total > results.length && searchBase.indexOf('limit=all') === -1 ?
                                            <span className="pull-right">
                                                <a rel="nofollow" className="btn btn-info btn-sm"
                                                     href={searchBase ? searchBase + '&limit=all' : '?limit=all'}
                                                     onClick={this.onFilter}>View All</a>
                                            </span>
                                        :
                                            <span>
                                                {results.length > 25 ?
                                                    <span className="pull-right">
                                                        <a className="btn btn-info btn-sm"
                                                           href={trimmedSearchBase ? trimmedSearchBase : "/search/"}
                                                           onClick={this.onFilter}>View 25</a>
                                                    </span>
                                                : null}
                                            </span>
                                        }

                                        {context['batch_download'] ?
                                            <span className="pull-right">
                                                <BatchDownload context={context} />&nbsp;
                                            </span>
                                        : null}

                                        {context['batch_hub'] ?
                                            <span className="pull-right">
                                                <a disabled={batch_hub_disabled} data-bypass="true" target="_blank" private-browsing="true" className="btn btn-info btn-sm"
                                                   href={context['batch_hub']}>{batch_hub_disabled ? 'Filter to 500 to visualize' :'Visualize'}</a>&nbsp;
                                            </span>
                                        :null}
                                    </h4>
                                :
                                    <h4>{context['notification']}</h4>
                                }
                                <hr />
                                <ul className="nav result-table" id="result-table">
                                    {results.length ?
                                        results.map(function (result) {
                                            return Listing({context:result, columns: columns, key: result['@id']});
                                        })
                                    : null}
                                </ul>
                            </div>
                        </div>
                    </div>
            );
        },

        onFilter: function(e) {
            var search = e.currentTarget.getAttribute('href');
            this.props.onChange(search);
            e.stopPropagation();
            e.preventDefault();
        }
    });

    var Search = search.Search = React.createClass({
        render: function() {
            var context = this.props.context;
            var results = context['@graph'];
            var notification = context['notification'];
            var searchBase = url.parse(this.props.href).search || '';
            var facetdisplay = context.facets.some(function(facet) {
                return facet.total > 0;
            });
            return (
                <div>
                    {context['total'] ?
                        <div className="panel data-display main-panel">
                            <ResultTable {...this.props} key={undefined} searchBase={searchBase} onChange={this.props.navigate} />
                        </div>
                    : <h4>{notification}</h4>}
                </div>
            );
        }
    });

    globals.content_views.register(Search, 'search');<|MERGE_RESOLUTION|>--- conflicted
+++ resolved
@@ -871,14 +871,9 @@
                         <form id="panel1" action={query} ref="adv-search" role="form" data-submit="true" autoComplete="off" aria-labeledby="tab1">
                             <div className="row">
                                 <div className="form-group col-md-8">
-<<<<<<< HEAD
-                                    <label htmlFor="regionid">Select Annotation</label>
-                                    <input ref="regionid" name="regionid" type="text" className="form-control" onChange={this.handleChange} />
-=======
                                     <label htmlFor="regionid">GeneID or &ldquo;chr#-start-end&rdquo;</label>
                                     <input ref="regionid" name="regionid" type="text" className="form-control" onChange={this.handleChange}
                                         onFocus={this.handleFocus.bind(null,true)} onBlur={this.handleFocus.bind(null,false)} />
->>>>>>> e545b3d1
                                     {this.state.searchTerm ?
                                         <FetchedData loadingComplete={true}>
                                             <Param name="auto" url={'/suggest/?q=' + this.state.searchTerm} />
