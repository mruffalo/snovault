--- conflicted
+++ resolved
@@ -77,28 +77,6 @@
         render: function() {
             var result = this.props.context;
             var columns = this.props.columns;
-<<<<<<< HEAD
-            return (<li>
-                        <div>
-                            {this.renderActions()}
-                            <div className="pull-right search-meta">
-                                <p className="type meta-title">Antibody</p>
-                                <p className="type">{' ' + result.accession}</p>
-                                <p className="type meta-status">{' ' + result.status}</p>
-                            </div>
-                            <div className="accession">
-                                <a href={result['@id']}>
-                                    {result.lot_id}
-                                    {' (' + result['host_organism.name'] + ')'}
-                                </a> 
-                            </div>
-                        </div>
-                        <div className="data-row"> 
-                            <strong>{columns['source.title']['title']}</strong>: {result['source.title']}<br />
-                            <strong>{columns.product_id.title}/{columns.lot_id.title}</strong>: {result.product_id} / {result.lot_id}<br />
-                        </div>
-                </li>
-=======
 
             // Build antibody display object as a hierarchy: target=>status=>biosample_term_names
             var targetTree = {};
@@ -169,7 +147,6 @@
                         );
                     }.bind(this))}
                 </div>
->>>>>>> 36307f61
             );
         }
     });
