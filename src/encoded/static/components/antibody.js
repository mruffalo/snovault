--- conflicted
+++ resolved
@@ -33,13 +33,6 @@
             return globals.panel_views.lookup(item)({context: item, key: item['@id']});
         });
 
-<<<<<<< HEAD
-        // Make an array of targets with no falsy entries and no repeats
-        var targets = context.characterizations ? context.characterizations.map(function(characterization) {
-            return characterization.target; // Might be undefined or empty
-        }) : [];
-        targets = targets ? _.uniq(_.compact(targets), function(target) {return target['@id']; }) : [];
-=======
         // Build antibody status panel
         var antibodyStatuses = globals.panel_views.lookup(context)({context: context, key: context['@id']});
 
@@ -51,7 +44,6 @@
             });
         }
         var targetKeys = Object.keys(targets);
->>>>>>> fa4b79d6
 
         // Make string of alternate accessions
         var altacc = context.alternate_accessions ? context.alternate_accessions.join(', ') : undefined;
@@ -66,12 +58,6 @@
                         <h2>{context.accession}</h2>
                         {altacc ? <h4 className="repl-acc">Replaces {altacc}</h4> : null}
                         <h3>
-<<<<<<< HEAD
-                            <span>Antibody against </span>
-                            {targets.map(function(target, i) {
-                                return <span>{i !== 0 ? ', ' : ''}{target.label}{' ('}<em>{target.organism.scientific_name}</em>{')'}</span>;
-                            })}
-=======
                             {targetKeys.length ?
                                 <span>Antibody against {Object.keys(targets).map(function(target, i) {
                                     var targetObj = targets[target];
@@ -80,7 +66,6 @@
                             :
                                 <span>Antibody</span>
                             }
->>>>>>> fa4b79d6
                         </h3>
                     </div>
                 </header>
@@ -101,7 +86,6 @@
                             <dt>Source (vendor)</dt>
                             <dd><a href={context.source.url}>{context.source.title}</a></dd>
                         </div>
-<<<<<<< HEAD
 
                         <div data-test="productid">
                             <dt>Product ID</dt>
@@ -113,12 +97,15 @@
                             <dd>{context.lot_id}</dd>
                         </div>
 
-                        {targets.length ?
+                        {Object.keys(targets).length ?
                             <div data-test="targets">
                                 <dt>Targets</dt>
-                                <dd>{targets.map(function(target, i) {
-                                    return <span>{i !== 0 ? ', ' : ''}<a href={target['@id']}>{target.label}{' ('}<em>{target.organism.scientific_name}</em>{')'}</a></span>;
-                                })}</dd>
+                                <dd>
+                                    {targetKeys.map(function(target, i) {
+                                        var targetObj = targets[target];
+                                        return <span>{i !== 0 ? ', ' : ''}<a href={target}>{targetObj.label}{' ('}<em>{targetObj.organism.scientific_name}</em>{')'}</a></span>;
+                                    })}
+                                </dd>
                             </div>
                         : null}
 
@@ -223,140 +210,11 @@
                 {this.props.docs.map(function(doc) {
                     return (<div className="multi-dd"><a href={doc['@id']}>{doc.aliases[0]}</a></div>);
                 })}
-=======
-
-                        <div data-test="productid">
-                            <dt>Product ID</dt>
-                            <dd><a href={context.url}>{context.product_id}</a></dd>
-                        </div>
-
-                        <div data-test="lotid">
-                            <dt>Lot ID</dt>
-                            <dd>{context.lot_id}</dd>
-                        </div>
-
-                        {Object.keys(targets).length ?
-                            <div data-test="targets">
-                                <dt>Targets</dt>
-                                <dd>
-                                    {targetKeys.map(function(target, i) {
-                                        var targetObj = targets[target];
-                                        return <span>{i !== 0 ? ', ' : ''}<a href={target}>{targetObj.label}{' ('}<em>{targetObj.organism.scientific_name}</em>{')'}</a></span>;
-                                    })}
-                                </dd>
-                            </div>
-                        : null}
-
-                        {context.lot_id_alias.length ?
-                            <div data-test="lotidalias">
-                                <dt>Lot ID aliases</dt>
-                                <dd>{context.lot_id_alias.join(', ')}</dd>
-                            </div>
-                        : null}
-
-                        <div data-test="host">
-                            <dt>Host</dt>
-                            <dd className="sentence-case">{context.host_organism.name}</dd>
-                        </div>
-
-                        {context.clonality ?
-                            <div data-test="clonality">
-                                <dt>Clonality</dt>
-                                <dd className="sentence-case">{context.clonality}</dd>
-                            </div>
-                        : null}
-
-                        {context.purifications.length ?
-                            <div data-test="purifications">
-                                <dt>Purification</dt>
-                                <dd className="sentence-case">{context.purifications.join(', ')}</dd>
-                            </div>
-                        : null}
-
-                        {context.isotype ?
-                            <div data-test="isotype">
-                                <dt>Isotype</dt>
-                                <dd className="sentence-case">{context.isotype}</dd>
-                            </div>
-                        : null}
-
-                        {context.antigen_description ?
-                            <div data-test="antigendescription">
-                                <dt>Antigen description</dt>
-                                <dd>{context.antigen_description}</dd>
-                            </div>
-                        : null}
-
-                        {context.antigen_sequence ?
-                            <div data-test="antigensequence">
-                                <dt>Antigen sequence</dt>
-                                <dd>{context.antigen_sequence}</dd>
-                            </div>
-                        : null}
-
-                        {context.aliases && context.aliases.length ?
-                            <div data-test="aliases">
-                                <dt>Aliases</dt>
-                                <dd>{context.aliases.join(", ")}</dd>
-                            </div>
-                        : null}
-                        
-                        {context.dbxrefs && context.dbxrefs.length ?
-                            <div data-test="dbxrefs">
-                                <dt>External resources</dt>
-                                <dd><DbxrefList values={context.dbxrefs} /></dd>
-                            </div>
-                        : null}
-
-                    </dl>
-                </div>
-
-                <div className="characterizations">
-                    {characterizations}
-                </div>
-
-                {this.transferPropsTo(
-                    <FetchedItems url={experiments_url} Component={ExperimentsUsingAntibody} />
-                )}
->>>>>>> fa4b79d6
             </div>
         );
     }
 });
 
-<<<<<<< HEAD
-=======
-globals.content_views.register(Lot, 'antibody_lot');
-
-
-var ExperimentsUsingAntibody = React.createClass({
-    render: function () {
-        var context = this.props.context;
-        return (
-            <div>
-                <h3>Experiments using antibody {context.accession}</h3>
-                {this.transferPropsTo(
-                    <ExperimentTable />
-                )}
-            </div>
-        );
-    }
-});
-
-
-var StandardsDocuments = React.createClass({
-    render: function() {
-        return (
-            <div>
-                {this.props.docs.map(function(doc) {
-                    return (<div className="multi-dd"><a href={doc['@id']}>{doc.aliases[0]}</a></div>);
-                })}
-            </div>
-        );
-    }
-});
-
->>>>>>> fa4b79d6
 
 var Characterization = module.exports.Characterization = React.createClass({
     getInitialState: function() {
@@ -429,13 +287,7 @@
                             {figure}
                             <div className="characterization-badge"><StatusLabel status={context.status} /></div>
                         </figure>
-<<<<<<< HEAD
                         <dl className="characterization-intro characterization-meta-data key-value-left">
-=======
-                    </div>
-                    <div className="col-sm-8 col-md-6">
-                        <dl className="characterization-meta-data key-value">
->>>>>>> fa4b79d6
                             {context.characterization_method ?
                                 <div data-test="method">
                                     <dt className="h3">Method</dt>
@@ -447,7 +299,6 @@
                                 <dt className="h4">Target species</dt>
                                 <dd className="h4 sentence-case"><em>{context.target.organism.scientific_name}</em></dd>
                             </div>
-<<<<<<< HEAD
 
                             <dt>Image</dt>
                             {download}
@@ -499,50 +350,6 @@
                             Toggle panel disclosure
                         </a>
                     </dl>
-=======
-
-                            {context.caption ?
-                                <div data-test="caption">
-                                    <dt>Caption</dt>
-                                    <dd className="sentence-case">{context.caption}</dd>
-                                </div>
-                            : null}
-
-                            {context.submitted_by && context.submitted_by.title ?
-                                <div data-test="submitted">
-                                    <dt>Submitted by</dt>
-                                    <dd>{context.submitted_by.title}</dd>
-                                </div>
-                            : null}
-
-                            <div data-test="lab">
-                                <dt>Lab</dt>
-                                <dd>{context.lab.title}</dd>
-                            </div>
-
-                            <div data-test="grant">
-                                <dt>Grant</dt>
-                                <dd>{context.award.name}</dd>
-                            </div>
-
-                            <div data-test="image">
-                                <dt>Image</dt>
-                                <dd><StatusLabel status={context.status} /></dd>
-                            </div>
-
-                            {standardsDocuments.length ?
-                                <div data-test="standardsdoc">
-                                    <dt>Standards documents</dt>
-                                    <dd><StandardsDocuments docs={standardsDocuments} /></dd>
-                                </div>
-                            : null}
-
-                            <div data-test="download">
-                                <dt><i className="icon icon-download"></i> Download</dt>
-                                <dd>{download}</dd>
-                            </div>
-                        </dl>
-                    </div>
                 </div>
             </section>
         );
@@ -606,7 +413,6 @@
                             );
                         })}
                     </div>
->>>>>>> fa4b79d6
                 </div>
             </section>
         );
