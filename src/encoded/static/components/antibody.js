--- conflicted
+++ resolved
@@ -23,14 +23,8 @@
         var context = this.props.context;
 
         // Sort characterization arrays, first by species, then by primary/secondary characterization method
-<<<<<<< HEAD
-        var organismOrder = ['human', 'mouse', 'dmelanogaster', 'celegans'];
-        var sortedChars = _(context.characterizations).sortBy(function(characterization) {
-            return [_(organismOrder).indexOf(characterization.target.organism), characterization.primary_characterization_method ? 0 : 1];
-=======
         var sortedChars = _(context.characterizations).sortBy(function(characterization) {
             return [characterization.target.label, characterization.target.organism.name];
->>>>>>> 36307f61
         });
 
         // Build array of characterization panels
@@ -43,17 +37,11 @@
 
         // Make an array of targets with no falsy entries and no repeats
         var targets = {};
-<<<<<<< HEAD
-        if (context.characterizations) {
-            context.characterizations.forEach(function(characterization) {
-                targets[characterization.target['@id']] = characterization.target;
-=======
         if (context.lot_reviews && context.lot_reviews.length) {
             context.lot_reviews.forEach(function(lot_review) {
                 lot_review.targets.forEach(function(target) {
                     targets[target['@id']] = target;
                 });
->>>>>>> 36307f61
             });
         }
         var targetKeys = Object.keys(targets);
@@ -83,11 +71,7 @@
                     </div>
                 </header>
 
-<<<<<<< HEAD
-                {characterizations.length ?
-=======
                 {context.lot_reviews && context.lot_reviews.length ?
->>>>>>> 36307f61
                     <div className="antibody-statuses">
                         {antibodyStatuses}
                     </div>
@@ -103,7 +87,6 @@
                             <dt>Source (vendor)</dt>
                             <dd><a href={context.source.url}>{context.source.title}</a></dd>
                         </div>
-<<<<<<< HEAD
 
                         <div data-test="productid">
                             <dt>Product ID</dt>
@@ -209,131 +192,6 @@
 var ExperimentsUsingAntibody = React.createClass({
     render: function () {
         var context = this.props.context;
-        return (
-            <div>
-                <h3>Experiments using antibody {context.accession}</h3>
-                {this.transferPropsTo(
-                    <ExperimentTable />
-                )}
-            </div>
-        );
-    }
-});
-
-
-var StandardsDocuments = React.createClass({
-    render: function() {
-        return (
-            <div>
-                {this.props.docs.map(function(doc) {
-                    return (<div className="multi-dd"><a href={doc['@id']}>{doc.aliases[0]}</a></div>);
-                })}
-=======
-
-                        <div data-test="productid">
-                            <dt>Product ID</dt>
-                            <dd><a href={context.url}>{context.product_id}</a></dd>
-                        </div>
-
-                        <div data-test="lotid">
-                            <dt>Lot ID</dt>
-                            <dd>{context.lot_id}</dd>
-                        </div>
-
-                        {Object.keys(targets).length ?
-                            <div data-test="targets">
-                                <dt>Targets</dt>
-                                <dd>
-                                    {targetKeys.map(function(target, i) {
-                                        var targetObj = targets[target];
-                                        return <span>{i !== 0 ? ', ' : ''}<a href={target}>{targetObj.label}{' ('}<em>{targetObj.organism.scientific_name}</em>{')'}</a></span>;
-                                    })}
-                                </dd>
-                            </div>
-                        : null}
-
-                        {context.lot_id_alias.length ?
-                            <div data-test="lotidalias">
-                                <dt>Lot ID aliases</dt>
-                                <dd>{context.lot_id_alias.join(', ')}</dd>
-                            </div>
-                        : null}
-
-                        <div data-test="host">
-                            <dt>Host</dt>
-                            <dd className="sentence-case">{context.host_organism.name}</dd>
-                        </div>
-
-                        {context.clonality ?
-                            <div data-test="clonality">
-                                <dt>Clonality</dt>
-                                <dd className="sentence-case">{context.clonality}</dd>
-                            </div>
-                        : null}
-
-                        {context.purifications.length ?
-                            <div data-test="purifications">
-                                <dt>Purification</dt>
-                                <dd className="sentence-case">{context.purifications.join(', ')}</dd>
-                            </div>
-                        : null}
-
-                        {context.isotype ?
-                            <div data-test="isotype">
-                                <dt>Isotype</dt>
-                                <dd className="sentence-case">{context.isotype}</dd>
-                            </div>
-                        : null}
-
-                        {context.antigen_description ?
-                            <div data-test="antigendescription">
-                                <dt>Antigen description</dt>
-                                <dd>{context.antigen_description}</dd>
-                            </div>
-                        : null}
-
-                        {context.antigen_sequence ?
-                            <div data-test="antigensequence">
-                                <dt>Antigen sequence</dt>
-                                <dd>{context.antigen_sequence}</dd>
-                            </div>
-                        : null}
-
-                        {context.aliases && context.aliases.length ?
-                            <div data-test="aliases">
-                                <dt>Aliases</dt>
-                                <dd>{context.aliases.join(", ")}</dd>
-                            </div>
-                        : null}
-                        
-                        {context.dbxrefs && context.dbxrefs.length ?
-                            <div data-test="dbxrefs">
-                                <dt>External resources</dt>
-                                <dd><DbxrefList values={context.dbxrefs} /></dd>
-                            </div>
-                        : null}
-
-                    </dl>
-                </div>
-
-                <div className="characterizations">
-                    {characterizations}
-                </div>
-
-                {this.transferPropsTo(
-                    <FetchedItems url={experiments_url} Component={ExperimentsUsingAntibody} />
-                )}
-            </div>
-        );
-    }
-});
-
-globals.content_views.register(Lot, 'antibody_lot');
-
-
-var ExperimentsUsingAntibody = React.createClass({
-    render: function () {
-        var context = this.props.context;
 
         return (
             <div>
@@ -347,14 +205,11 @@
                         <ExperimentTable limit={5} />
                     )}
                 </div>
->>>>>>> 36307f61
             </div>
         );
     }
 });
 
-<<<<<<< HEAD
-=======
 
 var StandardsDocuments = React.createClass({
     render: function() {
@@ -368,7 +223,6 @@
     }
 });
 
->>>>>>> 36307f61
 
 var Characterization = module.exports.Characterization = React.createClass({
     getInitialState: function() {
@@ -429,36 +283,22 @@
 
         // Compile a list of attached standards documents
         var standardsDocuments = context.documents.filter(function(doc) {
-<<<<<<< HEAD
-            return (context.status === 'compliant' || context.status === 'not compliant') && doc.document_type === "standards document";
+            return doc.document_type === "standards document";
         });
 
         return (
             // Each section is a panel; name all Bootstrap 3 sizes so .multi-columns-row class works
             <section className="col-xs-12 col-sm-6 col-md-6 col-lg-6">
                 <div className={globals.itemClass(context, 'view-detail panel')}>
+                    <div className="characterization-target">
+                        {context.target.label} {context.target.organism.scientific_name ? <span>{' ('}<i>{context.target.organism.scientific_name}</i>{')'}</span> : ''}
+                    </div>
                     <div className="characterization-header">
-=======
-            return doc.document_type === "standards document";
-        });
-
-        return (
-            <section className={globals.itemClass(context, 'view-detail panel')}>
-                <h4>{context.target.label} (<i>{context.target.organism.scientific_name}</i>)</h4>
-                <div className="row">
-                    <div className="col-sm-4 col-md-6">
->>>>>>> 36307f61
                         <figure>
                             {figure}
                             <div className="characterization-badge"><StatusLabel status={context.status} /></div>
                         </figure>
-<<<<<<< HEAD
                         <dl className="characterization-intro characterization-meta-data key-value-left">
-=======
-                    </div>
-                    <div className="col-sm-8 col-md-6">
-                        <dl className="characterization-meta-data key-value">
->>>>>>> 36307f61
                             {context.characterization_method ?
                                 <div data-test="method">
                                     <dt className="h3">Method</dt>
@@ -470,7 +310,6 @@
                                 <dt className="h4">Target species</dt>
                                 <dd className="h4 sentence-case"><em>{context.target.organism.scientific_name}</em></dd>
                             </div>
-<<<<<<< HEAD
 
                             <dt>Image</dt>
                             {download}
@@ -522,87 +361,6 @@
                             Toggle panel disclosure
                         </a>
                     </dl>
-                </div>
-            </section>
-        );
-    }
-});
-
-globals.panel_views.register(Characterization, 'antibody_characterization');
-
-
-var AntibodyStatus = module.exports.AntibodyStatus = React.createClass({
-    render: function() {
-        var context = this.props.context;
-
-        // Build antibody display structure
-        var statusTree = {};
-        var organismCount = 0;
-        context.lot_reviews.forEach(function(lot_review, i) {
-            if (!statusTree[lot_review.status]) {
-                statusTree[lot_review.status] = {};
-            }
-            var statusNode = statusTree[lot_review.status];
-            lot_review.organisms.forEach(function(organism, j) {
-                if (!statusNode[organism]) {
-                    statusNode[organism] = {};
-                    organismCount++;
-                }
-                var organismNode = statusNode[organism];
-                if (!organismNode[lot_review.biosample_term_name]) {
-                    organismNode[lot_review.biosample_term_name] = {};
-                }
-            });
-        });
-
-        if (!organismCount) {
-            return <div></div>;
-        }
-
-=======
-
-                            {context.caption ?
-                                <div data-test="caption">
-                                    <dt>Caption</dt>
-                                    <dd className="sentence-case">{context.caption}</dd>
-                                </div>
-                            : null}
-
-                            {context.submitted_by && context.submitted_by.title ?
-                                <div data-test="submitted">
-                                    <dt>Submitted by</dt>
-                                    <dd>{context.submitted_by.title}</dd>
-                                </div>
-                            : null}
-
-                            <div data-test="lab">
-                                <dt>Lab</dt>
-                                <dd>{context.lab.title}</dd>
-                            </div>
-
-                            <div data-test="grant">
-                                <dt>Grant</dt>
-                                <dd>{context.award.name}</dd>
-                            </div>
-
-                            <div data-test="image">
-                                <dt>Image</dt>
-                                <dd><StatusLabel status={context.status} /></dd>
-                            </div>
-
-                            {standardsDocuments.length ?
-                                <div data-test="standardsdoc">
-                                    <dt>Standards documents</dt>
-                                    <dd><StandardsDocuments docs={standardsDocuments} /></dd>
-                                </div>
-                            : null}
-
-                            <div data-test="download">
-                                <dt><i className="icon icon-download"></i> Download</dt>
-                                <dd>{download}</dd>
-                            </div>
-                        </dl>
-                    </div>
                 </div>
             </section>
         );
@@ -648,33 +406,11 @@
             }
         });
 
->>>>>>> 36307f61
         return (
             <section className="type-antibody-status view-detail panel">
                 <div className="row">
                     <div className="col-xs-12">
                         {Object.keys(statusTree).map(function(status) {
-<<<<<<< HEAD
-                            var organisms = statusTree[status];
-                            return (
-                                <div className="row status-status-row">
-                                    {Object.keys(organisms).map(function(organism, i) {
-                                        var terms = Object.keys(organisms[organism]);
-                                        return (
-                                            <div className="row status-organism-row">
-                                                <div className="col-sm-3 col-sm-push-9 status-status sentence-case">{i === 0 ? <span><i className={globals.statusClass(status, 'indicator icon icon-circle')}></i>{status}</span> : ''}</div>
-                                                <div className="col-sm-2 col-sm-pull-3 status-organism">
-                                                    {organism}
-                                                </div>
-                                                <div className="col-sm-7 col-sm-pull-3 status-terms">
-                                                    {terms.join(', ')}
-                                                </div>
-                                            </div>
-                                        );
-                                    })}
-                                </div>
-                            );
-=======
                             if (organismCount) {
                                 var organisms = statusTree[status];
                                 return (
@@ -715,7 +451,6 @@
                                     </div>
                                 );
                             }
->>>>>>> 36307f61
                         })}
                     </div>
                 </div>
