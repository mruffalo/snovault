--- conflicted
+++ resolved
@@ -100,8 +100,6 @@
             antibody_accessions.push(antibodies[key].accession);
         }
 
-<<<<<<< HEAD
-=======
         // Determine this experiment's ENCODE version
         var encodevers = "";
         if (context.award.rfa) {
@@ -117,7 +115,6 @@
             statuses.push({status: "pending", title: "Validation"});
         }
 
->>>>>>> 502b4715
         // XXX This makes no sense.
         //var control = context.possible_controls[0];
         return (
