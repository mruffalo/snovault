/** @jsx React.DOM */
'use strict';
var React = require('react');
var _ = require('underscore');
var globals = require('./globals');
var dbxref = require('./dbxref');
var dataset = require('./dataset');

var DbxrefList = dbxref.DbxrefList;
var FileTable = dataset.FileTable;

var Panel = function (props) {
    // XXX not all panels have the same markup
    var context;
    if (props['@id']) {
        context = props;
        props = {context: context};
    }
    return globals.panel_views.lookup(props.context)(props);
};



var Experiment = module.exports.Experiment = React.createClass({
    render: function() {
        var context = this.props.context;
        var itemClass = globals.itemClass(context, 'view-item');
        var replicates = _.sortBy(context.replicates, function(item) {
            return item.biological_replicate_number;
        });
        var aliasList = context.aliases.join(", ");

        var documents = {};
        replicates.forEach(function (replicate) {
            if (!replicate.library) return;
            replicate.library.documents.forEach(function (doc) {
                documents[doc['@id']] = Panel({context: doc, popoverContent: ProtocolContent});
            }, this);
        }, this);
        // Adding experiment specific documents
        context.documents.forEach(function (document) {
            documents[document['@id']] = Panel({context: document, popoverContent: ProtocolContent});
        }, this);
        var antibodies = {};
        replicates.forEach(function (replicate) {
            if (replicate.antibody) {
                antibodies[replicate.antibody['@id']] = replicate.antibody;
            }
        });
        var antibody_accessions = [];
        for (var key in antibodies) {
            antibody_accessions.push(antibodies[key].accession);
        }
        // XXX This makes no sense.
        //var control = context.possible_controls[0];
        return (
            <div className={itemClass}>
                <header className="row">
                    <div className="span12">
                        <ul className="breadcrumb">
                            <li>Experiment <span className="divider">/</span></li>
                            <li className="active">{context.assay_term_name}</li>
                        </ul>
                        <h2>Experiment summary for {context.accession}</h2>
                    </div>
                </header>
                <div className="panel data-display">
                    <dl className="key-value">
                        <dt>Accession</dt>
                        <dd>{context.accession}</dd>

                        {context.description ? <dt>Description</dt> : null}
                        {context.description ? <dd>{context.description}</dd> : null}

                        {context.biosample_term_name ? <dt>Biosample</dt> : null}
                        {context.biosample_term_name ? <dd className="sentence-case">{context.biosample_term_name}</dd> : null}

                        {context.biosample_type ? <dt>Biosample type</dt> : null}
                        {context.biosample_type ? <dd className="sentence-case">{context.biosample_type}</dd> : null}

                        {context.target ? <dt>Target</dt> : null}
                        {context.target ? <dd><a href={context.target['@id']}>{context.target.label}</a></dd> : null}

                        {antibody_accessions.length ? <dt>Antibody</dt> : null}
                        {antibody_accessions.length ? <dd>{antibody_accessions.join(', ')}</dd> : null}

                        {context.possible_controls.length ? <dt>Controls</dt> : null}
                        {context.possible_controls.length ?
                            <dd>
                                <ul>
                                    {context.possible_controls.map(function (control) {
                                        return (
                                            <li key={control['@id']}>
                                                <a href={control['@id']}>
                                                    {control.accession}
                                                </a>
                                            </li>
                                        );
                                    })}
                                </ul>
                            </dd>
                        : null}

                        <dt>Lab</dt>
                        <dd>{context.lab.title}</dd>

                        <dt>Project</dt>
                        <dd>{context.award.project}</dd>
                        
                        {context.aliases.length ? <dt>Aliases</dt> : null}
                        {context.aliases.length ? <dd>{aliasList}</dd> : null}

                        {context.dbxrefs.length ? <dt>External resources</dt> : null}
                        {context.dbxrefs.length ? <dd><DbxrefList values={context.dbxrefs} /></dd> : null}

                    </dl>
                </div>

                <BiosamplesUsed replicates={replicates} />
                <AssayDetails replicates={replicates} />

                {Object.keys(documents).length ?
                    <div>
                        <h3>Protocols</h3>
<<<<<<< HEAD
                        <div className="row">
                            {documents}
                        </div>
=======
                        {documents}
>>>>>>> 4f99c3dc
                    </div>
                : null}

                {replicates.map(function (replicate, index) {
                    return (
                        <Replicate replicate={replicate} key={index} />
                    );
                })}

                {context.files.length ?
                    <div>
                        <h3>Files linked to {context.accession}</h3>
                        <FileTable items={context.files} />
                    </div>
                : null }
            </div>
        );
    }
});

globals.content_views.register(Experiment, 'experiment');

var BiosamplesUsed = module.exports.BiosamplesUsed = function (props) {
    var replicates = props.replicates;
    if (!replicates.length) return (<div hidden={true}></div>);
    var biosamples = {};
    replicates.forEach(function(replicate) {
        var biosample = replicate.library && replicate.library.biosample;
        if (biosample) {
            biosamples[biosample['@id']] = { biosample: biosample, brn: replicate.biological_replicate_number };
        }
    });
    return (
        <div>
            <h3>Biosamples used</h3>
            <table>
                <thead>
                    <tr>
                        <th>Accession</th>
                        <th>Biosample</th>
                        <th>Type</th>
                        <th>Species</th>
                        <th>Source</th>
                        <th>Submitter</th>
                    </tr>
                </thead>
                <tbody>

                { Object.keys(biosamples).map(function (key, index) {
                    var biosample = biosamples[key].biosample;
                    return (
                        <tr key={index}>
                            <td><a href={biosample['@id']}>{biosample.accession}</a></td>
                            <td>{biosample.biosample_term_name}</td>
                            <td>{biosample.biosample_type}</td>
                            <td>{biosample.donor && biosample.donor.organism.name}</td>
                            <td>{biosample.source.title}</td>
                            <td>{biosample.submitted_by.title}</td>
                        </tr>
                    );
                })}
                </tbody>
                <tfoot>
                    <tr>
                        <td colSpan="7"></td>
                    </tr>
                </tfoot>
            </table>
        </div>
    );
};


var AssayDetails = module.exports.AssayDetails = function (props) {
    var replicates = props.replicates.sort(function(a, b) {
        if (b.biological_replicate_number === a.biological_replicate_number) {
            return a.technical_replicate_number - b.technical_replicate_number;
        }
        return a.biological_replicate_number - b.biological_replicate_number;
    });
    
    if (!replicates.length) return (<div hidden={true}></div>);
    
    var replicate = replicates[0];
    var library = replicate.library;
    var platform = replicate.platform;
    var depletedIn;
    var treatments;
    
    if (library && library.depleted_in_term_name && library.depleted_in_term_name.length) {
        depletedIn = library.depleted_in_term_name.join(", ");
    }
    
    if (library && library.treatments && library.treatments.length) {
        var i = library.treatments.length;
        var t;
        var treatmentList = [];
        while (i--) {
            t = library.treatments[i];
            treatmentList.push(t.treatment_term_name);
        }
        treatments = treatmentList.join(", ");
    }
    
    return (
        <div>
            <h3>Assay details</h3>
            <dl className="panel key-value">
                {library && library.nucleic_acid_term_name ? <dt>Nucleic acid type</dt> : null}
				{library && library.nucleic_acid_term_name ? <dd>{library.nucleic_acid_term_name}</dd> : null}
    
                {library && library.nucleic_acid_starting_quantity ? <dt>NA starting quantity</dt> : null}
				{library && library.nucleic_acid_starting_quantity ? <dd>{library.nucleic_acid_starting_quantity}</dd> : null}
				
                {depletedIn ? <dt>Depleted in</dt> : null}
				{depletedIn ? <dd>{depletedIn}</dd> : null}

                {library && library.lysis_method ? <dt>Lysis method</dt> : null}
				{library && library.lysis_method ? <dd>{library.lysis_method}</dd> : null}
    
                {library && library.extraction_method ? <dt>Extraction method</dt> : null}
				{library && library.extraction_method ? <dd>{library.extraction_method}</dd> : null}
                
                {library && library.fragmentation_method ? <dt>Fragmentation method</dt> : null}
				{library && library.fragmentation_method ? <dd>{library.fragmentation_method}</dd> : null}
                
                {library && library.size_range ? <dt>Size range</dt> : null}
				{library && library.size_range ? <dd>{library.size_range}</dd> : null}
                
                {library && library.library_size_selection_method ? <dt>Size selection method</dt> : null}
				{library && library.library_size_selection_method ? <dd>{library.library_size_selection_method}</dd> : null}
                
                {treatments ? <dt>Treatments</dt> : null}
				{treatments ? <dd>{treatments}</dd> : null}
                
                {platform ? <dt>Platform</dt> : null}
				{platform ? <dd><a href={platform['@id']}>{platform.title}</a></dd> : null}
            </dl>
        </div>
    );
};


var ProtocolContent = module.exports.ProtocolContent = React.createClass({
    render: function() {
        var context = this.props.context;
        return(
            <div>
                {context.caption ? <dt>Caption</dt> : null}
                {context.caption ? <dd>{context.caption}</dd> : null}

                <dt>Submitted by</dt>
                <dd>{context.submitted_by.title}</dd>

                <dt>Grant</dt>
                <dd>{context.award.name}</dd>
            </div>
        );
    }
});


var Replicate = module.exports.Replicate = function (props) {
    var replicate = props.replicate;
    var concentration = replicate.rbns_protein_concentration;
    var library = replicate.library;
    var biosample = library && library.biosample;
    var paired_end = replicate.paired_ended;
    return (
        <div key={props.key}>
            <h3>Biological replicate - {replicate.biological_replicate_number}</h3>
            <dl className="panel key-value">
                <dt>Technical replicate</dt>
                <dd>{replicate.technical_replicate_number}</dd>

                {concentration ? <dt>Protein concentration</dt> : null}
                {concentration ? <dd>{concentration}<span className="unit">{replicate.rbns_protein_concentration_units}</span></dd> : null}

                {library ? <dt>Library</dt> : null}
                {library ? <dd>{library.accession}</dd> : null}

                {biosample ? <dt>Biosample</dt> : null}
                {biosample ? <dd>
                    <a href={biosample['@id']}>
                        {biosample.accession}
                    </a>{' '}-{' '}{biosample.biosample_term_name}
                </dd> : null}

                {replicate.read_length ? <dt>Run type</dt> : null}
                {replicate.read_length ? <dd>{paired_end ? 'paired-end' : 'single-end'}</dd> : null}

                {replicate.read_length ? <dt>Read length</dt> : null}
                {replicate.read_length ? <dd>{replicate.read_length}<span className="unit">{replicate.read_length_units}</span></dd> : null}
            </dl>
        </div>
    );
};

// Can't be a proper panel as the control must be passed in.
//globals.panel_views.register(Replicate, 'replicate');<|MERGE_RESOLUTION|>--- conflicted
+++ resolved
@@ -122,13 +122,9 @@
                 {Object.keys(documents).length ?
                     <div>
                         <h3>Protocols</h3>
-<<<<<<< HEAD
                         <div className="row">
                             {documents}
                         </div>
-=======
-                        {documents}
->>>>>>> 4f99c3dc
                     </div>
                 : null}
 
