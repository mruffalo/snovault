--- conflicted
+++ resolved
@@ -1565,17 +1565,9 @@
             var goodGraph = this.jsonGraph && Object.keys(this.jsonGraph).length;
             filterOptions = (goodGraph && this.jsonGraph.filterOptions) ? this.jsonGraph.filterOptions : [];
 
-<<<<<<< HEAD
-            // Sort filtering menu to an order specified by this.assemblyPriority
-            this.sortedFilterOptions = filterOptions.sort(item => {
-                // `item` is an object with {assembly: x, annotation: y|undefined}. Sort by assembly.
-                return this.assemblyPriority.indexOf(item.assembly);
-            });
-=======
             // Sort filtering menu to an order specified by this.assemblyPriority. Sort by annotation and then by assembly so that
             // annotation is the secondary key.
             this.sortedFilterOptions = _(filterOptions).chain().sortBy('annotation').sortBy(item => _(this.assemblyPriority).indexOf(item.assembly)).value();
->>>>>>> 0ee94fbf
 
             // If we have a graph, or if we have a selected assembly/annotation, draw the graph panel
             if (goodGraph || this.state.selectedAssembly || this.state.selectedAnnotation) {
