/** @jsx React.DOM */
define(['exports', 'react', './globals', './dbxref'],
function (exports, React, globals, dbxref) {
    'use strict';

    var DbxrefList = dbxref.DbxrefList;
<<<<<<< HEAD

    var Panel = exports.Panel = React.createClass({
=======
	var Dbxref = dbxref.Dbxref;
	
    var Panel = target.Panel = React.createClass({
>>>>>>> 9e4191e8
        render: function() {
            var context = this.props.context;
            var itemClass = globals.itemClass(context, 'view-detail panel key-value');
            var geneLink;
            
            if (context.organism.name == "human") {
            	geneLink = globals.dbxref_prefix_map.HGNC + context.gene_name;
            } else if (context.organism.name == "mouse") {
            	var uniProtValue = JSON.stringify(context.dbxref);
            	var sep = uniProtValue.indexOf(":") + 1;
            	var uniProtID = uniProtValue.substring(sep, uniProtValue.length - 2);
            	geneLink = globals.dbxref_prefix_map.UniProtKB + uniProtID;
            }
            return (
                <dl className={itemClass}>
                    <dt>Target name</dt>
                    <dd className="no-cap">{context.label}</dd>

                    <dt hidden={!context.gene_name}>Target gene</dt>
                    <dd hidden={!context.gene_name}><a href={geneLink}>{context.gene_name}</a></dd>

                    <dt>External resources</dt>
                    <dd>
                        {context.dbxref.length ? 
                            <DbxrefList values={context.dbxref} target_gene={context.gene_name} />
                        : <em>None submitted</em> }
                    </dd>
                </dl>
            );
        }
    });

    globals.panel_views.register(Panel, 'target');

    return exports;
});<|MERGE_RESOLUTION|>--- conflicted
+++ resolved
@@ -4,19 +4,14 @@
     'use strict';
 
     var DbxrefList = dbxref.DbxrefList;
-<<<<<<< HEAD
+	var Dbxref = dbxref.Dbxref;
 
     var Panel = exports.Panel = React.createClass({
-=======
-	var Dbxref = dbxref.Dbxref;
-	
-    var Panel = target.Panel = React.createClass({
->>>>>>> 9e4191e8
         render: function() {
             var context = this.props.context;
             var itemClass = globals.itemClass(context, 'view-detail panel key-value');
             var geneLink;
-            
+
             if (context.organism.name == "human") {
             	geneLink = globals.dbxref_prefix_map.HGNC + context.gene_name;
             } else if (context.organism.name == "mouse") {
