'use strict';
var React = require('react');
var _ = require('underscore');
var cx = require('react/lib/cx');

var editTargetMap = {
    'experiments': 'Experiment',
    'antibodies': 'Antibody',
    'antibody-characterizations': 'Antibody Characterization',
    'biosamples': 'Biosample',
    'documents': 'Document',
    'libraries': 'Library',
    'files': 'File',
    'labs': 'Lab',
    'platform': 'Platform',
    'targets': 'Target',
    'datasets': 'Dataset',
    'publications': 'Publication',
    'software': 'Software',
    'pages': 'Page',
    'awards': 'Award',
    'replicates': 'Replicate'
};

var AuditMixin = module.exports.AuditMixin = {
    childContextTypes: {
        auditDetailOpen: React.PropTypes.bool, // Audit details open
        auditStateToggle: React.PropTypes.func // Function to set current audit detail type
    },

    // Retrieve current React context
    getChildContext: function() {
        return {
            auditDetailOpen: this.state.auditDetailOpen,
            auditStateToggle: this.auditStateToggle
        };
    },

    getInitialState: function() {
        return {auditDetailOpen: false};
    },

    // React to click in audit indicator. Set state to clicked indicator's error level
    auditStateToggle: function(e) {
        e.preventDefault();
        this.setState({auditDetailOpen: !this.state.auditDetailOpen});
    }
};


var AuditIndicators = module.exports.AuditIndicators = React.createClass({
    contextTypes: {
        auditDetailOpen: React.PropTypes.bool,
        auditStateToggle: React.PropTypes.func
    },

    render: function() {
        var auditCounts = {};
<<<<<<< HEAD
        var context = this.props.context;
        var audits = context.audit;
=======
        var audits = this.props.audits;
>>>>>>> 6e0c6cde

        if (audits && Object.keys(audits).length) {
            // Sort the audit levels by their level number, using the first element of each warning category
            var sortedAuditLevels = _(Object.keys(audits)).sortBy(function(level) {
                return -audits[level][0].level;
            });

            var indicatorClass = "audit-indicators btn btn-default" + (this.context.auditDetailOpen ? ' active' : '') + (this.props.search ? ' audit-search' : '');

            return (
                <button className={indicatorClass} aria-label="Audit indicators" aria-expanded={this.context.auditDetailOpen} aria-controls={this.props.id} onClick={this.context.auditStateToggle}>
                    {sortedAuditLevels.map(function(level, i) {
                        // Calculate the CSS class for the icon
                        var levelName = level.toLowerCase();
                        var btnClass = 'btn-audit btn-audit-' + levelName + ' audit-level-' + levelName;
                        var iconClass = 'icon audit-activeicon-' + levelName;

                        return (
                            <span className={btnClass} key={i}>
                                <i className={iconClass}><span className="sr-only">{'Audit'} {levelName}</span></i>
                                {audits[level].length}
                            </span>
                        );
                    })}
                </button>
            );
        } else {
            return null;
        }
    }
});


var AuditDetail = module.exports.AuditDetail = React.createClass({
    contextTypes: {
        auditDetailOpen: React.PropTypes.bool
    },

    render: function() {
        var context = this.props.context;
        var audits = context.audit;

        if (this.context.auditDetailOpen) {
            // Sort the audit levels by their level number, using the first element of each warning category
            var sortedAuditLevels = _(Object.keys(audits)).sortBy(function(level) {
                return -audits[level][0].level;
            });

            return (
<<<<<<< HEAD
                <div className="audit-details" id={this.props.key.replace(/\W/g, '')} aria-hidden={!this.context.auditDetailOpen}>
                    {audits_sorted.map(function(audit, i) {
                        var level = audit.level_name.toLowerCase();
                        var iconClass = 'icon audit-icon-' + level;
                        var alertClass = 'audit-detail-' + level;
                        var levelClass = 'audit-level-' + level;
                        var editLink = this.props.forceEditLink || (audit.path !== context['@id']) ? audit.path : null;
                        var editTarget;

                        // Get the target string from the path
                        if (editLink) {
                            var start = audit.path.indexOf('/') + 1;
                            var end = audit.path.indexOf('/', start);
                            var editTargetType = audit.path.substring(start, end);
                            editTarget = editTargetMap[editTargetType];
                        }

                        return (
                            <div className={alertClass} key={i} role="alert">
                                <i className={iconClass}></i>
                                <strong className={levelClass}>{audit.level_name.split('_').join(' ')}</strong>
                                &nbsp;&mdash;&nbsp;
                                <strong>{audit.category}</strong>: {audit.detail}
                                {editLink ?
                                    <a className="audit-link" href={editLink}>Go to {editTarget}</a>
                                : null}
                            </div>
                        );
                    }, this)}
            </div>
=======
                <div className="audit-details" id={this.props.id} aria-hidden={!this.context.auditDetailOpen}>
                    {sortedAuditLevels.map(function(level, i) {
                        var levelText = level.toLowerCase();
                        var iconClass = 'icon audit-icon-' + levelText;
                        var alertClass = 'audit-detail-' + levelText;
                        var levelClass = 'audit-level-' + levelText;
                        var sortedAudits = _(audits[level]).sortBy(function(audit) {
                            return audit.category;
                        });

                        return (
                            <div key={i}>
                                {sortedAudits.map(function(audit, j) {
                                    return (
                                        <div className={alertClass} key={j} role="alert">
                                            <i className={iconClass}></i>
                                            <strong className={levelClass}>{level.split('_').join(' ')}</strong>
                                            &nbsp;&mdash;&nbsp;
                                            <strong>{audit.category}</strong>: {audit.detail}
                                        </div>
                                    );
                                })}
                            </div>
                        );
                    })}
                </div>
>>>>>>> 6e0c6cde
            );
        }
        return null;
    }
});<|MERGE_RESOLUTION|>--- conflicted
+++ resolved
@@ -56,12 +56,7 @@
 
     render: function() {
         var auditCounts = {};
-<<<<<<< HEAD
-        var context = this.props.context;
-        var audits = context.audit;
-=======
         var audits = this.props.audits;
->>>>>>> 6e0c6cde
 
         if (audits && Object.keys(audits).length) {
             // Sort the audit levels by their level number, using the first element of each warning category
@@ -102,74 +97,48 @@
 
     render: function() {
         var context = this.props.context;
-        var audits = context.audit;
+        var auditLevels = context.audit;
 
         if (this.context.auditDetailOpen) {
             // Sort the audit levels by their level number, using the first element of each warning category
-            var sortedAuditLevels = _(Object.keys(audits)).sortBy(function(level) {
-                return -audits[level][0].level;
+            var sortedAuditLevelNames = _(Object.keys(auditLevels)).sortBy(function(level) {
+                return -auditLevels[level][0].level;
             });
 
             return (
-<<<<<<< HEAD
-                <div className="audit-details" id={this.props.key.replace(/\W/g, '')} aria-hidden={!this.context.auditDetailOpen}>
-                    {audits_sorted.map(function(audit, i) {
-                        var level = audit.level_name.toLowerCase();
+                <div className="audit-details" id={this.props.id.replace(/\W/g, '')} aria-hidden={!this.context.auditDetailOpen}>
+                    {sortedAuditLevelNames.map(function(auditLevelName) {
+                        var audits = auditLevels[auditLevelName];
+                        var level = auditLevelName.toLowerCase();
                         var iconClass = 'icon audit-icon-' + level;
                         var alertClass = 'audit-detail-' + level;
                         var levelClass = 'audit-level-' + level;
-                        var editLink = this.props.forceEditLink || (audit.path !== context['@id']) ? audit.path : null;
-                        var editTarget;
 
-                        // Get the target string from the path
-                        if (editLink) {
-                            var start = audit.path.indexOf('/') + 1;
-                            var end = audit.path.indexOf('/', start);
-                            var editTargetType = audit.path.substring(start, end);
-                            editTarget = editTargetMap[editTargetType];
-                        }
+                        return audits.map(function(audit, i) {
+                            var editLink = (this.props.forcedEditLink || (audit.path !== context['@id'])) ? audit.path : null;
+                            var editTarget;
 
-                        return (
-                            <div className={alertClass} key={i} role="alert">
-                                <i className={iconClass}></i>
-                                <strong className={levelClass}>{audit.level_name.split('_').join(' ')}</strong>
-                                &nbsp;&mdash;&nbsp;
-                                <strong>{audit.category}</strong>: {audit.detail}
-                                {editLink ?
-                                    <a className="audit-link" href={editLink}>Go to {editTarget}</a>
-                                : null}
-                            </div>
-                        );
+                            // Get the target string from the path
+                            if (editLink) {
+                                var start = audit.path.indexOf('/') + 1;
+                                var end = audit.path.indexOf('/', start);
+                                var editTargetType = audit.path.substring(start, end);
+                                editTarget = editTargetMap[editTargetType];
+                            }
+                            return (
+                                <div className={alertClass} key={i} role="alert">
+                                    <i className={iconClass}></i>
+                                    <strong className={levelClass}>{auditLevelName.split('_').join(' ')}</strong>
+                                    &nbsp;&mdash;&nbsp;
+                                    <strong>{audit.category}</strong>: {audit.detail}
+                                    {editLink ?
+                                        <a className="audit-link" href={editLink}>Go to {editTarget}</a>
+                                    : null}
+                                </div>
+                            );
+                        }, this);
                     }, this)}
-            </div>
-=======
-                <div className="audit-details" id={this.props.id} aria-hidden={!this.context.auditDetailOpen}>
-                    {sortedAuditLevels.map(function(level, i) {
-                        var levelText = level.toLowerCase();
-                        var iconClass = 'icon audit-icon-' + levelText;
-                        var alertClass = 'audit-detail-' + levelText;
-                        var levelClass = 'audit-level-' + levelText;
-                        var sortedAudits = _(audits[level]).sortBy(function(audit) {
-                            return audit.category;
-                        });
-
-                        return (
-                            <div key={i}>
-                                {sortedAudits.map(function(audit, j) {
-                                    return (
-                                        <div className={alertClass} key={j} role="alert">
-                                            <i className={iconClass}></i>
-                                            <strong className={levelClass}>{level.split('_').join(' ')}</strong>
-                                            &nbsp;&mdash;&nbsp;
-                                            <strong>{audit.category}</strong>: {audit.detail}
-                                        </div>
-                                    );
-                                })}
-                            </div>
-                        );
-                    })}
                 </div>
->>>>>>> 6e0c6cde
             );
         }
         return null;
