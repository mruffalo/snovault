--- conflicted
+++ resolved
@@ -606,42 +606,12 @@
 
     render: function() {
         var context = this.props.context;
-<<<<<<< HEAD
-        var attachmentHref, attachmentUri;
-        var figure, download, src, alt;
-        var height = "100";
-        var width = "100";
-        if (context.attachment) {
-            attachmentHref = url.resolve(context['@id'], context.attachment.href);
-            var attachmentType = context.attachment.type.split('/', 1)[0];
-            if (attachmentType == 'image') {
-                var imgClass = 'characterization-img';
-                src = attachmentHref;
-                height = context.attachment.height;
-                width = context.attachment.width;
-                alt = "Characterization Image";
-                figure = (
-                    <a data-bypass="true" href={attachmentHref} onClick={this.lightboxClick.bind(this, attachmentType)}>
-                        <img className={imgClass} src={src} height={height} width={width} alt={alt} />
-                    </a>
-                );
-            } else if (context.attachment.type == "application/pdf"){
-                figure = (
-                    <a data-bypass="true" href={attachmentHref} className="file-pdf text-hide" onClick={this.lightboxClick.bind(this, attachmentType)}>Characterization PDF Icon</a>
-                );
-            } else {
-                figure = (
-                    <a data-bypass="true" href={attachmentHref} className="file-generic text-hide" onClick={this.lightboxClick.bind(this, attachmentType)}>Characterization Icon</a>
-                );
-            }
-            var dlFileTitle = "Download file " + context.attachment.download;
-=======
-        var figure = <Attachment context={this.props.context} className="characterization" />;
+        var figure = <Attachment context={this.props.context} lightboxClick={this.lightboxClick} className="characterization" />;
 
         var attachmentHref, download;
         if (context.attachment) {
             attachmentHref = url.resolve(context['@id'], context.attachment.href);
->>>>>>> d3e5a4f5
+            var dlFileTitle = "Download file " + context.attachment.download;
             download = (
                 <a data-bypass="true" title={dlFileTitle} className="dl-bar" href={attachmentHref} download={context.attachment.download}>
                     {context.attachment.download}
@@ -668,7 +638,7 @@
                         </div>
                     </div>
                     <InfoTrigger context={context} panelContent={this.props.panelContent} />
-                    <Lightbox lightboxVisible={this.state.lightboxVisible} lightboxImg={src} clearLightbox={this.clearLightbox} />
+                    <Lightbox lightboxVisible={this.state.lightboxVisible} lightboxImg={attachmentHref} clearLightbox={this.clearLightbox} />
                 </div>
             </section>
         );
