--- conflicted
+++ resolved
@@ -13,13 +13,8 @@
 .key-value {
     margin: 0;
 
-<<<<<<< HEAD
-    div {
-        @extend .clearfix;
-=======
     > div {
         clear: left;
->>>>>>> 8fcdfadc
     }
 
     dt {
