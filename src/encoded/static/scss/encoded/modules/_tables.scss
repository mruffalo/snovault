--- conflicted
+++ resolved
@@ -1,13 +1,4 @@
 /*  TABLES    */
-<<<<<<< HEAD
-
-thead, tfoot {
-    //background: none repeat scroll 0 0 #efefef;
-}
-
-table thead tr th {
-	 padding-right: 30px;
-=======
 
 table {
     font-size: 0.92em;
@@ -38,15 +29,6 @@
 }
 thead:last-child tr:last-child th:first-child, tbody:last-child tr:last-child td:first-child {
     border-radius: 0 0 0 3px;
->>>>>>> e2172a1d
-}
-
-// round table corners
-thead:first-child tr:first-child th:first-child, tbody:first-child tr:first-child td:first-child {
-border-radius: 3px 3px 0 0;
-}
-thead:last-child tr:last-child th:first-child, tbody:last-child tr:last-child td:first-child {
-border-radius: 0 0 0 3px;
 }
 
 .sortdirection {
@@ -60,13 +42,6 @@
 	border: 1px solid #ced5dc;
     @include border-radius($border-radius-base);
     @include box-shadow(0 0 6px rgba(195, 202, 211, 0.5));
-<<<<<<< HEAD
-    th {
-        background-color: #fff;
-        border-bottom: none !important;
-    }
-=======
->>>>>>> e2172a1d
 
     tr:last-child td:first-child {
         @include border-bottom-left-radius($border-radius-base);
@@ -77,9 +52,6 @@
     }
 }
 
-<<<<<<< HEAD
-// stripe even rows too
-=======
 .table-striped {
     > tbody {
         > tr:nth-child(odd) {
@@ -106,7 +78,6 @@
         }
     }
 }
->>>>>>> e2172a1d
 
 
 /* Table Controls */
@@ -128,12 +99,7 @@
 .table-count {
     font-size: 1em;
     display: inline-block;
-<<<<<<< HEAD
-    height: $input-height-base;
-	padding: 0.7em 2em;
-=======
 	padding: 0.5em 2em;
->>>>>>> e2172a1d
 	margin-right: 1em;
 }
 
