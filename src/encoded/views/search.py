import re
from pyramid.view import view_config
from ..contentbase import (
    Root
)
from ..indexing import ELASTIC_SEARCH

sanitize_search_string_re = re.compile(r'[\\\+\-\&\|\!\(\)\{\}\[\]\^\~\:\/\\\*\?]')


def get_filtered_query(term, fields):
    return {
        'explain': True,
        'query': {
            'filtered': {
                'query': {
                    'queryString': {
                        'query': term,
                        'analyze_wildcard': True,
                        'analyzer': 'encoded_search_analyzer',
                        'default_operator': 'AND'
                    }
                },
                'filter': {
                    'and': {
                        'filters': []
                    }
                }
            }
        },
        'facets': {},
        'fields': fields
    }


def get_query(term, fields):
    return {
        'explain': True,
        'query': {
            'query_string': {
                'query': term,
                'analyze_wildcard': True,
                'analyzer': 'encoded_search_analyzer',
                'default_operator': 'AND'
            }
        },
        'facets': {},
        'fields': fields,
    }


def sanitize_search_string(text):
    return sanitize_search_string_re.sub(r'\\\g<0>', text)


@view_config(name='search', context=Root, request_method='GET', permission='view')
def search(context, request):
    ''' Search view connects to ElasticSearch and returns the results'''

    result = context.__json__(request)
    params = request.params
    root = request.root
    result.update({
        '@id': '/search/',
        '@type': ['search'],
        'title': 'Search',
        'facets': [],
        '@graph': [],
        'columns': {},
        'count': {},
        'filters': [],
        'notification': ''
    })

    qs = request.environ.get('QUERY_STRING')
    if qs:
        result['@id'] = '/search/?%s' % qs

    es = request.registry[ELASTIC_SEARCH]
    if 'limit' in params:
        size = 999999
    else:
        size = 100

    try:
        search_term = params['searchTerm'].strip()
        search_term = sanitize_search_string(search_term)
        # Handling whitespaces in the search term
        if not search_term:
            result['notification'] = 'Please enter search term'
            return result
    except:
        if 'type' in params:
            if params['type'] == '*':
                result['notification'] = 'Please enter search term'
                return result
            else:
                search_term = "*"
        else:
            result['notification'] = 'Please enter search term'
            return result

    try:
        search_type = params['type']
        collections = root.by_item_type.keys()
        # handling invalid item types
        if search_type not in collections:
            result['notification'] = '\'' + search_type + '\' is not a valid \'item type\''
            return result
    except:
        if not search_term:
            result['notification'] = 'Please enter search term'
            return result
        indices = ['antibody_approval', 'biosample', 'experiment', 'target']
        fields = ['object.@id', 'object.@type']
        for index in indices:
            collection = root[index]
            result['columns'].update(collection.columns)
            for column in collection.columns:
                fields.append('object.' + column)
                
        query = get_query(search_term, list(set(fields)))

        s = es.search(query, index=indices, size=99999)
        result['count']['targets'] = result['count']['antibodies'] = result['count']['experiments'] = result['count']['biosamples'] = 0
        for count, hit in enumerate(s['hits']['hits']):
            result_hit = hit['fields']
            if result_hit['object.@type'][0] == 'antibody_approval':
                result['count']['antibodies'] += 1
            elif result_hit['object.@type'][0] == 'biosample':
                result['count']['biosamples'] += 1
            elif result_hit['object.@type'][0] == 'experiment':
                result['count']['experiments'] += 1
            elif result_hit['object.@type'][0] == 'target':
                result['count']['targets'] += 1
<<<<<<< HEAD
            result_hit_new = {}
            for c in result_hit:
                result_hit_new[c[7:]] = result_hit[c]
            result['@graph'].append(result_hit_new)
=======
            if 'limit' in params:
                result['@graph'].append(result_hit)
            elif count < 100:
                result['@graph'].append(result_hit)
>>>>>>> 5f1d1bb4
        if len(result['@graph']):
            result['notification'] = 'Success'
        else:
            if len(search_term) < 3:
                result['notification'] = 'No results found. Search term should be at least 3 characters long.'
            else:
                result['notification'] = 'No results found'
        return result
    else:
        search_type = params['type']
        if search_term == '*' and search_type == '*':
            result['notification'] = 'Please enter search terme'
            return result

        # Building query for filters
        collections = root.by_item_type
        fields = ['object.@id', 'object.@type']
        for collection_name in collections:
            if search_type == collection_name:
                collection = root[collection_name]
                index = collection_name
                schema = collection.schema
                columns = result['columns'] = collection.columns
                break
        for column in columns:
            fields.append('object.' + column)

        # Builds filtered query which supports multiple facet selection
        query = get_filtered_query(search_term, fields)
        regular_query = 1
        for key, value in params.iteritems():
            if key not in ['type', 'searchTerm', 'limit', 'format']:
                regular_query = 0
                if value == 'other':
                    query['query']['filtered']['filter']['and']['filters'].append({'missing': {'field': 'object.' + key}})
                else:
                    query['query']['filtered']['filter']['and']['filters'].append({'bool': {'must': {'term': {'object.' + key + '.untouched': value}}}})
                result['filters'].append({key: value})
        if regular_query:
            query = get_query(search_term, fields)

        if search_type == 'biosample' and search_term == '*':
            query['sort'] = {'object.accession': {'order': 'asc'}}
        elif search_type == 'target' and search_term == '*':
            query['sort'] = {'object.gene_name.untouched': {'ignore_unmapped': 'true', 'order': 'asc'}}
        elif search_type == 'antibody_approval' and search_term == '*':
            query['sort'] = {'object.status': {'order': 'asc'}}
        elif search_type == 'experiment' and search_term == '*':
            query['sort'] = {'object.accession': {'order': 'asc'}}

        if 'facets' in schema:
            for facet in schema['facets']:
                face = {'terms': {'field': '', 'size': 99999}}
                face['terms']['field'] = 'object.' + facet[facet.keys()[0]] + '.untouched'
                query['facets'][facet.keys()[0]] = face
                for f in result['filters']:
                    if facet[facet.keys()[0]] == f.keys()[0]:
                        del(query['facets'][facet.keys()[0]])
        else:
            del(query['facets'])

        # Execute the query
        results = es.search(query, index=index, size=size)

        # Loading facets in to the results
        if 'facets' in results:
            facet_results = results['facets']
            for facet in schema['facets']:
                if facet.keys()[0] in facet_results:
                    face = {}
                    face['field'] = facet[facet.keys()[0]]
                    face[facet.keys()[0]] = []
                    for term in facet_results[facet.keys()[0]]['terms']:
                        face[facet.keys()[0]].append({term['term']: term['count']})
                    '''if facet_results[facet.keys()[0]]['missing'] != 0:
                        face[facet.keys()[0]].append({'other': facet_results[facet.keys()[0]]['missing']})'''
                    if len(face[facet.keys()[0]]) > 1:
                        result['facets'].append(face)

        for hit in results['hits']['hits']:
            result_hit = hit['fields']
            result_hit_new = {}
            for c in result_hit:
                result_hit_new[c[7:]] = result_hit[c]
            result['@graph'].append(result_hit_new)

        result['count'][root.by_item_type[collection_name].__name__] = results['hits']['total']
        if len(result['@graph']):
            result['notification'] = 'Success'
        else:
            if len(search_term) < 3:
                result['notification'] = 'No results found. Search term should be at least 3 characters long.'
            else:
                result['notification'] = 'No results found'
        return result<|MERGE_RESOLUTION|>--- conflicted
+++ resolved
@@ -133,17 +133,13 @@
                 result['count']['experiments'] += 1
             elif result_hit['object.@type'][0] == 'target':
                 result['count']['targets'] += 1
-<<<<<<< HEAD
             result_hit_new = {}
             for c in result_hit:
                 result_hit_new[c[7:]] = result_hit[c]
-            result['@graph'].append(result_hit_new)
-=======
             if 'limit' in params:
-                result['@graph'].append(result_hit)
+                result['@graph'].append(result_hit_new)
             elif count < 100:
-                result['@graph'].append(result_hit)
->>>>>>> 5f1d1bb4
+                result['@graph'].append(result_hit_new)
         if len(result['@graph']):
             result['notification'] = 'Success'
         else:
