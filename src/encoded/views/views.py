--- conflicted
+++ resolved
@@ -332,16 +332,11 @@
                 base_review = {
                     'biosample_term_name': 'not specified',
                     'biosample_term_id': 'NTR:00000000',
-<<<<<<< HEAD
                     'targets': targets,
                     'organisms': organisms,
                     'status': 'awaiting lab characterization'
-=======
-                    'target': request.resource_path(target),
-                    'organism': organism_uuid,  # XXX This should probably also be a resource path
-                    'status': lot_status
->>>>>>> 3cc049d4
                 }
+
                 '''Deal with the easy cases where both characterizations have the same statuses not from DCC reviews'''
                 if lab_not_reviewed_chars == total_characterizations and total_characterizations > 0:
                     base_review['status'] = 'not pursued'
@@ -375,11 +370,6 @@
                         if primary.properties['characterization_review']:
                             for lane_review in primary.properties['characterization_review']:
                                 new_review = {
-<<<<<<< HEAD
-=======
-                                    'target': request.resource_path(target),
-                                    'organism': lane_review['organism'],
->>>>>>> 3cc049d4
                                     'biosample_term_name': lane_review['biosample_term_name'],
                                     'biosample_term_id': lane_review['biosample_term_id'],
                                     'status': 'awaiting lab characterization'
@@ -409,6 +399,8 @@
                                             will fill them in after going through all the lanes'''
                                             if request.resource_path(lane_organism) not in histone_organisms:
                                                 histone_organisms.append(request.resource_path(lane_organism))
+                                    if pending_secondary:
+                                        new_review['status'] = 'pending dcc review'
 
                                 else:
                                     '''For all other cases, can keep the awaiting status'''
