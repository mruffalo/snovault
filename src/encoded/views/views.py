--- conflicted
+++ resolved
@@ -244,11 +244,7 @@
     class Item(Collection.Item):
         template = {
             'lot_reviews': [
-<<<<<<< HEAD
-                 {'$value': lambda lot_review: lot_review, '$repeat': 'lot_review lot_reviews', '$templated': True}
-=======
                 {'$value': lambda lot_review: lot_review, '$repeat': 'lot_review lot_reviews', '$templated': True}
->>>>>>> 17ea2c06
             ],
             'title': {'$value': '{accession}', '$templated': True},
         }
@@ -276,10 +272,6 @@
             'source',
             'host_organism',
             'characterizations.award',
-<<<<<<< HEAD
-            'characterizations.documents',
-=======
->>>>>>> 17ea2c06
             'characterizations.lab',
             'characterizations.submitted_by',
             'characterizations.target.organism'
@@ -295,15 +287,6 @@
                 pending_secondary = False
                 has_lane_review = False
                 not_reviewed = False
-<<<<<<< HEAD
-                lab_not_reviewed_chars = 0
-                not_reviewed_chars = 0
-                total_characterizations = 0
-                target_uuid = None
-                target = None
-                organism_uuid = None
-                lot_status = 'awaiting lab characterization'
-=======
                 histone_mod_target = False
                 lab_not_reviewed_chars = 0
                 not_reviewed_chars = 0
@@ -312,7 +295,6 @@
                 targets = []
                 organisms = []
                 histone_organisms = []
->>>>>>> 17ea2c06
                 char_reviews = dict()
                 primary_chars = []
                 secondary_chars = []
@@ -320,11 +302,6 @@
 
                 for characterization_uuid in ns['characterizations']:
                     characterization = find_resource(request.root, characterization_uuid)
-<<<<<<< HEAD
-                    target_uuid = characterization.properties['target']
-                    target = find_resource(request.root, target_uuid)
-                    organism_uuid = target.properties['organism']
-=======
                     target = find_resource(request.root, characterization.properties['target'])
                     organism = find_resource(request.root, target.properties['organism'])
                     if request.resource_path(target) not in targets:
@@ -334,7 +311,6 @@
 
                     if request.resource_path(organism) not in organisms and not histone_mod_target:
                         organisms.append(request.resource_path(organism))
->>>>>>> 17ea2c06
 
                     if characterization.properties['status'] == 'deleted':
                         continue
@@ -356,15 +332,9 @@
                 base_review = {
                     'biosample_term_name': 'not specified',
                     'biosample_term_id': 'NTR:00000000',
-<<<<<<< HEAD
-                    'target': request.resource_path(target),
-                    'organism': organism_uuid,  # XXX This should probably also be a resource path
-                    'status': lot_status
-=======
                     'targets': targets,
                     'organisms': organisms,
                     'status': 'awaiting lab characterization'
->>>>>>> 17ea2c06
                 }
                 '''Deal with the easy cases where both characterizations have the same statuses not from DCC reviews'''
                 if lab_not_reviewed_chars == total_characterizations and total_characterizations > 0:
@@ -395,26 +365,14 @@
                         if primary.properties['status'] in ['deleted', 'not reviewed', 'not submitted for review by lab']:
                             not_reviewed = True
                             continue
-<<<<<<< HEAD
-                        if primary.properties['characterization_review']:
-                            for lane_review in primary.properties['characterization_review']:
-                                # We want the target specific to this characterization
-                                target = find_resource(request.root, primary.properties['target'])
-                                new_review = {
-                                    'target': request.resource_path(target),
-                                    'organism': lane_review['organism'],
-=======
 
                         if primary.properties['characterization_review']:
                             for lane_review in primary.properties['characterization_review']:
                                 new_review = {
->>>>>>> 17ea2c06
                                     'biosample_term_name': lane_review['biosample_term_name'],
                                     'biosample_term_id': lane_review['biosample_term_id'],
                                     'status': 'awaiting lab characterization'
                                 }
-<<<<<<< HEAD
-=======
                                 '''Get the organism information from the lane, not from the target since there are lanes'''
                                 lane_organism = find_resource(request.root, lane_review['organism'])
                                 new_review['organisms'] = [request.resource_path(lane_organism)]
@@ -424,7 +382,6 @@
                                 else:
                                     new_review['targets'] = targets
 
->>>>>>> 17ea2c06
                                 if lane_review['lane_status'] == 'pending dcc review':
                                     if pending_secondary or compliant_secondary:
                                         new_review['status'] = 'pending dcc review'
@@ -433,11 +390,6 @@
                                         new_review['status'] = 'not eligible for new data'
                                 elif lane_review['lane_status'] == 'compliant':
                                     if compliant_secondary:
-<<<<<<< HEAD
-                                        new_review['status'] = 'eligible for new data'
-                                else:
-                                    # all other cases, can keep awaiting status
-=======
                                         if not histone_mod_target:
                                             new_review['status'] = 'eligible for new data'
                                         else:
@@ -449,7 +401,6 @@
 
                                 else:
                                     '''For all other cases, can keep the awaiting status'''
->>>>>>> 17ea2c06
                                     pass
 
                                 key = "%s;%s;%s;%s" % (lane_review['biosample_term_name'], lane_review['biosample_term_id'], lane_review['organism'], target)
@@ -464,14 +415,6 @@
                                         no other status overrides an existing one'''
                                         char_reviews[key] = new_review
 
-<<<<<<< HEAD
-                    for key in char_reviews:
-                        antibody_lot_reviews.append(char_reviews[key])
-
-                    '''The only uncovered case left in this block is if there is only one in progress
-                    primary or secondary.'''
-                    if not has_lane_review:
-=======
                     if has_lane_review:
                         for key in char_reviews:
                             if not histone_mod_target:
@@ -499,7 +442,6 @@
                     else:
                         '''The only uncovered case left in this block is if there is only one in progress
                         primary or secondary.'''
->>>>>>> 17ea2c06
                         if len(primary_chars) == 1 and len(secondary_chars) == 0:
                             antibody_lot_reviews.append(base_review)
                         elif len(primary_chars) == 0 and len(secondary_chars) == 1:
@@ -510,20 +452,9 @@
                             pass
 
             else:
-<<<<<<< HEAD
-                '''If there are no characterizations, then default to awaiting lab characterization'''
-                antibody_lot_reviews = [{
-                    'biosample_term_name': 'not specified',
-                    'biosample_term_id': 'NTR:00000000',
-                    'organism': 'unknown',
-                    'target': 'not specified',
-                    'status': 'awaiting lab characterization'
-                }]
-=======
                 '''If there are no characterizations, then default to awaiting lab characterization.
                 Instead of having a dummy characterization to inform the UI, let the UI handle this default case.'''
                 antibody_lot_reviews = []
->>>>>>> 17ea2c06
 
             ns['lot_reviews'] = antibody_lot_reviews
             return ns
@@ -910,22 +841,6 @@
         template = {
             'characterization_method': {'$value': '{characterization_method}', '$templated': True, '$condition': 'characterization_method'}
         }
-<<<<<<< HEAD
-=======
-
-        def template_namespace(self, properties, request=None):
-            ns = Collection.Item.template_namespace(self, properties, request)
-            if request is None:
-                return ns
-            if 'primary_characterization_method' in ns:
-                ns['characterization_method'] = ns['primary_characterization_method']
-            elif 'secondary_characterization_method' in ns:
-                ns['characterization_method'] = ns['secondary_characterization_method']
-            else:
-                ns['characterization_method'] = ''
-            return ns
-
->>>>>>> 17ea2c06
 
         def template_namespace(self, properties, request=None):
             ns = Collection.Item.template_namespace(self, properties, request)
