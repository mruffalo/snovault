from pyramid.security import (
    ALL_PERMISSIONS,
    Allow,
    Authenticated,
    DENY_ALL,
    Everyone,
)
from .download import ItemWithAttachment
from ..contentbase import (
    Collection as BaseCollection,
    location
)
from ..schema_utils import (
    load_schema,
    lookup_resource,
    VALIDATOR_REGISTRY,
)
from pyramid.threadlocal import get_current_request
from pyramid.traversal import (
    find_resource,
    find_root,
)
from urllib import quote_plus
from urlparse import urljoin
import copy
import datetime

ACCESSION_KEYS = [
    {
        'name': 'accession',
        'value': '{accession}',
        '$templated': True,
        '$condition': lambda accession=None, status=None: accession and status != 'replaced'
    },
    {
        'name': 'accession',
        'value': '{accession}',
        '$repeat': 'accession alternate_accessions',
        '$templated': True,
        '$condition': 'alternate_accessions',
    },
]

ALIAS_KEYS = [
    {
        'name': 'alias',
        'value': '{alias}',
        '$repeat': 'alias aliases',
        '$templated': True,
        '$condition': 'aliases',
    },
]


ALLOW_EVERYONE_VIEW = [
    (Allow, Everyone, 'view'),
]

ALLOW_SUBMITTER_ADD = [
    (Allow, 'group.submitter', 'add')
]

ALLOW_AUTHENTICATED_VIEW = [
    (Allow, Authenticated, 'view'),
]

ALLOW_LAB_SUBMITTER_EDIT = [
    (Allow, Authenticated, 'view'),
    (Allow, 'group.admin', 'edit'),
    (Allow, 'role.lab_submitter', 'edit'),
]

ALLOW_CURRENT = [
    (Allow, Everyone, 'view'),
    (Allow, 'group.admin', 'edit'),
]

ONLY_ADMIN_VIEW = [
    (Allow, 'group.admin', ALL_PERMISSIONS),
    (Allow, 'group.read-only-admin', ['traverse', 'view']),
    (Allow, 'remoteuser.EMBED', ['traverse', 'view']),
    (Allow, 'remoteuser.INDEXER', ['traverse', 'view', 'index']),
    DENY_ALL,
]

# Now unused, kept around for upgrade tests.
ENCODE2_AWARDS = frozenset([
    '1a4d6443-8e29-4b4a-99dd-f93e72d42418',
    '1f3cffd4-457f-4105-9b3c-3e9119abfcf0',
    '2528d08a-7e67-48f1-b9ad-dc1c29cb926c',
    '2a27a363-6bb5-43cc-99c4-d58bf06d3d8e',
    '2eb561ab-96de-4286-8afd-5479e7ba909d',
    '2f35506f-0b00-4b56-9d65-6c0be5f304b2',
    '366388ac-685d-415c-b0bb-834ffafdf094',
    '60a6088f-b3c8-46eb-8e27-51ef9cda31e0',
    '7fd6664b-17f5-4bfe-9fdf-ed7481cf4d24',
    '9623f1c0-e619-44bc-b430-8cc7176c766c',
    'a7ba7c03-d93f-4503-8116-63db88a1390c',
    'c68bafc1-dda3-41a9-b889-ec756f0368e1',
    'c7ff037b-05ab-4fe0-bded-dd30999e2b3f',
    'cd51d709-b8d1-4ba6-b756-45adcaa38fb9',
    'dd7fb99a-cb0b-407e-9635-16454f0066c1',
    'df972196-c3c7-4a58-a852-94baa87f9b71',
    # Unattributed
    'f06a0db4-b388-48d9-b414-37d83859cad0',
    # ENCODE2-Mouse
    '95839ec3-9b83-44d9-a98a-026a9fd01bda',
    '124b9d72-22bd-4fcc-8e2b-052677c4e3f2',
    '2cda932c-07d5-4740-a024-d585635f5650',
    '5a009305-4ddc-4dba-bbf3-7327ceda3702',
])

ADD_ACTION = {
    'name': 'add',
    'title': 'Add',
    'profile': '/profiles/{item_type}.json',
    'method': 'GET',
    'href': '{collection_uri}#!add',
    'className': 'btn btn-success',
    '$templated': True,
    '$condition': 'permission:add',
}

EDIT_ACTION = {
    'name': 'edit',
    'title': 'Edit',
    'profile': '/profiles/page.json',
    'method': 'PUT',
    'href': '#!edit',
    'className': 'btn navbar-btn',
}


class Collection(BaseCollection):
    def __init__(self, parent, name):
        super(Collection, self).__init__(parent, name)
        if hasattr(self, '__acl__'):
            return
        if 'lab' in self.schema['properties']:
            self.__acl__ = ALLOW_SUBMITTER_ADD

    class Item(BaseCollection.Item):
        STATUS_ACL = {
            # standard_status
            'released': ALLOW_CURRENT,
            'deleted': ONLY_ADMIN_VIEW,
            'replaced': ONLY_ADMIN_VIEW,

            # shared_status
            'current': ALLOW_CURRENT,
            'disabled': ONLY_ADMIN_VIEW,

            # file
            'obsolete': ONLY_ADMIN_VIEW,

            # antibody_characterization
            'compliant': ALLOW_CURRENT,
            'not compliant': ALLOW_CURRENT,
            'not reviewed': ALLOW_CURRENT,
            'not submitted for review by lab': ALLOW_CURRENT,

            # antibody_lot
            'eligible for new data': ALLOW_CURRENT,
            'not eligible for new data': ALLOW_CURRENT,
            'not pursued': ALLOW_CURRENT,

            # dataset / experiment
            'release ready': ALLOW_AUTHENTICATED_VIEW,
            'revoked': ALLOW_CURRENT,

            #publication
            'published': ALLOW_CURRENT,
        }
        actions = [EDIT_ACTION]

        @property
        def __name__(self):
            if self.name_key is None:
                return self.uuid
            properties = self.upgrade_properties(finalize=False)
            if properties.get('status') == 'replaced':
                return self.uuid
            return properties.get(self.name_key, None) or self.uuid

        def __acl__(self):
            # Don't finalize to avoid validation here.
            properties = self.upgrade_properties(finalize=False).copy()
            ns = self.template_namespace(properties)
            properties.update(ns)
            status = ns.get('status')
            return self.STATUS_ACL.get(status, ALLOW_LAB_SUBMITTER_EDIT)

        def __ac_local_roles__(self):
            roles = {}
            properties = self.upgrade_properties(finalize=False).copy()
            ns = self.template_namespace(properties)
            properties.update(ns)
            if 'lab' in properties:
                lab_submitters = 'submits_for.%s' % properties['lab']
                roles[lab_submitters] = 'role.lab_submitter'
            return roles


@location('labs')
class Lab(Collection):
    item_type = 'lab'
    schema = load_schema('lab.json')
    __acl__ = ALLOW_EVERYONE_VIEW
    properties = {
        'title': 'Labs',
        'description': 'Listing of ENCODE DCC labs',
    }
    item_name_key = 'name'
    unique_key = 'lab:name'
    item_keys = [
        {'name': '{item_type}:name', 'value': '{name}', '$templated': True},
        {'name': '{item_type}:name', 'value': '{title}', '$templated': True},
    ]


@location('awards')
class Award(Collection):
    item_type = 'award'
    schema = load_schema('award.json')
    __acl__ = ALLOW_EVERYONE_VIEW
    properties = {
        'title': 'Awards (Grants)',
        'description': 'Listing of awards (aka grants)',
    }
    item_name_key = 'name'
    unique_key = 'award:name'
    item_keys = ['name']


@location('antibodies')
class AntibodyLot(Collection):
    item_type = 'antibody_lot'
    schema = load_schema('antibody_lot.json')
    properties = {
        'title': 'Antibodies Registry',
        'description': 'Listing of ENCODE antibodies',
    }

    class Item(Collection.Item):
        template = {
            'lot_reviews': [
<<<<<<< HEAD
                {'$value': '{lot_review}', '$repeat': 'lot_review lot_reviews', '$templated': True}
=======
                {'$value': lambda lot_review: lot_review, '$repeat': 'lot_review lot_reviews', '$templated': True}
>>>>>>> 0276a18d
            ],
            'title': {'$value': '{accession}', '$templated': True},
        }
        name_key = 'accession'

        keys = ACCESSION_KEYS + ALIAS_KEYS + [
            {
                'name': '{item_type}:source_product_lot',
                'value': '{source}/{product_id}/{lot_id}',
                '$templated': True,
            },
            {
                'name': '{item_type}:source_product_lot',
                'value': '{source}/{product_id}/{alias}',
                '$repeat': 'alias lot_id_alias',
                '$templated': True,
            },
        ]

        rev = {
            'characterizations': ('antibody_characterization', 'characterizes'),
        }

        embedded = set([
            'source',
            'host_organism',
            'characterizations.award',
<<<<<<< HEAD
            'characterizations.documents',
=======
>>>>>>> 0276a18d
            'characterizations.lab',
            'characterizations.submitted_by',
            'characterizations.target.organism'
        ])

        def template_namespace(self, properties, request=None):
            ns = super(AntibodyLot.Item, self).template_namespace(properties, request)
            if request is None:
                return ns
            if ns['characterizations']:
                compliant_secondary = False
                not_compliant_secondary = False
                pending_secondary = False
                has_lane_review = False
                not_reviewed = False
                lab_not_reviewed_chars = 0
                not_reviewed_chars = 0
                total_characterizations = 0
                target_uuid = None
                target = None
                organism_uuid = None
                lot_status = 'awaiting lab characterization'
                char_reviews = dict()
                primary_chars = []
                secondary_chars = []
                antibody_lot_reviews = []

                for characterization_uuid in ns['characterizations']:
                    characterization = find_resource(request.root, characterization_uuid)
                    target_uuid = characterization.properties['target']
                    target = find_resource(request.root, target_uuid)
                    organism_uuid = target.properties['organism']

                    if characterization.properties['status'] == 'deleted':
                        continue
                    elif characterization.properties['status'] == 'not submitted for review by lab':
                        lab_not_reviewed_chars += 1
                        total_characterizations += 1
                    elif characterization.properties['status'] == 'not reviewed':
                        not_reviewed_chars += 1
                        total_characterizations += 1
                    else:
                        total_characterizations += 1

                    '''Split into primary and secondary to treat separately'''
                    if 'primary_characterization_method' in characterization.properties:
                        primary_chars.append(characterization)
                    else:
                        secondary_chars.append(characterization)

                base_review = {
                    'biosample_term_name': 'not specified',
                    'biosample_term_id': 'NTR:00000000',
                    'target': target,
                    'organism': organism_uuid,
                    'status': lot_status
                }
                '''Deal with the easy cases where both characterizations have the same statuses not from DCC reviews'''
                if lab_not_reviewed_chars == total_characterizations and total_characterizations > 0:
                    base_review['status'] = 'not pursued'
                    antibody_lot_reviews.append(base_review)
                elif not_reviewed_chars == total_characterizations and total_characterizations > 0:
                    base_review['status'] = 'not eligible for new data'
                    antibody_lot_reviews.append(base_review)
                elif (lab_not_reviewed_chars + not_reviewed_chars) == total_characterizations and total_characterizations > 0:
                    antibody_lot_reviews.append(base_review)
                else:
                    '''Done with easy cases, the remaining require reviews.
                    Go through the secondary characterizations first'''
                    for secondary in secondary_chars:
                        if secondary.properties['status'] == 'compliant':
                            compliant_secondary = True
                            break
                        elif secondary.properties['status'] == 'pending dcc review':
                            pending_secondary = True
                        elif secondary.properties['status'] == 'not compliant':
                            not_compliant_secondary = True
                        else:
                            continue

                    '''Now check the primaries and update their status accordingly'''
                    for primary in primary_chars:
                        has_lane_review = False
                        if primary.properties['status'] in ['deleted', 'not reviewed', 'not submitted for review by lab']:
                            not_reviewed = True
                            continue
                        if primary.properties['characterization_review']:
                            for lane_review in primary.properties['characterization_review']:
                                # We want the target specific to this characterization
                                target = find_resource(request.root, primary.properties['target'])
                                new_review = {
                                    'target': target,
                                    'organism': lane_review['organism'],
                                    'biosample_term_name': lane_review['biosample_term_name'],
                                    'biosample_term_id': lane_review['biosample_term_id'],
                                    'status': 'awaiting lab characterization'
                                }
                                if lane_review['lane_status'] == 'pending dcc review':
                                    if pending_secondary or compliant_secondary:
                                        new_review['status'] = 'pending dcc review'
                                elif lane_review['lane_status'] == 'not compliant':
                                    if compliant_secondary or not_compliant_secondary:
                                        new_review['status'] = 'not eligible for new data'
                                elif lane_review['lane_status'] == 'compliant':
                                    if compliant_secondary:
                                        new_review['status'] = 'eligible for new data'
                                else:
                                    # all other cases, can keep awaiting status
                                    pass

                                key = "%s;%s;%s;%s" % (lane_review['biosample_term_name'], lane_review['biosample_term_id'], lane_review['organism'], target)
                                if key not in char_reviews:
                                    char_reviews[key] = new_review
                                    has_lane_review = True
                                else:
                                    has_lane_review = True
                                    '''Check to see if existing status should be overridden'''
                                    if lane_review['lane_status'] == 'compliant':
                                        '''compliant always overrides any other status,
                                        no other status overrides an existing one'''
                                        char_reviews[key] = new_review

                    for key in char_reviews:
                        antibody_lot_reviews.append(char_reviews[key])

                    '''The only uncovered case left in this block is if there is only one in progress
                    primary or secondary.'''
                    if not has_lane_review:
                        if len(primary_chars) == 1 and len(secondary_chars) == 0:
                            antibody_lot_reviews.append(base_review)
                        elif len(primary_chars) == 0 and len(secondary_chars) == 1:
                            antibody_lot_reviews.append(base_review)
                        elif len(secondary_chars) == 1 and not_reviewed:
                            antibody_lot_reviews.append(base_review)
                        else:
                            pass

            else:
                '''If there are no characterizations, then default to awaiting lab characterization'''
                antibody_lot_reviews = [{
                    'biosample_term_name': 'not specified',
                    'biosample_term_id': 'NTR:00000000',
                    'organism': 'unknown',
                    'target': 'not specified',
                    'status': 'awaiting lab characterization'
                }]

            ns['lot_reviews'] = antibody_lot_reviews
            return ns


@location('organisms')
class Organism(Collection):
    item_type = 'organism'
    schema = load_schema('organism.json')
    __acl__ = ALLOW_EVERYONE_VIEW
    properties = {
        'title': 'Organisms',
        'description': 'Listing of all registered organisms',
    }
    item_name_key = 'name'
    unique_key = 'organism:name'
    item_keys = ['name']


@location('sources')
class Source(Collection):
    item_type = 'source'
    schema = load_schema('source.json')
    __acl__ = ALLOW_EVERYONE_VIEW
    properties = {
        'title': 'Sources',
        'description': 'Listing of sources and vendors for ENCODE material',
    }
    item_actions = [
        {'name': 'edit', 'title': 'Edit', 'profile': '/profiles/{item_type}.json', 'method': 'PUT', 'href': ''},
    ]
    item_name_key = 'name'
    unique_key = 'source:name'
    item_keys = ALIAS_KEYS + ['name']


class DonorItem(Collection.Item):
    base_types = ['donor'] + Collection.Item.base_types
    embedded = set(['organism'])
    name_key = 'accession'
    keys = ACCESSION_KEYS + ALIAS_KEYS
    rev = {
        'characterizations': ('donor_characterization', 'characterizes'),
    }


@location('mouse-donors')
class MouseDonor(Collection):
    item_type = 'mouse_donor'
    schema = load_schema('mouse_donor.json')
    __acl__ = []
    properties = {
        'title': 'Mouse donors',
        'description': 'Listing Biosample Donors',
    }

    class Item(DonorItem):
        def __ac_local_roles__(self):
            # Disallow lab submitter edits
            return {}


@location('fly-donors')
class FlyDonor(Collection):
    item_type = 'fly_donor'
    schema = load_schema('fly_donor.json')
    __acl__ = []
    properties = {
        'title': 'Fly donors',
        'description': 'Listing Biosample Donors',
    }

    class Item(DonorItem):
        def __ac_local_roles__(self):
            # Disallow lab submitter edits
            return {}


@location('worm-donors')
class WormDonor(Collection):
    item_type = 'worm_donor'
    schema = load_schema('worm_donor.json')
    __acl__ = []
    properties = {
        'title': 'Worm donors',
        'description': 'Listing Biosample Donors',
    }

    class Item(DonorItem):
        def __ac_local_roles__(self):
            # Disallow lab submitter edits
            return {}


@location('human-donors')
class HumanDonor(Collection):
    item_type = 'human_donor'
    schema = load_schema('human_donor.json')
    properties = {
        'title': 'Human donors',
        'description': 'Listing Biosample Donors',
    }

    class Item(DonorItem):
        pass


@location('treatments')
class Treatment(Collection):
    item_type = 'treatment'
    schema = load_schema('treatment.json')
    __acl__ = ALLOW_EVERYONE_VIEW + ALLOW_SUBMITTER_ADD
    properties = {
        'title': 'Treatments',
        'description': 'Listing Biosample Treatments',
    }
    item_keys = ALIAS_KEYS  # ['treatment_name']


@location('constructs')
class Construct(Collection):
    item_type = 'construct'
    schema = load_schema('construct.json')
    properties = {
        'title': 'Constructs',
        'description': 'Listing of Biosample Constructs',
    }
    item_keys = ALIAS_KEYS  # ['vector_name']
    item_rev = {
        'characterizations': ('construct_characterization', 'characterizes'),
    }
    item_embedded = set(['target'])


class Characterization(Collection):
    class Item(ItemWithAttachment, Collection.Item):
        base_types = ['characterization'] + Collection.Item.base_types
        embedded = set(['lab', 'award', 'submitted_by'])
        keys = ALIAS_KEYS


@location('construct-characterizations')
class ConstructCharacterization(Characterization):
    item_type = 'construct_characterization'
    schema = load_schema('construct_characterization.json')
    properties = {
        'title': 'Construct characterizations',
        'description': 'Listing of biosample construct characterizations',
    }


@location('donor-characterizations')
class DonorCharacterization(Characterization):
    item_type = 'donor_characterization'
    schema = load_schema('donor_characterization.json')
    properties = {
        'title': 'Donor characterizations',
        'description': 'Listing of model organism donor (strain) construct characterizations',
    }


@location('documents')
class Document(Collection):
    item_type = 'document'
    schema = load_schema('document.json')
    properties = {
        'title': 'Documents',
        'description': 'Listing of Biosample Documents',
    }

    class Item(ItemWithAttachment, Collection.Item):
        embedded = set(['lab', 'award', 'submitted_by'])
        keys = ALIAS_KEYS


@location('biosamples')
class Biosample(Collection):
    item_type = 'biosample'
    schema = load_schema('biosample.json')
    properties = {
        'title': 'Biosamples',
        'description': 'Biosamples used in the ENCODE project',
    }

    class Item(Collection.Item):
        template = {
            'organ_slims': [
                {'$value': '{slim}', '$repeat': 'slim organ_slims', '$templated': True}
            ],
            'system_slims': [
                {'$value': '{slim}', '$repeat': 'slim system_slims', '$templated': True}
            ],
            'developmental_slims': [
                {'$value': '{slim}', '$repeat': 'slim developmental_slims', '$templated': True}
            ],
            'synonyms': [
                {'$value': '{synonym}', '$repeat': 'synonym synonyms', '$templated': True}
            ],
            'sex': {'$value': '{sex}', '$templated': True, '$condition': 'sex'},
            'age': {'$value': '{age}', '$templated': True, '$condition': 'age'},
            'age_units': {'$value': '{age_units}', '$templated': True, '$condition': 'age_units'},
            'health_status': {'$value': '{health_status}', '$templated': True, '$condition': 'health_status'},
            'life_stage': {'$value': '{life_stage}', '$templated': True, '$condition': 'life_stage'},
            'synchronization': {'$value': '{synchronization}', '$templated': True, '$condition': 'synchronization'}
        }
        embedded = set([
            'donor',
            'donor.organism',
            'submitted_by',
            'lab',
            'award',
            'source',
            'treatments.protocols.submitted_by',
            'treatments.protocols.lab',
            'treatments.protocols.award',
            'constructs.documents.submitted_by',
            'constructs.documents.award',
            'constructs.documents.lab',
            'constructs.target',
            'protocol_documents.lab',
            'protocol_documents.award',
            'protocol_documents.submitted_by',
            'derived_from',
            'part_of',
            'pooled_from',
            'characterizations.submitted_by',
            'characterizations.award',
            'characterizations.lab',
            'rnais.target.organism',
            'rnais.source',
            'rnais.documents.submitted_by',
            'rnais.documents.award',
            'rnais.documents.lab',
            'organism',
        ])
        name_key = 'accession'

        keys = ACCESSION_KEYS + ALIAS_KEYS
        rev = {
            'characterizations': ('biosample_characterization', 'characterizes'),
        }

        def template_namespace(self, properties, request=None):
            ns = Collection.Item.template_namespace(self, properties, request)
            if request is None:
                return ns
            terms = request.registry['ontology']
            if 'biosample_term_id' in ns:
                if ns['biosample_term_id'] in terms:
                    ns['organ_slims'] = terms[ns['biosample_term_id']]['organs']
                    ns['system_slims'] = terms[ns['biosample_term_id']]['systems']
                    ns['developmental_slims'] = terms[ns['biosample_term_id']]['developmental']
                    ns['synonyms'] = terms[ns['biosample_term_id']]['synonyms']
                else:
                    ns['organ_slims'] = ns['system_slims'] = ns['developmental_slims'] = ns['synonyms'] = []
            else:
                ns['organ_slims'] = ns['system_slims'] = ns['developmental_slims'] = ns['synonyms'] = []

            human_donor_properties = [
                "sex",
                "age",
                "age_units",
                "health_status",
                "life_stage",
                'synchronization'
            ]
            mouse_biosample_properties = {
                "model_organism_sex": "sex",
                "model_organism_age": "age",
                "model_organism_age_units": "age_units",
                "model_organism_health_status": "health_status",
                "mouse_life_stage": "life_stage",
                "mouse_synchronization_stage": "synchronization"
            }
            fly_biosample_properties = {
                "model_organism_sex": "sex",
                "model_organism_age": "age",
                "model_organism_age_units": "age_units",
                "model_organism_health_status": "health_status",
                "fly_life_stage": "life_stage",
                "fly_synchronization_stage": "synchronization"
            }
            worm_biosample_properties = {
                "model_organism_sex": "sex",
                "model_organism_age": "age",
                "model_organism_age_units": "age_units",
                "model_organism_health_status": "health_status",
                "worm_life_stage": "life_stage",
                "worm_synchronization_stage": "synchronization"
            }
            fly_organisms = [
                "/organisms/dmelanogaster/",
                "/organisms/dananassae/",
                "/organisms/dmojavensis/",
                "/organisms/dpseudoobscura/",
                "/organisms/dsimulans/",
                "/organisms/dvirilis/",
                "/organisms/dyakuba/"
            ]

            if properties['organism'] == '/organisms/human/' and 'donor' in ns:
                root = find_root(self)
                donor = root.get_by_uuid(self.properties['donor'])
                for value in human_donor_properties:
                    if value in donor.properties:
                        ns[value] = donor.properties[value]
            elif properties['organism'] == "/organisms/mouse/":
                for key, value in mouse_biosample_properties.items():
                    if key in ns:
                        ns[value] = ns[key]
            elif properties['organism'] in fly_organisms:
                for key, value in fly_biosample_properties.items():
                    if key in ns:
                        ns[value] = ns[key]
            else:
                for key, value in worm_biosample_properties.items():
                    if key in ns:
                        ns[value] = ns[key]
            return ns


@location('biosample-characterizations')
class BiosampleCharacterization(Characterization):
    item_type = 'biosample_characterization'
    schema = load_schema('biosample_characterization.json')
    properties = {
        'title': 'Biosample characterizations',
        'description': 'Listing of biosample characterizations',
    }


@location('targets')
class Target(Collection):
    item_type = 'target'
    schema = load_schema('target.json')
    __acl__ = ALLOW_EVERYONE_VIEW
    properties = {
        'title': 'Targets',
        'description': 'Listing of ENCODE3 targets',
    }
    unique_key = 'target:name'

    class Item(Collection.Item):
        template = {
            'name': {'$value': '{label}-{organism_name}', '$templated': True},
            'title': {'$value': '{label} ({scientific_name})', '$templated': True},
        }
        embedded = set(['organism'])
        keys = ALIAS_KEYS + [
            {'name': '{item_type}:name', 'value': '{label}-{organism_name}', '$templated': True},
        ]

        def template_namespace(self, properties, request=None):
            ns = Collection.Item.template_namespace(self, properties, request)
            root = find_root(self)
            # self.properties as we need uuid here
            organism = root.get_by_uuid(self.properties['organism'])
            ns['organism_name'] = organism.properties['name']
            ns['scientific_name'] = organism.properties['scientific_name']
            return ns

        @property
        def __name__(self):
            properties = self.upgrade_properties(finalize=False)
            root = find_root(self)
            organism = root.get_by_uuid(self.properties['organism'])
            return u'{label}-{organism_name}'.format(
                organism_name=organism.properties['name'], **properties)


# The following should really be child collections.
@location('antibody-characterizations')
class AntibodyCharacterization(Characterization):
    item_type = 'antibody_characterization'
    schema = load_schema('antibody_characterization.json')
    properties = {
        'title': 'Antibody characterizations',
        'description': 'Listing of antibody characterization documents',
    }

    class Item(Characterization.Item):
        embedded = ['submitted_by', 'lab', 'award', 'target', 'target.organism']

        template = {
            'characterization_method': {'$value': '{characterization_method}', '$templated': True, '$condition': 'characterization_method'}
        }
<<<<<<< HEAD
=======

        def template_namespace(self, properties, request=None):
            ns = Collection.Item.template_namespace(self, properties, request)
            if request is None:
                return ns
            if 'primary_characterization_method' in ns:
                ns['characterization_method'] = ns['primary_characterization_method']
            elif 'secondary_characterization_method' in ns:
                ns['characterization_method'] = ns['secondary_characterization_method']
            else:
                ns['characterization_method'] = ''
            return ns

>>>>>>> 0276a18d

        def template_namespace(self, properties, request=None):
            ns = Collection.Item.template_namespace(self, properties, request)
            if request is None:
                return ns
            if 'primary_characterization_method' in ns:
                ns['characterization_method'] = ns['primary_characterization_method']
            elif 'secondary_characterization_method' in ns:
                ns['characterization_method'] = ns['secondary_characterization_method']
            else:
                ns['characterization_method'] = ''
            return ns


@location('antibody-approvals')
class AntibodyApproval(Collection):
    schema = load_schema('antibody_approval.json')
    item_type = 'antibody_approval'
    properties = {
        'title': 'Antibody Approvals',
        'description': 'Listing of characterization approvals for ENCODE antibodies',
    }

    class Item(Collection.Item):
        template = {
            'title': {'$value': '{accession} in {scientific_name} {label}', '$templated': True},
        }
        embedded = [
            'antibody.host_organism',
            'antibody.source',
            'characterizations.award',
            'characterizations.lab',
            'characterizations.submitted_by',
            'characterizations.target.organism',
            'target.organism',
        ]
        keys = [
            {'name': '{item_type}:lot_target', 'value': '{antibody}/{target}', '$templated': True}
        ]

        def template_namespace(self, properties, request=None):
            ns = Collection.Item.template_namespace(self, properties, request)
            root = find_root(self)
            # self.properties as we need uuid here
            antibody = root.get_by_uuid(self.properties['antibody'])
            ns['accession'] = antibody.properties['accession']
            target = root.get_by_uuid(self.properties['target'])
            ns['label'] = target.properties['label']
            organism = root.get_by_uuid(target.properties['organism'])
            ns['scientific_name'] = organism.properties['scientific_name']
            return ns


@location('platforms')
class Platform(Collection):
    item_type = 'platform'
    schema = load_schema('platform.json')
    __acl__ = ALLOW_EVERYONE_VIEW
    properties = {
        'title': 'Platforms',
        'description': 'Listing of Platforms',
    }
    item_template = {
        'title': '{term_name}',
        '$templated': True,
    }
    unique_key = 'platform:term_id'
    item_name_key = 'term_id'
    item_keys = ALIAS_KEYS + [
        {'name': '{item_type}:term_id', 'value': '{term_id}', '$templated': True},
        {'name': '{item_type}:term_id', 'value': '{term_name}', '$templated': True},
    ]


@location('libraries')
class Library(Collection):
    item_type = 'library'
    schema = load_schema('library.json')
    properties = {
        'title': 'Libraries',
        'description': 'Listing of Libraries',
    }
    item_embedded = set(['biosample'])
    item_name_key = 'accession'
    item_keys = ACCESSION_KEYS + ALIAS_KEYS


@location('replicates')
class Replicates(Collection):
    item_type = 'replicate'
    schema = load_schema('replicate.json')
    __acl__ = [
        (Allow, 'group.submitter', 'add'),
    ]
    properties = {
        'title': 'Replicates',
        'description': 'Listing of Replicates',
    }

    class Item(Collection.Item):
        parent_property = 'experiment'
        namespace_from_path = {
            'lab': 'experiment.lab',
            'award': 'experiment.award',
        }
        keys = ALIAS_KEYS + [
            {
                'name': '{item_type}:experiment_biological_technical',
                'value': '{experiment}/{biological_replicate_number}/{technical_replicate_number}',
                '$templated': True,
            },
        ]
        embedded = set(['library', 'platform'])


@location('datasets')
class Dataset(Collection):
    item_type = 'dataset'
    schema = load_schema('dataset.json')
    properties = {
        'title': 'Datasets',
        'description': 'Listing of datasets',
    }

    class Item(Collection.Item):
        template = {
            'files': [
                {'$value': '{file}', '$repeat': 'file original_files', '$templated': True},
                {'$value': '{file}', '$repeat': 'file related_files', '$templated': True},
            ],
            'hub': {'$value': '{item_uri}@@hub/hub.txt', '$templated': True, '$condition': 'assembly'},
            'assembly': {'$value': '{assembly}', '$templated': True, '$condition': 'assembly'},
        }
        template_type = {
            'files': 'file',
        }
        embedded = [
            'files',
            'files.replicate',
            'files.replicate.experiment',
            'files.replicate.experiment.lab',
            'files.replicate.experiment.target',
            'files.submitted_by',
            'submitted_by',
            'lab',
            'award',
            'documents.lab',
            'documents.award',
            'documents.submitted_by',
        ]
        name_key = 'accession'
        keys = ACCESSION_KEYS + ALIAS_KEYS
        rev = {
            'original_files': ('file', 'dataset'),
        }

        def template_namespace(self, properties, request=None):
            ns = super(Dataset.Item, self).template_namespace(properties, request)
            if request is None:
                return ns
            for link in ns['original_files'] + ns['related_files']:
                f = find_resource(request.root, link)
                if f.properties['file_format'] in ['bigWig', 'bigBed', 'narrowPeak', 'broadPeak'] and \
                        f.properties['status'] in ['current', 'released', 'revoked']:
                    if 'assembly' in f.properties:
                        ns['assembly'] = f.properties['assembly']
                        break
            return ns

        @classmethod
        def expand_page(cls, request, properties):
            properties = super(Dataset.Item, cls).expand_page(request, properties)
            if 'hub' in properties:
                hub_url = urljoin(request.resource_url(request.root), properties['hub'])
                properties = properties.copy()
                properties['visualize_ucsc'] = 'http://genome.ucsc.edu/cgi-bin/hgTracks?' + '&'.join([
                    'db=' + quote_plus(properties['assembly']),
                    'hubUrl=' + quote_plus(hub_url, ':/@'),
                ])
            return properties


@location('experiments')
class Experiment(Dataset):
    item_type = 'experiment'
    schema = load_schema('experiment.json')
    properties = {
        'title': 'Experiments',
        'description': 'Listing of Experiments',
    }

    class Item(Dataset.Item):
        base_types = [Dataset.item_type] + Dataset.Item.base_types
        template = {
            'organ_slims': [
                {'$value': '{slim}', '$repeat': 'slim organ_slims', '$templated': True}
            ],
            'system_slims': [
                {'$value': '{slim}', '$repeat': 'slim system_slims', '$templated': True}
            ],
            'developmental_slims': [
                {'$value': '{slim}', '$repeat': 'slim developmental_slims', '$templated': True}
            ],
            'synonyms': [
                {'$value': '{synonym}', '$repeat': 'synonym synonyms', '$templated': True}
            ],
            'month_released': {'$value': '{month_released}', '$templated': True, '$condition': 'date_released'},
            'run_type': {'$value': '{run_type}', '$templated': True, '$condition': 'replicates'},
        }
        embedded = Dataset.Item.embedded + [
            'replicates.antibody',
            'replicates.library.documents.lab',
            'replicates.library.documents.submitted_by',
            'replicates.library.documents.award',
            'replicates.library.biosample.submitted_by',
            'replicates.library.biosample.source',
            'replicates.library.biosample.organism',
            'replicates.library.biosample.treatments',
            'replicates.library.biosample.donor.organism',
            'replicates.library.biosample.treatments',
            'replicates.library.treatments',
            'replicates.platform',
            'possible_controls',
            'target.organism',
        ]
        rev = {
            'replicates': ('replicate', 'experiment'),
        }

        def template_namespace(self, properties, request=None):
            ns = super(Experiment.Item, self).template_namespace(properties, request)
            if request is None:
                return ns
            terms = request.registry['ontology']
            ns['run_type'] = ''
            if 'replicates' in ns:
                for replicate in ns['replicates']:
                    f = find_resource(request.root, replicate)
                    if 'paired_ended' in f.properties:
                        ns['run_type'] = 'Single-ended'
                        if f.properties['paired_ended'] is True:
                            ns['run_type'] = 'Paired-ended'
            if 'date_released' in ns:
                ns['month_released'] = datetime.datetime.strptime(ns['date_released'], '%Y-%m-%d').strftime('%B, %Y')
            if 'biosample_term_id' in ns:
                if ns['biosample_term_id'] in terms:
                    ns['organ_slims'] = terms[ns['biosample_term_id']]['organs']
                    ns['system_slims'] = terms[ns['biosample_term_id']]['systems']
                    ns['developmental_slims'] = terms[ns['biosample_term_id']]['developmental']
                    ns['synonyms'] = terms[ns['biosample_term_id']]['synonyms']
                else:
                    ns['organ_slims'] = ns['system_slims'] = ns['developmental_slims'] = ns['synonyms'] = []
            else:
                ns['organ_slims'] = ns['system_slims'] = ns['developmental_slims'] = ns['synonyms'] = []
            return ns


@location('rnais')
class RNAi(Collection):
    item_type = 'rnai'
    schema = load_schema('rnai.json')
    properties = {
        'title': 'RNAi',
        'description': 'Listing of RNAi',
    }
    item_embedded = set(['source', 'documents', 'target'])
    item_rev = {
        'characterizations': ('rnai_characterization', 'characterizes'),
    }
    item_keys = ALIAS_KEYS


@location('rnai-characterizations')
class RNAiCharacterization(Characterization):
    item_type = 'rnai_characterization'
    schema = load_schema('rnai_characterization.json')
    properties = {
        'title': 'RNAi characterizations',
        'description': 'Listing of biosample RNAi characterizations',
    }


@location('pages')
class Page(Collection):
    item_type = 'page'
    properties = {
        'title': 'Pages',
        'description': 'Portal pages',
    }
    schema = load_schema('page.json')
    unique_key = 'page:location'
    template = copy.deepcopy(Collection.template)
    template['actions'] = [ADD_ACTION]

    # Override default get to avoid some unnecessary lookups
    # and skip the check that parent == collection
    def get(self, name, default=None):
        root = find_root(self)
        resource = root.get_by_uuid(name, None)
        if resource is not None:
            return resource
        if self.unique_key is not None:
            resource = root.get_by_unique_key(self.unique_key, name)
            if resource is not None:
                return resource
        return default

    class Item(Collection.Item):
        name_key = 'name'
        keys = [
            {'name': 'page:location', 'value': '{name}', '$templated': True,
             '$condition': lambda parent=None: parent is None},
            {'name': 'page:location', 'value': '{parent}:{name}', '$templated': True,
             '$condition': 'parent', '$templated': True},
        ]

        template = Collection.Item.template.copy()
        template['canonical_uri'] = {
            '$value': lambda name: '/%s/' % name if name != 'homepage' else '/',
            '$condition': lambda collection_uri=None: collection_uri == '/pages/',
            '$templated': True
        }

        actions = [EDIT_ACTION]

        STATUS_ACL = {
            'in progress': [],
            'released': ALLOW_EVERYONE_VIEW,
            'deleted': ONLY_ADMIN_VIEW,
        }

        @property
        def __parent__(self):
            parent_uuid = self.properties.get('parent')
            name = self.__name__
            root = find_root(self.collection)
            if parent_uuid:  # explicit parent
                return root.get_by_uuid(parent_uuid)
            elif name in root.collections or name == 'homepage':
                # collection default page; use pages collection as canonical parent
                return self.collection
            else:  # top level
                return root

        def is_default_page(self):
            name = self.__name__
            root = find_root(self.collection)
            if not self.properties.get('parent') and (name in root.collections or name == 'homepage'):
                return True
            return False

        # Handle traversal to nested pages

        def __getitem__(self, name):
            resource = self.get(name)
            if resource is None:
                raise KeyError(name)
            return resource

        def __contains__(self, name):
            return self.get(name, None) is not None

        def get(self, name, default=None):
            root = find_root(self)
            location = str(self.uuid) + ':' + name
            resource = root.get_by_unique_key('page:location', location)
            if resource is not None:
                return resource
            return default


def isNotCollectionDefaultPage(value, schema):
    if value:
        request = get_current_request()
        page = lookup_resource(request.root, request.root, value.encode('utf-8'))
        if page.is_default_page():
            return 'You may not place pages inside an object collection.'

VALIDATOR_REGISTRY['isNotCollectionDefaultPage'] = isNotCollectionDefaultPage


class LegacyPage(Collection):
    schema = load_schema('page.json')

    template = copy.deepcopy(Collection.template)
    template['@type'] = [
        {'$value': '{item_type}_collection', '$templated': True},
        'page_collection',
        'collection',
    ]
    template['actions'] = [ADD_ACTION]

    class Item(Collection.Item):
        base_types = ['page'] + Collection.Item.base_types
        name_key = 'name'
        keys = ['name']
        actions = [EDIT_ACTION]

        STATUS_ACL = {
            'in progress': [],
            'released': ALLOW_EVERYONE_VIEW,
            'deleted': ONLY_ADMIN_VIEW,
        }


@location('_about')
class AboutPage(LegacyPage):
    item_type = 'about_page'
    properties = {
        'title': 'About Pages',
        'description': 'Portal pages, about section',
    }
    unique_key = 'about_page:name'


@location('_help')
class HelpPage(LegacyPage):
    item_type = 'help_page'
    properties = {
        'title': 'Help Pages',
        'description': 'Portal pages, help section',
    }
    unique_key = 'help_page:name'


@location('publications')
class Publication(Collection):
    item_type = 'publication'
    schema = load_schema('publication.json')
    properties = {
        'title': 'Publications',
        'description': 'Publication pages',
    }
    unique_key = 'publication:title'
   

    class Item(Collection.Item):
        template = {
            'publication_year': {'$value': '{publication_year}', '$templated': True, '$condition': 'publication_year'}
        }
        
        keys = ALIAS_KEYS + [
            {'name': '{item_type}:title', 'value': '{title}', '$templated': True},
            {'name': '{item_type}:reference', 'value': '{reference}',  '$repeat': 'reference references', '$templated': True, '$condition': 'reference'},
            
        ]

        def template_namespace(self, properties, request=None):
            ns = Collection.Item.template_namespace(self, properties, request)
            if 'date_published' in ns:
                ns['publication_year'] = ns['date_published'].partition(' ')[0]
            return ns


@location('software')
class Software(Collection):
    item_type = 'software'
    schema = load_schema('software.json')
    properties = {
        'title': 'Software',
        'description': 'Software pages',
    }
    item_name_key = "name"
    unique_key = "software:name"
    item_embedded = set(['references'])
    item_keys = ALIAS_KEYS + [
        {'name': '{item_type}:name', 'value': '{name}', '$templated': True},
    ]



@location('images')
class Image(Collection):
    item_type = 'image'
    schema = load_schema('image.json')
    schema['properties']['attachment']['properties']['type']['enum'] = [
        'image/png',
        'image/jpeg',
        'image/gif',
    ]
    properties = {
        'title': 'Image',
        'description': 'Listing of portal images',
    }
    unique_key = 'image:filename'

    template = copy.deepcopy(Collection.template)
    template['actions'] = [ADD_ACTION]

    class Item(ItemWithAttachment, Collection.Item):
        embedded = set(['submitted_by'])
        keys = [
            {
                'name': 'image:filename',
                'value': "{attachment[download]}",
                '$templated': True,
            },
        ]<|MERGE_RESOLUTION|>--- conflicted
+++ resolved
@@ -244,11 +244,7 @@
     class Item(Collection.Item):
         template = {
             'lot_reviews': [
-<<<<<<< HEAD
-                {'$value': '{lot_review}', '$repeat': 'lot_review lot_reviews', '$templated': True}
-=======
                 {'$value': lambda lot_review: lot_review, '$repeat': 'lot_review lot_reviews', '$templated': True}
->>>>>>> 0276a18d
             ],
             'title': {'$value': '{accession}', '$templated': True},
         }
@@ -276,10 +272,7 @@
             'source',
             'host_organism',
             'characterizations.award',
-<<<<<<< HEAD
             'characterizations.documents',
-=======
->>>>>>> 0276a18d
             'characterizations.lab',
             'characterizations.submitted_by',
             'characterizations.target.organism'
@@ -812,22 +805,6 @@
         template = {
             'characterization_method': {'$value': '{characterization_method}', '$templated': True, '$condition': 'characterization_method'}
         }
-<<<<<<< HEAD
-=======
-
-        def template_namespace(self, properties, request=None):
-            ns = Collection.Item.template_namespace(self, properties, request)
-            if request is None:
-                return ns
-            if 'primary_characterization_method' in ns:
-                ns['characterization_method'] = ns['primary_characterization_method']
-            elif 'secondary_characterization_method' in ns:
-                ns['characterization_method'] = ns['secondary_characterization_method']
-            else:
-                ns['characterization_method'] = ''
-            return ns
-
->>>>>>> 0276a18d
 
         def template_namespace(self, properties, request=None):
             ns = Collection.Item.template_namespace(self, properties, request)
