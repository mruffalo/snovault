--- conflicted
+++ resolved
@@ -90,11 +90,7 @@
             "title": "Experiment Status",
             "type": "string"
         },
-<<<<<<< HEAD
         "replicates.library.biosample.donor.organism.scientific_name": {
-=======
-        "replicates.library.biosample.organism.name": {
->>>>>>> 58c7096d
             "title": "Organism",
             "type": "string"
         },
@@ -106,52 +102,32 @@
             "title": "Organ",
             "type": "array"
         },
+        "lab.title": {
+            "title": "Lab",
+            "type": "string"
+        },
+        "files.file_format": {
+            "title": "Available files",
+            "type": "string"
+        },
+        "replicates.library.treatments.treatment_term_name": {
+            "title": "Library treatment",
+            "type": "array"
+        },
+        "replicates.read_length": {
+            "title": "Read length (nt)",
+            "type": "string"
+        },
+        "developmental_slims": {
+            "title": "Developmental slim",
+            "type": "array"
+        },
         "replicates.library.biosample.life_stage": {
             "title": "Life stage",
             "type": "string"
         },
-<<<<<<< HEAD
-        "files.file_format": {
-            "title": "Available files",
-            "type": "string"
-        },
-        "replicates.library.treatments.treatment_term_name": {
-            "title": "Library treatment",
-            "type": "array"
-        },
-        "replicates.read_length": {
-            "title": "Read length (nt)",
-=======
-        "developmental_slims": {
-            "title": "Developmental slim",
-            "type": "array"
-        },
-        "replicates.library.biosample.treatments.treatment_term_name": {
-            "title": "Biosample treatment",
-            "type": "array"
-        },
-        "files.file_format": {
-            "title": "Available files",
->>>>>>> 58c7096d
-            "type": "string"
-        },
-        "replicates.read_length": {
-            "title": "Read length (nt)",
-            "type": "string"
-        },
         "replicates.library.size_range": {
             "title": "Library insert size",
-<<<<<<< HEAD
-=======
-            "type": "string"
-        },
-        "replicates.library.treatments.treatment_term_name": {
-            "title": "Library treatment",
-            "type": "array"
-        },
-        "lab.title": {
-            "title": "Lab",
->>>>>>> 58c7096d
             "type": "string"
         },
         "replicates.library.biosample.treatments.treatment_term_name": {
@@ -188,7 +164,6 @@
             "title": "Project",
             "type": "string"
         },
-<<<<<<< HEAD
         "replicates.library.biosample.organism.scientific_name": {
             "title": "Species",
             "type": "array"
@@ -207,10 +182,6 @@
         },
         "replicates.library.biosample.treatments.treatment_term_name": {
             "title": "Treatment",
-=======
-        "status": {
-            "title": "Status",
->>>>>>> 58c7096d
             "type": "string"
         },
         "replicates.length": {
