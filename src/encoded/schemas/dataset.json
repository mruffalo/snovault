{
    "title": "Dataset",
    "description": "Schema for submitting metadata for a dataset.",
    "id": "/profiles/dataset.json",
    "$schema": "http://json-schema.org/draft-04/schema#",
    "type": "object",
    "required": [ "award", "lab"],
    "identifyingProperties": ["uuid", "accession" , "aliases"],
    "additionalProperties": false,
    "mixinProperties": [
        { "$ref": "mixins.json#/schema_version" },
        { "$ref": "mixins.json#/uuid" },
        { "$ref": "mixins.json#/accession" },
        { "$ref": "mixins.json#/aliases" },
        { "$ref": "mixins.json#/attribution" },
        { "$ref": "mixins.json#/standard_status" },
        { "$ref": "mixins.json#/submitted" },
        { "$ref": "mixins.json#/notes" }
    ],
    "properties": {
        "schema_version": {
            "default": "3"
        },
        "accession": {
            "accessionType": "SR"
        },
        "description": {
            "title": "Description",
            "description": "A plain text description of the dataset.",
            "type": "string",
            "default": ""
        },
        "dataset_type": {
            "title": "Type",
            "description": "The category that best describes the dataset.",
            "type": "string",
            "default": "project",
            "enum": [
                "project",
                "composite",
                "publication"
            ]
        },
        "dbxrefs": {
            "title": "External identifiers",
            "description": "Unique identifiers from external resources.",
            "type": "array",
            "default": [],
            "items": {
                "title": "External identifier",
                "description": "A unique identifier from external resource.",
                "type":  "string",
<<<<<<< HEAD
                "pattern": "^(ucsc_encode_db:\\S+|GEO:(GSM|GSE)\\d+)$"
=======
                "pattern": "^((UCSC-GB-mm9|UCSC-GB-hg19):\\S+|GEO:(GSM|GSE)\\d+|UCSC-ENCODE-mm9:wgEncodeEM\\d+|UCSC-ENCODE-hg19:wgEncodeEH\\d+)$"
>>>>>>> 128daf7c
            }
        },
        "documents": {
            "title": "Documents",
            "description": "Documents that provide additional information about the dataset (not data files).",
            "type": "array",
            "default": [],
            "items": {
                "title": "Document",
                "description": "A document that provides additional information about the dataset (not data files).",
                "type": "string",
                "comment": "See document.json for available identifiers.",
                "linkTo": "document"
            }
        },
        "related_files": {
            "title": "Additional data files",
            "description": "List of data files to be associated with the dataset.",
            "type": "array",
            "default": [],
            "items": {
                "title": "Data file",
                "comment": "See file.json for available identifiers.",
                "type": "string",
                "linkTo": "file"
            }
        },
        "references": {
            "title": "References",
            "description": "The identifiers that reference data found in the experiment.",
            "type": "array",
            "default": [],
            "items": {
                "title": "Reference",
                "description": "An identifier that references data found in the experiment.",
                "type": "string",
                "pattern": "^(PMID:[0-9]+|doi:10\\.[0-9]{4}[\\d\\s\\S\\:\\.\\/]+)$"
            }
        }
    },
    "facets": {
        "Dataset Type": "dataset_type",
        "Lab": "lab.title"
    },
    "columns": {
        "accession": {
            "title": "Accession",
            "type": "string"
        },
        "description": {
            "title": "Description",
            "type": "string"
        },
        "dataset_type": {
            "title": "Dataset type",
            "type": "string"
        },
        "lab.title": {
            "title": "Submitter",
            "type": "string"
        },
        "award.project": {
            "title": "Project",
            "type": "string"
        }
    },
    "boost_values": {
        "uuid": 1.0,
        "accession": 1.0,
        "aliases": 1.3,
        "description": 1.0,
        "dataset_type": 1.0,
        "dbxrefs": 1.0,
        "award.title": 1.0,
        "award.project": 1.0,
        "submitted_by.email": 1.0,
        "submitted_by.first_name": 1.0,
        "submitted_by.last_name": 1.0,
        "lab.institute_name": 1.1,
        "lab.institute_label": 1.0,
        "lab.title": 1.0,
        "files.accession": 1.0,
        "files.file_format": 1.0,
        "files.output_type": 1.0,
        "files.md5sum": 1.0
    }
}<|MERGE_RESOLUTION|>--- conflicted
+++ resolved
@@ -50,11 +50,7 @@
                 "title": "External identifier",
                 "description": "A unique identifier from external resource.",
                 "type":  "string",
-<<<<<<< HEAD
-                "pattern": "^(ucsc_encode_db:\\S+|GEO:(GSM|GSE)\\d+)$"
-=======
                 "pattern": "^((UCSC-GB-mm9|UCSC-GB-hg19):\\S+|GEO:(GSM|GSE)\\d+|UCSC-ENCODE-mm9:wgEncodeEM\\d+|UCSC-ENCODE-hg19:wgEncodeEH\\d+)$"
->>>>>>> 128daf7c
             }
         },
         "documents": {
