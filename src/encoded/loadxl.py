--- conflicted
+++ resolved
@@ -16,12 +16,8 @@
     'antibody_lot',
     'antibody_characterization',
     'antibody_approval',
-<<<<<<< HEAD
     'mouse_donor',
     'human_donor',
-=======
-    'document',
->>>>>>> 136efdb0
     'treatment',
     'construct',
     'construct_characterization',
