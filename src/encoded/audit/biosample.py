--- conflicted
+++ resolved
@@ -62,7 +62,6 @@
 gtexDonorsList = ['ENCDO845WKR', 'ENCDO451RUA', 'ENCDO793LXB', 'ENCDO271OUW']
 
 
-<<<<<<< HEAD
 @audit_checker('biosample', frame=['part_of'])
 def audit_biosample_part_of_consistency(value, system):
     if 'part_of' not in value:
@@ -77,7 +76,7 @@
                      'biosample_term_id {}'.format(part_of_biosample['biosample_term_id'])
             yield AuditFailure('inconsistent biosample_term_id', detail,
                                level='ERROR')
-=======
+
 @audit_checker('biosample', frame=['object'])
 def audit_biosample_term_id(value, system):
     if value['status'] in ['deleted', 'replaced', 'revoked']:
@@ -89,7 +88,7 @@
                  'that is not one of ' + \
                  '{}'.format(biosampleType_ontologyPrefix[value['biosample_type']])
         raise AuditFailure('invalid biosample term id', detail, level='DCC_ACTION')
->>>>>>> 206fc1f8
+
 
 
 @audit_checker('biosample', frame=['source', 'part_of', 'donor'])
