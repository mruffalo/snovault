[
    {
        "_test": "fake dataset",
        "accession": "ENCSR999BLA",
        "award": "U54HG004576",
        "dataset_type": "composite",
        "description": "Testing dataset",
        "lab": "richard-myers",
        "status": "CURRENT",
        "submitted_by": "facilisi.tristique@potenti.vivamus",
        "uuid": "d2470afe-ac68-4489-8f51-90ddfbc8e00b"
    },
    {
        "_test": "ec3 dataset",
        "accession": "ENCSR000AJW",
        "award": "U54HG004592",
        "dataset_type": "project",
        "description": "RNA Working Group Evaluation Dataset",
        "lab": "john-stamatoyannopoulos",
        "status": "CURRENT",
        "submitted_by": "facilisi.tristique@potenti.vivamus",
        "uuid": "e52a0b01-2fb8-4015-bcad-c902f1d786fb"
    },
    {
        "_test": "ec2 dataset",
        "accession": "ENCSR847FDT",
        "aliases": [
            "random-key:FakeyName"
        ],
        "award": "U54HG004592",
        "dataset_type": "composite",
	"dbxrefs": [
		"UCSC-GB-hg19:wgEncodeUwAffyExonArray"
	],
	"description": "Data from UCSC Genome Browser composite hg19-wgEncodeUwAffyExonArray",
        "documents": [
            "/documents/048d1185-2502-4f0e-a043-bbc75b9dd915/",
            "/documents/8f1a6855-0312-4027-8869-330e42a0b04a/"
        ],
        "lab": "john-stamatoyannopoulos",
        "references": [
            "PMID:19966280",
            "PMID:19261174"
        ],
        "related_files": [
            "ENCFF001MYM",
            "ENCFF002MYM",
            "ENCFF001MWZ",
            "ENCFF001MXA"
        ],
        "status": "CURRENT",
        "submitted_by": "facilisi.tristique@potenti.vivamus",
        "uuid": "ce459d50-bea1-407e-acfa-95c1b543cd60"
    },
    {
        "_test": "patch file",
        "accession": "ENCSR825ZJX",
        "award": "U54HG004592",
        "dataset_type": "composite",
	"dbxrefs": [
		"UCSC-ENCODE-hg19:wgEncodeEH002546",
		"UCSC-GB-hg19:wgEncodeUmassDekker5C",
		"GEO:GSE39510"
	],
        "description": "The overall aim of this proposal is to establish a comprehensive, high-quality catalogue of human DNaseI hypersensitive sites (DHSs) spanning all major tissue lineages. We plan to map DNaseI hypersensitive sites at physiological resolution across the genome with high sensitivity and specificity. The major focus of our production effort will be on data quality, a strategy that served the Human Genome Project well. Accordingly, samples will be rigorously screened in a pipeline fashion, with only a select set advancing to whole-genome data collection (Specific Aim 1). To ensure the broadest possible coverage of both unique and non-unique genomic territories, a synergistic combination of three technologies (DNase-array, digital mapping of DNAasel cleave site sequences, and Quantitative Chromatin Profiling) will be applied (Specific Aim 2). This combination will enable mapping of >95% of the DHSs in the genome of each cell type. Independent validation provides the ultimate quality standard. We therefore plan to validate the DHS catalogue in a statistically rigorous fashion using hypersensitivity Southerns, a well-established, gold standard assay (Specific Aim 3). Since DNAasel hypersensitive sites are generic markers of a broad spectrum of human cis-regulatory sequences, the utility of the catalogue will be greatly enhanced by the classification of DHSs into major functional categories including promoters, distal elements (enhancers, LCRs), and insulators (Specific Aim 4). Validation of DHS functional classes will be accomplished using well-tested cell and transgenic assays of biological function (Specific Aim 5).",
<<<<<<< HEAD
        "dbxrefs": [
            "GEO:GSE39510"
        ],
=======
>>>>>>> 128daf7c
        "lab": "job-dekker",
        "references": [
            "PMID:21131981",
            "PMID:16369547",
            "PMID:11847345",
            "PMID:17446898",
            "PMID:16954542",
            "PMID:19789528"
        ],
        "status": "CURRENT",
        "submitted_by": "facilisi.tristique@potenti.vivamus",
        "uuid": "51769a96-5aab-4e50-8677-5bafe269276d"
    }
]<|MERGE_RESOLUTION|>--- conflicted
+++ resolved
@@ -63,12 +63,6 @@
 		"GEO:GSE39510"
 	],
         "description": "The overall aim of this proposal is to establish a comprehensive, high-quality catalogue of human DNaseI hypersensitive sites (DHSs) spanning all major tissue lineages. We plan to map DNaseI hypersensitive sites at physiological resolution across the genome with high sensitivity and specificity. The major focus of our production effort will be on data quality, a strategy that served the Human Genome Project well. Accordingly, samples will be rigorously screened in a pipeline fashion, with only a select set advancing to whole-genome data collection (Specific Aim 1). To ensure the broadest possible coverage of both unique and non-unique genomic territories, a synergistic combination of three technologies (DNase-array, digital mapping of DNAasel cleave site sequences, and Quantitative Chromatin Profiling) will be applied (Specific Aim 2). This combination will enable mapping of >95% of the DHSs in the genome of each cell type. Independent validation provides the ultimate quality standard. We therefore plan to validate the DHS catalogue in a statistically rigorous fashion using hypersensitivity Southerns, a well-established, gold standard assay (Specific Aim 3). Since DNAasel hypersensitive sites are generic markers of a broad spectrum of human cis-regulatory sequences, the utility of the catalogue will be greatly enhanced by the classification of DHSs into major functional categories including promoters, distal elements (enhancers, LCRs), and insulators (Specific Aim 4). Validation of DHS functional classes will be accomplished using well-tested cell and transgenic assays of biological function (Specific Aim 5).",
-<<<<<<< HEAD
-        "dbxrefs": [
-            "GEO:GSE39510"
-        ],
-=======
->>>>>>> 128daf7c
         "lab": "job-dekker",
         "references": [
             "PMID:21131981",
