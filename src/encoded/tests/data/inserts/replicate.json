--- conflicted
+++ resolved
@@ -264,8 +264,6 @@
         "library": "ENCLB742NWU",
         "experiment": "/experiments/ENCSR765JPC/",
         "aliases": []
-<<<<<<< HEAD
-=======
     },
     {
         "_test": "ENCODE 2 pipeline test control",
@@ -301,7 +299,5 @@
         "submitted_by": "amet.fusce@est.fermentum",
         "technical_replicate_number": 1,
         "uuid": "befa63a2-a597-4521-8dec-8acce5d2af01"
->>>>>>> c69038f8
     }
-
 ]