[
    {
        "_test": "shared biosample",
        "accession": "ENCSR000AER",
        "assay_term_id": "OBI:0001864",
        "assay_term_name": "RAMPAGE",
        "award": "U54HG007004",
        "biosample_term_id": "EFO:0002067",
        "biosample_term_name": "K562",
        "biosample_type": "immortalized cell line",
        "dataset_type": "experiment",
        "description": "RNA Evaluation K562 Long Total RAMPAGE from Gingeras",
        "lab": "thomas-gingeras",
        "status": "released",
        "submitted_by": "dignissim.euismod@amet.habitant",
        "uuid": "5a6d5a57-e62d-44b9-a1bd-5d1815247348"
    },
    {
        "_test": "shared biosample",
        "accession": "ENCSR000AEM",
        "assay_term_id": "OBI:0001271",
        "assay_term_name": "RNA-seq",
        "award": "U54HG007004",
        "biosample_term_id": "EFO:0002067",
        "biosample_term_name": "K562",
        "biosample_type": "immortalized cell line",
        "dataset_type": "experiment",
        "description": "RNA Evaluation K562 Long Poly-A+  RNA-seq from Gingeras",
        "lab": "thomas-gingeras",
        "status": "released",
        "submitted_by": "dignissim.euismod@amet.habitant",
        "uuid": "a357b33b-cdaa-4312-91c0-086bfec24181"
    },
    {
        "_test": "shared biosample",
        "accession": "ENCSR000AES",
        "assay_term_id": "OBI:0001271",
        "assay_term_name": "RNA-seq",
        "award": "U54HG007004",
        "biosample_term_id": "EFO:0002067",
        "biosample_term_name": "K562",
        "biosample_type": "immortalized cell line",
        "dataset_type": "experiment",
        "description": "RNA Evaluation K562 Small Total RNA-seq from Gingeras",
        "lab": "thomas-gingeras",
        "status": "released",
        "submitted_by": "dignissim.euismod@amet.habitant",
        "uuid": "d8e3c296-ae36-417b-855a-8bfbe3d33e3b"
    },
    {
        "_test": "control chip-seq with files",
        "accession": "ENCSR000ADH",
        "assay_term_id": "OBI:0000716",
        "assay_term_name": "ChIP-seq",
        "award": "RC2HG005602",
        "biosample_term_id": "EFO:0005233",
        "biosample_term_name": "CH12.LX cell",
        "biosample_type": "immortalized cell line",
        "dataset_type": "experiment",
        "dbxrefs": [
            "UCSC-ENCODE-mm9:wgEncodeEM002001",
            "GEO:GSM798326",
            "GEO:GSM798326",
            "GEO:GSE32218"
        ],
        "description": "CH12 Control Histone Mods by ChIP-seq performed by Yale",
        "documents": [
            "ENCODE:Snyder_Histone_Mouse_protocol"
        ],
        "lab": "sherman-weissman",
        "status": "released",
        "submitted_by": "amet.fusce@est.fermentum",
        "target": "Control-mouse",
        "uuid": "df02f3f9-a6d4-40e4-a8dc-c1c7387e4556"
    },
    {
        "_test": "refers to the control dataset",
        "accession": "ENCSR000ADI",
        "assay_term_id": "OBI:0000716",
        "assay_term_name": "ChIP-seq",
        "award": "RC2HG005602",
        "biosample_term_id": "EFO:0005233",
        "biosample_term_name": "CH12.LX cell",
        "biosample_type": "immortalized cell line",
        "dataset_type": "experiment",
        "dbxrefs": [
            "UCSC-ENCODE-mm9:wgEncodeEM002004",
            "GEO:GSM798327",
            "GEO:GSM798327",
            "GEO:GSE32218"
        ],
        "description": "CH12 H3K4me3 Histone Mods by ChIP-seq performed by Yale",
        "documents": [
            "ENCODE:Snyder_Histone_Mouse_protocol"
        ],
       "lab": "sherman-weissman",
        "possible_controls": [
            "df02f3f9-a6d4-40e4-a8dc-c1c7387e4556"
        ],
        "status": "released",
        "submitted_by": "amet.fusce@est.fermentum",
        "target": "H3K4me3-mouse",
        "uuid": "c05a9d79-713e-4d54-8d8e-6daae94368b3"
    },
    {
        "_test": "human chip-seq",
        "accession": "ENCSR000AHF",
        "assay_term_id": "OBI:0000716",
        "assay_term_name": "ChIP-seq",
        "award": "U54HG004576",
        "biosample_term_id": "EFO:0001203",
        "biosample_term_name": "MCF-7 cell",
        "biosample_type": "immortalized cell line",
        "dataset_type": "experiment",
        "dbxrefs": [
            "UCSC-ENCODE-hg19:wgEncodeEH003317",
            "GEO:GSM1010811"
        ],
        "description": "HAIB ChIP TAF1 in MCF-7",
        "documents": [
            "ENCODE:Myers_Lab_ChIP-seq_Protocol_v042211"
        ],
        "lab": "richard-myers",
        "status": "released",
        "submitted_by": "facilisi.tristique@potenti.vivamus",
        "target": "TAF1-human",
        "uuid": "8f8085dd-8e9c-4b75-a187-21dbafe46de1"
    },
    {
        "_test": "methy array",
        "accession": "ENCSR000ACY",
        "assay_term_id": "OBI:0001332",
        "assay_term_name": "MethylArray",
        "award": "U54HG004576",
        "biosample_term_id": "CL:1000350",
        "biosample_term_name": "basal cell of epithelium of terminal bronchiole",
        "biosample_type": "primary cell",
        "dataset_type": "experiment",
        "dbxrefs": [
            "UCSC-ENCODE-hg19:wgEncodeEH002229",
            "GEO:GSM999346",
            "GEO:GSE40699"
        ],
        "description": "UW  SAEC",
        "documents": [
            "ENCODE:Myers_Methyl450_protocol"
        ],
       "lab": "richard-myers",
        "related_files": [
            "ENCFF000LSP"
        ],
        "status": "released",
        "submitted_by": "facilisi.tristique@potenti.vivamus",
        "uuid": "b29de469-ed4b-4acf-8b4d-f1af02def8e8"
    },
    {
        "_test": "NTR for assay and no replicates",
        "accession": "ENCSR000AJK",
        "assay_term_id": "NTR:0000020",
        "assay_term_name": "Nanostring",
        "award": "U54HG006998",
        "dataset_type": "experiment",
        "description": "Irvine Nanostring GM12878",
        "lab": "ali-mortazavi",
        "status": "released",
        "submitted_by": "netus.lorem@risus.lobortis",
        "uuid": "355ffbf8-0bc9-4545-ad3c-1ae71b4e2d85"
    },
    {
        "_test": "shared biosample",
        "accession": "ENCSR000AEN",
        "assay_term_id": "OBI:0001271",
        "assay_term_name": "RNA-seq",
        "award": "U54HG007005",
        "biosample_term_id": "EFO:0002067",
        "biosample_term_name": "K562",
        "biosample_type": "immortalized cell line",
        "dataset_type": "experiment",
        "description": "RNA Evaluation K562 Long Total from Graveley",
        "lab": "brenton-graveley",
        "status": "released",
        "references": [
            "PMID:23000965",
            "PMID:16395128"
        ],
        "submitted_by": "platea.a@volutpat.viverra",
        "uuid": "0cb85395-da45-47e5-84c7-888f90c983fc"
    },
    {
        "_test": "no replicates",
        "accession": "ENCSR000AAL",
        "assay_term_id": "OBI:0001271",
        "assay_term_name": "RNA-seq",
        "award": "U54HG007004",
        "biosample_term_id": "EFO:0002067",
        "biosample_term_name": "K562",
        "biosample_type": "immortalized cell line",
        "dataset_type": "experiment",
        "description": "RNA Evaluation K562 Small Total RNA-seq from Gingeras",
        "lab": "thomas-gingeras",
        "related_files": [
            "ENCFF001REL",
            "ENCFF001REQ"
        ],
        "status": "released",
        "submitted_by": "dignissim.euismod@amet.habitant",
        "uuid": "ddd11381-7958-4d58-af02-fc56255c838b"
    },
    {
        "_test": "replicates no files",
        "accession": "ENCSR999NOF",
        "assay_term_id": "OBI:0001271",
        "assay_term_name": "RNA-seq",
        "award": "U54HG007004",
        "biosample_term_id": "EFO:0002067",
        "biosample_term_name": "K562",
        "biosample_type": "immortalized cell line",
        "dataset_type": "experiment",
        "description": "RNA Evaluation K562 Small Total RNA-seq from Gingeras",
        "lab": "thomas-gingeras",
        "status": "released",
        "submitted_by": "dignissim.euismod@amet.habitant",
        "uuid": "223af596-e5ca-4048-9ea8-9a41c240181d"
    },
    {
        "_test": "patch users",
        "accession": "ENCSR000ACT",
        "assay_term_id": "OBI:0001332",
        "assay_term_name": "MethylArray",
        "award": "U54HG004576",
        "biosample_term_id": "CL:1000350",
        "biosample_term_name": "basal cell of epithelium of terminal bronchiole",
        "biosample_type": "primary cell",
        "dataset_type": "experiment",
        "description": "UW  SAEC",
        "lab": "richard-myers",
        "status": "released",
        "submitted_by": "facilisi.tristique@potenti.vivamus",
        "uuid": "509cf1b1-4113-4a1e-a49f-d62ebf3367cf"
    },
    {
        "_test": "Bind and Seq",
        "accession": "ENCSR666EMD",
        "assay_term_id": "NTR:0001132",
        "assay_term_name": "RNA Bind-n-Seq",
        "award": "U54HG004576",
        "dataset_type": "experiment",
        "description": "Sample “RNA Bind-n-Seq” (RBNS) experiment against PTBP1",
        "lab": "chris-burge",
        "status": "released",
        "submitted_by": "facilisi.tristique@potenti.vivamus",
        "uuid": "32bd1f35-d011-4b8e-9601-2929d9688474"
    },
    {
        "_test": "DNA-me pipeline test",
        "accession": "ENCSR765JPC",
        "dbxrefs": [],
        "uuid": "e998735d-9a72-453f-b947-5fb604027d01",
        "biosample_type": "immortalized cell line",
        "award": "U54HG006998",
        "biosample_term_id": "EFO:0002067",
        "organ_slims": [],
        "biosample_term_name": "K562",
        "dataset_type": "experiment",
        "assay_term_id": "OBI:0001863",
        "status": "proposed",
        "description": "HAIB Whole Genome Bisulfite Sequencing K562",
        "assay_term_name": "whole genome bisulfite sequencing",
        "lab": "richard-myers",
        "submitted_by": "facilisi.tristique@potenti.vivamus"
<<<<<<< HEAD
=======
    },
    {
        "_test": "ENCODE 2 pipeline ChIP-seq control",
        "accession": "ENCSR000EYX",
        "assay_term_id": "OBI:0000716",
        "assay_term_name": "ChIP-seq",
        "award": "U54HG004558/",
        "biosample_term_id": "EFO:0002784",
        "biosample_term_name": "GM12878",
        "biosample_type": "immortalized cell line",
        "dbxrefs": [
            "UCSC-ENCODE-hg19:wgEncodeEH000625",
            "GEO:GSM935413"
        ],
        "description": "Control ChIP-seq on human GM12878",
        "lab": "michael-snyder",
        "status": "released",
        "submitted_by": "amet.fusce@est.fermentum",
        "target": "Control-human",
        "uuid": "4b180e2c-f469-4ffc-b7ad-e14ff6e41f78"
    },
    {
        "_test": "ENCODE 2 pipeline ChIP-seq",
        "accession": "ENCSR000DZQ",
        "assay_term_id": "OBI:0000716",
        "assay_term_name": "ChIP-seq",
        "award": "U54HG004558/",
        "biosample_term_id": "EFO:0002784",
        "biosample_term_name": "GM12878",
        "biosample_type": "immortalized cell line",
        "dbxrefs": [
            "UCSC-ENCODE-hg19:wgEncodeEH001832",
            "GEO:GSM935375"
        ],
        "description": "EBF1 ChIP-seq on human GM12878 produced by the Snyder lab",
        "lab": "michael-snyder/",
        "possible_controls": [
            "ENCSR000EYX"
        ],
        "status": "released",
        "submitted_by": "amet.fusce@est.fermentum",
        "target": "EBF1-human",
        "uuid": "d9161058-d8c4-4b17-b03b-bfaeabe75e02"
>>>>>>> c69038f8
    }
]<|MERGE_RESOLUTION|>--- conflicted
+++ resolved
@@ -268,8 +268,6 @@
         "assay_term_name": "whole genome bisulfite sequencing",
         "lab": "richard-myers",
         "submitted_by": "facilisi.tristique@potenti.vivamus"
-<<<<<<< HEAD
-=======
     },
     {
         "_test": "ENCODE 2 pipeline ChIP-seq control",
@@ -313,6 +311,5 @@
         "submitted_by": "amet.fusce@est.fermentum",
         "target": "EBF1-human",
         "uuid": "d9161058-d8c4-4b17-b03b-bfaeabe75e02"
->>>>>>> c69038f8
     }
 ]