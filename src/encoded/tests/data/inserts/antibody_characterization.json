[
    {
        "attachment": "frowny_gel.png",
        "award": "U54HG006998",
        "caption": "Failed ChIP",
        "secondary_characterization_method": "ChIP-seq comparison",
        "characterizes": "e61ad044-a869-4bd2-ae04-f4fa83bbca00",
        "date": "2011-01-10",
        "lab": "richard-myers",
        "status": "not submitted for review by lab",
        "submitted_by": "facilisi.tristique@potenti.vivamus",
        "target": "CXXC1-human",
        "uuid": "cbf2446e-cd0d-4413-b307-2435e783575c"
    },
    {
        "attachment": "H3K4me3 Millipore 07-473 JBC1888194.png",
        "award": "U54HG006991",
        "caption": "Performed dot blot analysis using a large set of modified peptides.  The only peptide recognized by the H3K4me3 antibody was the correct one.",
        "secondary_characterization_method": "dot blot assay",
        "characterizes": "f24ac237-ba4c-4b3d-af7e-85f0b57c4184",
        "date": "2012-07-17",
        "lab": "bradley-bernstein",
        "status": "pending dcc review",
        "references": [
            "PMID:23000965",
            "PMID:16395128"
        ],
        "submitted_by": "sit.nascetur@accumsan.quis",
        "target": "H3K4me3-human",
        "uuid": "7118e7b4-fab1-4ddb-f038-490c47b73cf2"
    },
    {
        "attachment": "H3K4me3_Millipore_07-473_lot_DAM1651667_WB.png",
        "award": "U54HG006991",
        "caption": "Western blot analysis of K562 lysate using rabbit polyclonal to H3K4me3",
        "primary_characterization_method": "immunoblot",
        "characterizes": "3422bec2-cbe5-4bd2-acf8-dbb67388f43b",
        "date": "2013-11-20",
        "lab": "bradley-bernstein",
        "status": "compliant",
        "submitted_by": "sit.nascetur@accumsan.quis",
        "target": "H3K4me3-human",
        "uuid": "072cbc4e-075e-46b7-df05-58c5092ebd36",
<<<<<<< HEAD
        "characterization_review": [
=======
        "characterization_reviews": [
>>>>>>> f8179d99
            {
                "organism": "human",
                "lane": 2,
                "biosample_type": "immortalized cell line",
                "biosample_term_name": "K562",
                "biosample_term_id": "EFO:0002067",
                "lane_status": "compliant"
            },
            {
                "organism": "mouse",
                "lane": 3,
                "biosample_type": "immortalized cell line",
                "biosample_term_name": "MEL cell line",
                "biosample_term_id": "EFO:0003971",
                "lane_status": "compliant"
            },
            {
                "organism": "human",
                "lane": 4,
                "biosample_type": "immortalized cell line",
                "biosample_term_name": "GM12878",
                "biosample_term_id": "EFO:0002784",
                "lane_status": "compliant"
            },
            {
                "organism": "human",
                "lane": 5,
                "biosample_type": "immortalized cell line",
                "biosample_term_name": "HeLa-S3",
                "biosample_term_id": "EFO:0002791",
                "lane_status": "not compliant"
            }
        ],
        "documents": ["ENCODE:Antibody_characterization_standards_February_2014"]
    },
    {
        "attachment": "H3K4me3_Millipore_07-473_lot_DAM1731494.png",
        "award": "U54HG006991",
        "caption": "Performed dot blot analysis using a large set of modified peptides.  The only peptide recognized by the H3K4me3 antibody was the correct one.",
        "secondary_characterization_method": "dot blot assay",
        "characterizes": "3422bec2-cbe5-4bd2-acf8-dbb67388f43b",
        "date": "2011-01-11",
        "lab": "bradley-bernstein",
        "status": "compliant",
        "submitted_by": "sit.nascetur@accumsan.quis",
        "target": "H3K4me3-human",
        "uuid": "adbb7ba3-0bca-4bca-b892-15f997781515"
    },
    {
        "attachment": "hnRNPA1_aviva-1_WB_HeLa_Fu.TIF",
        "award": "U54HG007005",
        "caption": "Western blot analysis of lysates from HeLa cells using rabbit polyclonal to HNRNPA1",
        "primary_characterization_method": "immunoblot",
        "characterizes": "43e36b83-758c-4bd7-8829-7bdb6e38b4ea",
        "date": "2012-07-18",
        "lab": "xiang-dong-fu",
        "status": "not compliant",
        "submitted_by": "parturient.ut@et.ve",
        "target": "HNRNPA1-human",
        "uuid": "769cbffe-bb59-4d68-a073-367a6fdd0cef",
<<<<<<< HEAD
        "characterization_review": [
=======
        "characterization_reviews": [
>>>>>>> f8179d99
            {
                "organism": "human",
                "lane": 2,
                "biosample_type": "immortalized cell line",
                "biosample_term_name": "HeLa-S3",
                "biosample_term_id": "EFO:0002791",
                "lane_status": "not compliant"
            }
        ],
        "notes": "Tell the lab to redo this characterization.",
        "documents": ["ENCODE:Antibody_characterization_standards_February_2014"]
    },
    {
        "attachment": "hnRNPA1_aviva-2_WB_HeLa_Fu.TIF",
        "award": "U54HG007005",
        "caption": "Western blot analysis of lysates from HeLa cells using rabbit polyclonal to HNRNPA1",
        "primary_characterization_method": "immunoblot",
        "characterizes": "81d1f148-323c-4420-a05e-62427394fd6b",
        "comment": "The expected bands are not visible.",
        "date": "2013-11-21",
        "lab": "xiang-dong-fu",
        "status": "not submitted for review by lab",
        "submitted_by": "parturient.ut@et.ve",
        "target": "HNRNPA1-human",
        "uuid": "5bd15dc3-7c23-4e25-a20b-5078274f284f"
    },
    {
        "attachment": "hnRNPA1_santacruz_IP-WB_K562_Fu.TIF",
        "award": "U54HG007005",
        "caption": "Immunoprecipitation from HeLa whole cell lysate and analized by western blot analysis uisng rabbit polyclonal to HNRNPA1",
        "primary_characterization_method": "immunoprecipitation",
        "characterizes": "c8001233-050d-4dab-bf73-f47133b2e2a3",
        "date": "2011-01-12",
        "lab": "xiang-dong-fu",
        "status": "compliant",
        "submitted_by": "parturient.ut@et.ve",
        "target": "HNRNPA1-human",
        "uuid": "13a76a0c-9571-489a-aa23-1408c0c88414",
<<<<<<< HEAD
        "characterization_review": [
=======
        "characterization_reviews": [
>>>>>>> f8179d99
            {
                "organism": "human",
                "lane": 2,
                "biosample_type": "immortalized cell line",
                "biosample_term_name": "HeLa-S3",
                "biosample_term_id": "EFO:0002791",
                "lane_status": "compliant"
            }
        ],
        "documents": ["ENCODE:Antibody_characterization_standards_February_2014"]
    },
    {
        "attachment": "human_CTCF_sc-5916_validation_Myers-1.png",
        "award": "U54HG006998",
        "caption": "Whole cell lysate or nuclear extract were immunoprecipitated using primary antibody.The IP fraction was separated on a 12% acrylamide gel with the Bio-Rad PROTEAN II xi system.After separation, the samples were transferred to a nitrocellulose membrane with an Invitrogen iBlot system.The membrane was probed with primary antibody (same as that used for IP) and a secondary HRP-conjugated antibody.The resulting bands were visualized with SuperSignal West Femto solution (Thermo Scienfiic).  Results & Figure legend: IP-western with sc-5916 anti-CTCF antibody in nuclear extract (NE) of K562 and whole cell lysate (WCL) of K562, GM12878, and HeLa cells.Protein marker (PM) labeled in kDa.A band of expected size for CTCF (~120 kDa) was detected, representing the strongest signal, except for heavy chain contamination.",
        "primary_characterization_method": "immunoblot",
        "characterizes": "d563e33c-fea8-4453-909b-ccfdbfd9f8b3",
        "date": "2012-07-19",
        "lab": "richard-myers",
        "status": "pending dcc review",
        "submitted_by": "facilisi.tristique@potenti.vivamus",
        "target": "CTCF-human",
        "uuid": "15579824-74dc-4b5c-88bd-cd7fadee0df7",
<<<<<<< HEAD
        "characterization_review": [
=======
        "characterization_reviews": [
>>>>>>> f8179d99
            {
                "organism": "human",
                "lane": 2,
                "biosample_type": "immortalized cell line",
                "biosample_term_name": "K562",
                "biosample_term_id": "EFO:0002067",
                "lane_status": "pending dcc review"
            },
            {
                "organism": "human",
                "lane": 3,
                "biosample_type": "immortalized cell line",
                "biosample_term_name": "GM12878",
                "biosample_term_id": "EFO:0002784",
                "lane_status": "pending dcc review"
            },
            {
                "organism": "human",
                "lane": 4,
                "biosample_type": "immortalized cell line",
                "biosample_term_name": "HeLa-S3",
                "biosample_term_id": "EFO:0002791",
                "lane_status": "pending dcc review"
            }
        ],
        "documents": ["ENCODE:Antibody_characterization_standards_February_2014"]
    },
    {
        "attachment": "human_CTCF_sc-5916_validation_Myers-2.png",
        "award": "U54HG006998",
        "caption": "ChIP-seq was performed with an antibody (Active Motif, 39852) that targets a different part of the CTCF protein in two replicates of K562 cells.CTCF occupancy sites were identified with the MACS peak caller.These sites were compared with IDR (Landt et al. 2012, Li et al. 2012, https://sites.google.com/site/anshulkundaje/projects/idr) to the CTCF occupancy sites that were previously identified in two replicates of K562 cells using the sc-5916 antibody.  Results:IDR results of ChIP comparison by IDR between two K562 biological replicates of ChIP with CTCF (sc-5916) and CTCF (AM 61312).All of the Np/Nt ratios are less than 2, indicating significant replication of binding sites when ChIP is perfomed with the two antibodies directed against CTCF.",
        "secondary_characterization_method": "ChIP-seq comparison",
        "characterizes": "d563e33c-fea8-4453-909b-ccfdbfd9f8b3",
        "date": "2013-11-22",
        "lab": "richard-myers",
        "references": [
            "PMID:22955991"
        ],
        "status": "pending dcc review",
        "submitted_by": "facilisi.tristique@potenti.vivamus",
        "target": "CTCF-human",
        "uuid": "4f9900f8-468b-48bc-98da-a1330ac4355f"
    },
    {
        "attachment": "human_E2F1_HA-E2F1_validation_Farnham-1_1.jpg",
        "award": "U54HG004558",
        "secondary_characterization_method": "ChIP-seq comparison",
<<<<<<< HEAD
        "characterizes": "cd8b0112-e01b-4eb6-94ae-5e9257885eba",
=======
        "characterizes": "981a4b17-65b6-4535-9515-786ecbfeaed8",
>>>>>>> f8179d99
        "date": "2011-01-13",
        "lab": "michael-snyder",
        "status": "compliant",
        "submitted_by": "taciti.vehicula@vitae.vivamus",
        "target": "HA-influenza",
        "uuid": "7ad24205-c246-4c67-929f-12974de1fee7"
    },
    {
        "attachment": "human_E2F1_HA-E2F1_validation_Farnham-1_1.jpg",
        "award": "U54HG004558",
        "primary_characterization_method": "immunoprecipitation",
<<<<<<< HEAD
        "characterizes": "cd8b0112-e01b-4eb6-94ae-5e9257885eba",
=======
        "characterizes": "981a4b17-65b6-4535-9515-786ecbfeaed8",
>>>>>>> f8179d99
        "date": "2012-07-20",
        "lab": "michael-snyder",
        "status": "not reviewed",
        "submitted_by": "taciti.vehicula@vitae.vivamus",
        "target": "HA-influenza",
        "uuid": "7a824fb0-280d-4a4f-8169-20a33bb661e1"
    },
    {
        "attachment": "human_E2F1_HA-E2F1_validation_Farnham.pdf",
        "award": "U54HG004558",
<<<<<<< HEAD
        "caption": "ChIPseq was performed in Hela cells stably trnsfected with a plasmid expressing an HA tagged E21 protein. Two different biological replicates of HeLa cells were used; one sample was ChIPseq profiles: 99% of the top 40% of targets identified with the HA antibody are in teh targets identified using the E2F1 antibody and 97.5% of the top 40% of targets identified using the E2F1 antibody are in the target identified using the HA antibody.",
=======
        "caption": "ChIPseq was performed in Hela cells stably transfected with a plasmid expressing an HA tagged E21 protein. Two different biological replicates of HeLa cells were used; one sample was ChIPseq profiles: 99% of the top 40% of targets identified with the HA antibody are in teh targets identified using the E2F1 antibody and 97.5% of the top 40% of targets identified using the E2F1 antibody are in the target identified using the HA antibody.",
>>>>>>> f8179d99
        "secondary_characterization_method": "ChIP-seq comparison",
        "characterizes": "981a4b17-65b6-4535-9515-786ecbfeaed8",
        "date": "2013-11-23",
        "lab": "michael-snyder",
        "status": "compliant",
        "submitted_by": "taciti.vehicula@vitae.vivamus",
        "target": "HA-influenza",
        "uuid": "e430c823-f95e-4b34-beca-41c07cf10376"
    },
    {
        "attachment": "human_E2F1_HA-E2F1_validation_Farnham.pdf",
        "award": "U54HG004558",
        "caption": "An IP western was performed using GM12878, HeLa and K562 nuclear extract. For each extract, lane 1 is nuclear extract, lane 2 is the immunoprecipitated sample, and lane 3 is the sample immunoprecipitated with a control rabbit IgG. Due to the extremely low level of E2F1 in most cells, it is hard to detect by western prior to IP. However, for all three cell types, the E2F1 antibody immunoprecipitated one major band of the right size that was not precipiated by a control rabbit IgG.",
        "primary_characterization_method": "immunoprecipitation",
        "characterizes": "981a4b17-65b6-4535-9515-786ecbfeaed8",
        "date": "2011-01-14",
        "lab": "michael-snyder",
        "status": "compliant",
        "submitted_by": "taciti.vehicula@vitae.vivamus",
<<<<<<< HEAD
        "target": "HA-E2F1-human",
        "uuid": "2f605105-7ec4-46a3-a8e5-1e5a0647aa8a",
        "characterization_review": [
=======
        "target": "HA-influenza",
        "uuid": "2f605105-7ec4-46a3-a8e5-1e5a0647aa8a",
        "characterization_reviews": [
>>>>>>> f8179d99
            {
                "organism": "human",
                "lane": 2,
                "biosample_type": "immortalized cell line",
                "biosample_term_name": "GM12878",
                "biosample_term_id": "EFO:0002784",
                "lane_status": "compliant"
            },
            {
                "organism": "human",
                "lane": 3,
                "biosample_type": "immortalized cell line",
                "biosample_term_name": "HeLa-S3",
                "biosample_term_id": "EFO:0002791",
                "lane_status": "not compliant"
            },
            {
                "organism": "human",
                "lane": 4,
                "biosample_type": "immortalized cell line",
                "biosample_term_name": "K562",
                "biosample_term_id": "EFO:0002067",
                "lane_status": "compliant"
            }
        ],
        "notes": "HeLa-S3 lane needs to be done again.",
        "documents": ["ENCODE:Antibody_characterization_standards_February_2014"]
    },
    {
        "attachment": "human_H3K4me3_validation_Bernstein.pdf",
        "award": "U54HG004570",
        "caption": "Suitably modified peptides modeled on histone tails were obtained from Abcam.Each peptide is added to Bio-Dot apparatus at 0.01 and 0.1 ug / 50uL total volume (BioRad) Let sit on rocker 60 minutes. Pull through with vacuum, wash once with 100uL TBS and twice with 200uL TBSTw. Remove membrane from Bio-Dot and transfer to 10mL Pierce SuperBlock in tray.Place on rocker for 30 minutes. Dump off SuperBlock.",
        "secondary_characterization_method": "dot blot assay",
        "characterizes": "3422bec2-cbe5-4bd2-acf8-dbb67388f43b",
        "date": "2012-07-21",
        "lab": "bradley-bernstein",
        "status": "compliant",
        "submitted_by": "hymenaeos.blandit@sit.dictum",
        "target": "H3K4me3-human",
        "uuid": "2db3adb8-5d5c-4bb0-8580-9633ec610de6"
    },
    {
        "attachment": "human_H3K9ac_ab4441_validation_Bernstein.pdf",
        "award": "U54HG004570",
        "caption": "Antibody was validated by analysis of ChIP-Seq data comparing tracks derived using the antibody in ChIPs performed on different cell types.",
        "secondary_characterization_method": "ChIP-seq comparison",
        "characterizes": "f211c027-6613-4998-8cf0-90e9041ad254",
        "date": "2013-11-24",
        "lab": "bradley-bernstein",
        "status": "compliant",
        "submitted_by": "hymenaeos.blandit@sit.dictum",
        "target": "H3K9ac-human",
        "uuid": "15bd73e2-fa04-4268-95ce-fee4a0cdf7f3"
    },
    {
        "attachment": "human_H3K9ac_ab4441_validation_Bernstein.pdf",
        "award": "U54HG004570",
        "caption": "Specificity of the antibody to its target protein was validated by western blot",
        "primary_characterization_method": "immunoblot",
        "characterizes": "f211c027-6613-4998-8cf0-90e9041ad254",
        "date": "2011-01-15",
        "lab": "bradley-bernstein",
        "status": "compliant",
        "submitted_by": "hymenaeos.blandit@sit.dictum",
        "target": "H3K9ac-human",
        "uuid": "05a22a07-ab5c-42ad-bf93-801f03b017f7",
<<<<<<< HEAD
        "characterization_review": [
=======
        "characterization_reviews": [
>>>>>>> f8179d99
            {
                "organism": "human",
                "lane": 2,
                "biosample_type": "immortalized cell line",
                "biosample_term_name": "HeLa-S3",
                "biosample_term_id": "EFO:0002791",
                "lane_status": "compliant"
            }
        ],
        "documents": ["ENCODE:Antibody_characterization_standards_February_2014"]
    },
    {
        "attachment": "human_TAF1_validation_Myers.pdf",
        "award": "U54HG004576",
        "caption": "Western blot protocol: Whole cell lysate was immunoprecipitated using primary antibody, and the IP fraction was loaded on a 12% acrylamide gel and separated with a Bio-Rad PROTEAN II xi system. After separation, the samples were transferred to a nitrocellulose membrane with an Invitrogen iBlot system.  Blotting with primary (same as that used for IP) and secondary HRP-conjugated antibodies was performed on an Invitrogen BenchPro 4100 system. Visualization was achieved using SuperSignal West Femto solution (Thermo Scientific).   Results: Band of expected size visualized, representing strongest signal in the lane.  Figure legend: IP-western with sc-735 in whole cell lysates (WCL) of K562, GM12878, HepG2, and HeLa; PM=protein marker. TAF1 band is indicated.",
        "primary_characterization_method": "immunoprecipitation",
        "characterizes": "ed7270b0-9dfc-4ce5-b33a-c0be11fe5773",
        "date": "2012-07-22",
        "lab": "richard-myers",
        "status": "compliant",
        "submitted_by": "maecenas.curabitur@nibh.phasellus",
        "target": "TAF1-human",
        "uuid": "73ea11a5-b9f7-4c60-b0b7-6319f2dbea65",
<<<<<<< HEAD
        "characterization_review": [
=======
        "characterization_reviews": [
>>>>>>> f8179d99
            {
                "organism": "human",
                "lane": 2,
                "biosample_type": "immortalized cell line",
                "biosample_term_name": "K562",
                "biosample_term_id": "EFO:0002067",
                "lane_status": "compliant"
            },
            {
                "organism": "human",
                "lane": 3,
                "biosample_type": "immortalized cell line",
                "biosample_term_name": "GM12878",
                "biosample_term_id": "EFO:0002784",
                "lane_status": "compliant"
            },
            {
                "organism": "human",
                "lane": 4,
                "biosample_type": "immortalized cell line",
                "biosample_term_name": "HepG2",
                "biosample_term_id": "EFO:0001187",
                "lane_status": "not compliant"
            },
            {
                "organism": "human",
                "lane": 5,
                "biosample_type": "immortalized cell line",
                "biosample_term_name": "HeLa-S3",
                "biosample_term_id": "EFO:0002791",
                "lane_status": "not compliant"
            }
        ],
        "notes": "The HepG2 and HeLa-S3 lanes look terrible.",
        "documents": ["ENCODE:Antibody_characterization_standards_February_2014"]
    },
    {
        "attachment": "human_TAF1_validation_Myers.pdf",
        "award": "U54HG004576",
        "caption": "IP followed by mass spectrometry: Briefly, K562 whole cell lysates were immunoprecipitated using primary antibody, and the IP fraction was loaded on a 12% acrylamide gel and separated with a Bio-Rad PROTEAN II xi system. Gel was stained with Coomassie Blue in order to visualize marker bands. A gel fragment corresponding to the band indicated above in the western blot image was excised and sent to the University of Alabama at Birmingham Cancer Center Mass Spectrometry/Proteomics Shared Facility. There the sample was run on an LTQ XL Linear Ion Trap Mass Spectrometer by LC-ESI-MS/MS. Peptides were identified using SEQUEST tandem mass spectra analysis, with probability based matching at p < 0.05.   As per ENCODE data standards, all SEQUEST results are attached (ENCODE_HAIB_TAF1_03172011_MassSpec.pdf), including common contaminants. Target protein is listed as hit 5a.",
        "secondary_characterization_method": "immunoprecipitation followed by mass spectrometry",
        "characterizes": "ed7270b0-9dfc-4ce5-b33a-c0be11fe5773",
        "date": "2013-11-25",
        "lab": "richard-myers",
        "status": "compliant",
        "submitted_by": "maecenas.curabitur@nibh.phasellus",
        "target": "TAF1-human",
        "uuid": "c105221e-2c2f-449d-9942-4f4b5f2f36fe"
    },
    {
        "attachment": "mouse_H3K4me3_07-473_validation_Hardison.pdf",
        "award": "RC2HG005573",
        "secondary_characterization_method": "dot blot assay",
        "characterizes": "3422bec2-cbe5-4bd2-acf8-dbb67388f43b",
        "date": "2011-01-16",
        "lab": "ross-hardison",
        "status": "compliant",
        "submitted_by": "tempor.convallis@libero.nibh",
        "target": "H3K4me3-mouse",
        "uuid": "77b39794-eca3-4799-bac7-27a71a74313f"
    },
    {
        "aliases": [
            "j-michael-cherry:TCF-wb"
        ],
        "attachment": "HAIB_TCF4_WH0006925M2_IP-WB.jpg",
        "award": "U54HG006998",
        "caption": "K562 whole cell lysate was immunoprecipitated using primary antibody.\u00c2\u00a0\u00c2\u00a0The IP fraction was separated on a 12% acrylamide gel with the Bio-Rad PROTEAN II xi system.\u00c2\u00a0\u00c2\u00a0After separation, the sample was transferred to a nitrocellulose membrane with an Invitrogen iBlot system.\u00c2\u00a0\u00c2\u00a0The membrane was probed with primary antibody (same as that used for IP) and a secondary HRP-conjugated antibody.\u00c2\u00a0 The resulting bands were visualized with SuperSignal West Femto solution (Thermo Scienfiic). \u00c2\u00a0Protein marker (PM) labeled in kDa.\u00c2\u00a0 Two bands were detected at ~65 kDa and ~85 kDa, representing the strongest signals in the lane, except for light chain contamination.\u00c2\u00a0 Since the expected size for TCF4 is 71 kDa, both bands were excised for mass spectrometry analysis. \u00c2\u00a0The MS results in Validation 2 confirm that TCF4 is present in both bands.",
        "primary_characterization_method": "immunoprecipitation",
        "characterizes": "907ced83-e4bb-4d77-8d97-e969db915533",
        "date": "2012-07-23",
        "lab": "richard-myers",
        "status": "pending dcc review",
        "submitted_by": "facilisi.tristique@potenti.vivamus",
        "target": "TCF4-human",
        "uuid": "cc1dc011-9d2b-4b61-95b2-a7d03f317f68",
<<<<<<< HEAD
        "characterization_review": [
=======
        "characterization_reviews": [
>>>>>>> f8179d99
            {
                "organism": "human",
                "lane": 2,
                "biosample_type": "immortalized cell line",
                "biosample_term_name": "K562",
                "biosample_term_id": "EFO:0002067",
                "lane_status": "pending dcc review"
            }
        ],
        "documents": ["ENCODE:Antibody_characterization_standards_February_2014"]
    },
    {
        "aliases": [
            "j-michael-cherry:TCF4-mass"
        ],
        "attachment": "HAIB_TCF4_WH0006925M2_MassSpec.tsv",
        "award": "U54HG006998",
        "caption": "K562 whole cell lysate was immunoprecipitated using primary antibody, and the IP fraction was loaded on a 12% acrylamide gel and separated with a Bio-Rad PROTEAN II xi system. The gel was stained with Coomassie Blue in order to visualize marker bands. Gel fragments corresponding to the bands indicated the western blot image in Validation 1 were excised and sent to the University of Alabama at Birmingham Cancer Center Mass Spectrometry/Proteomics Shared Facility. The samples were analyzed on an LTQ XL Linear Ion Trap Mass Spectrometer by LC-ESI-MS/MS. Peptides were identified using SEQUEST tandem mass spectra analysis, with probability based matching at p < 0.05. \u00c2\u00a0SEQUEST results were reported with the ProteinProphet protXML Viewer (TPP v4.4 JETSTREAM) and filtered for a minimum probability of 0.9. \u00c2\u00a0All protein hits that meet these criteria are reported, including common contaminants. \u00c2\u00a0The target protein, TCF4, was identified in both the 65 and 85 kDa bands.",
        "secondary_characterization_method": "immunoprecipitation followed by mass spectrometry",
        "characterizes": "907ced83-e4bb-4d77-8d97-e969db915533",
        "date": "2013-11-26",
        "lab": "richard-myers",
        "notes": "I don't think this will pass. Will asked another wrangler.",
        "status": "pending dcc review",
        "submitted_by": "facilisi.tristique@potenti.vivamus",
        "target": "TCF4-human",
        "uuid": "500969eb-e789-442b-b1b7-dd608b2f7a68"
    },
    {
        "attachment": "frowny_gel.png",
        "award": "U54HG006996",
        "caption": "This characterization can be anything you want it to be, just use your imagination.",
        "characterizes": "e61ad044-a869-4bd2-ae04-f4fa83bbca00",
        "primary_characterization_method": "immunoblot",
        "date": "2014-05-31",
        "lab": "michael-snyder",
<<<<<<< HEAD
        "characterization_review": 
            [{ 
=======
        "characterization_reviews": [
            { 
>>>>>>> f8179d99
                "organism": "human",
                "lane": 2,
                "lane_status": "compliant",
                "biosample_term_name": "neural cell",
                "biosample_term_id": "CL:0002319",
                "biosample_type": "primary cell"
            },
            {
                "organism": "human",
                "lane": 3,
                "lane_status": "not compliant",
                "biosample_term_name": "HepG2",
                "biosample_term_id": "EFO:0001187",
                "biosample_type": "immortalized cell line"
            },
            {
                "organism": "mouse",
                "lane": 4,
                "lane_status": "compliant",
                "biosample_term_name": "MEL cell line",
                "biosample_term_id": "EFO:0003971",
                "biosample_type": "immortalized cell line"
<<<<<<< HEAD
            }],
=======
            }
        ],
>>>>>>> f8179d99
        "notes": "Oh look, the antibody review panel made us pass this.",
        "status": "compliant",
        "submitted_by": "amet.fusce@est.fermentum",
        "target": "CTCF-human",
        "documents": ["ENCODE:Antibody_characterization_standards_February_2014"],
        "uuid": "984cfea4-1cf3-43ea-a49b-d499932619aa"
<<<<<<< HEAD
=======
    },
    {
        "attachment": "frowny_gel.png",
        "award": "U54HG006996",
        "caption": "This immunoblot characterizes the goatV GFP antibody in K562 cells expressing eGFP-JUNB",
        "characterizes": "c3ebc1c5-9abd-4db9-b34a-29b8e7c299b3",
        "primary_characterization_method": "immunoblot",
        "lab": "michael-snyder",
        "date": "2014-08-20",
        "characterization_reviews": [
            { 
                "organism": "human",
                "lane": 2,
                "lane_status": "pending dcc review",
                "biosample_term_name": "K562",
                "biosample_term_id": "EFO:0002067",
                "biosample_type": "immortalized cell line"
            }
        ],
        "status": "pending dcc review",
        "submitted_by": "amet.fusce@est.fermentum",
        "target": "eGFP-avictoria",
        "uuid": "e422093e-8350-44bc-915f-6ef878eb2e3b"
>>>>>>> f8179d99
    }
]<|MERGE_RESOLUTION|>--- conflicted
+++ resolved
@@ -41,11 +41,7 @@
         "submitted_by": "sit.nascetur@accumsan.quis",
         "target": "H3K4me3-human",
         "uuid": "072cbc4e-075e-46b7-df05-58c5092ebd36",
-<<<<<<< HEAD
-        "characterization_review": [
-=======
-        "characterization_reviews": [
->>>>>>> f8179d99
+        "characterization_reviews": [
             {
                 "organism": "human",
                 "lane": 2,
@@ -106,11 +102,7 @@
         "submitted_by": "parturient.ut@et.ve",
         "target": "HNRNPA1-human",
         "uuid": "769cbffe-bb59-4d68-a073-367a6fdd0cef",
-<<<<<<< HEAD
-        "characterization_review": [
-=======
-        "characterization_reviews": [
->>>>>>> f8179d99
+        "characterization_reviews": [
             {
                 "organism": "human",
                 "lane": 2,
@@ -149,11 +141,7 @@
         "submitted_by": "parturient.ut@et.ve",
         "target": "HNRNPA1-human",
         "uuid": "13a76a0c-9571-489a-aa23-1408c0c88414",
-<<<<<<< HEAD
-        "characterization_review": [
-=======
-        "characterization_reviews": [
->>>>>>> f8179d99
+        "characterization_reviews": [
             {
                 "organism": "human",
                 "lane": 2,
@@ -177,11 +165,7 @@
         "submitted_by": "facilisi.tristique@potenti.vivamus",
         "target": "CTCF-human",
         "uuid": "15579824-74dc-4b5c-88bd-cd7fadee0df7",
-<<<<<<< HEAD
-        "characterization_review": [
-=======
-        "characterization_reviews": [
->>>>>>> f8179d99
+        "characterization_reviews": [
             {
                 "organism": "human",
                 "lane": 2,
@@ -229,11 +213,7 @@
         "attachment": "human_E2F1_HA-E2F1_validation_Farnham-1_1.jpg",
         "award": "U54HG004558",
         "secondary_characterization_method": "ChIP-seq comparison",
-<<<<<<< HEAD
-        "characterizes": "cd8b0112-e01b-4eb6-94ae-5e9257885eba",
-=======
         "characterizes": "981a4b17-65b6-4535-9515-786ecbfeaed8",
->>>>>>> f8179d99
         "date": "2011-01-13",
         "lab": "michael-snyder",
         "status": "compliant",
@@ -245,11 +225,7 @@
         "attachment": "human_E2F1_HA-E2F1_validation_Farnham-1_1.jpg",
         "award": "U54HG004558",
         "primary_characterization_method": "immunoprecipitation",
-<<<<<<< HEAD
-        "characterizes": "cd8b0112-e01b-4eb6-94ae-5e9257885eba",
-=======
         "characterizes": "981a4b17-65b6-4535-9515-786ecbfeaed8",
->>>>>>> f8179d99
         "date": "2012-07-20",
         "lab": "michael-snyder",
         "status": "not reviewed",
@@ -260,11 +236,7 @@
     {
         "attachment": "human_E2F1_HA-E2F1_validation_Farnham.pdf",
         "award": "U54HG004558",
-<<<<<<< HEAD
-        "caption": "ChIPseq was performed in Hela cells stably trnsfected with a plasmid expressing an HA tagged E21 protein. Two different biological replicates of HeLa cells were used; one sample was ChIPseq profiles: 99% of the top 40% of targets identified with the HA antibody are in teh targets identified using the E2F1 antibody and 97.5% of the top 40% of targets identified using the E2F1 antibody are in the target identified using the HA antibody.",
-=======
         "caption": "ChIPseq was performed in Hela cells stably transfected with a plasmid expressing an HA tagged E21 protein. Two different biological replicates of HeLa cells were used; one sample was ChIPseq profiles: 99% of the top 40% of targets identified with the HA antibody are in teh targets identified using the E2F1 antibody and 97.5% of the top 40% of targets identified using the E2F1 antibody are in the target identified using the HA antibody.",
->>>>>>> f8179d99
         "secondary_characterization_method": "ChIP-seq comparison",
         "characterizes": "981a4b17-65b6-4535-9515-786ecbfeaed8",
         "date": "2013-11-23",
@@ -284,15 +256,9 @@
         "lab": "michael-snyder",
         "status": "compliant",
         "submitted_by": "taciti.vehicula@vitae.vivamus",
-<<<<<<< HEAD
-        "target": "HA-E2F1-human",
-        "uuid": "2f605105-7ec4-46a3-a8e5-1e5a0647aa8a",
-        "characterization_review": [
-=======
         "target": "HA-influenza",
         "uuid": "2f605105-7ec4-46a3-a8e5-1e5a0647aa8a",
         "characterization_reviews": [
->>>>>>> f8179d99
             {
                 "organism": "human",
                 "lane": 2,
@@ -359,11 +325,7 @@
         "submitted_by": "hymenaeos.blandit@sit.dictum",
         "target": "H3K9ac-human",
         "uuid": "05a22a07-ab5c-42ad-bf93-801f03b017f7",
-<<<<<<< HEAD
-        "characterization_review": [
-=======
-        "characterization_reviews": [
->>>>>>> f8179d99
+        "characterization_reviews": [
             {
                 "organism": "human",
                 "lane": 2,
@@ -387,11 +349,7 @@
         "submitted_by": "maecenas.curabitur@nibh.phasellus",
         "target": "TAF1-human",
         "uuid": "73ea11a5-b9f7-4c60-b0b7-6319f2dbea65",
-<<<<<<< HEAD
-        "characterization_review": [
-=======
-        "characterization_reviews": [
->>>>>>> f8179d99
+        "characterization_reviews": [
             {
                 "organism": "human",
                 "lane": 2,
@@ -468,11 +426,7 @@
         "submitted_by": "facilisi.tristique@potenti.vivamus",
         "target": "TCF4-human",
         "uuid": "cc1dc011-9d2b-4b61-95b2-a7d03f317f68",
-<<<<<<< HEAD
-        "characterization_review": [
-=======
-        "characterization_reviews": [
->>>>>>> f8179d99
+        "characterization_reviews": [
             {
                 "organism": "human",
                 "lane": 2,
@@ -509,13 +463,8 @@
         "primary_characterization_method": "immunoblot",
         "date": "2014-05-31",
         "lab": "michael-snyder",
-<<<<<<< HEAD
-        "characterization_review": 
-            [{ 
-=======
         "characterization_reviews": [
             { 
->>>>>>> f8179d99
                 "organism": "human",
                 "lane": 2,
                 "lane_status": "compliant",
@@ -538,20 +487,14 @@
                 "biosample_term_name": "MEL cell line",
                 "biosample_term_id": "EFO:0003971",
                 "biosample_type": "immortalized cell line"
-<<<<<<< HEAD
-            }],
-=======
-            }
-        ],
->>>>>>> f8179d99
+            }
+        ],
         "notes": "Oh look, the antibody review panel made us pass this.",
         "status": "compliant",
         "submitted_by": "amet.fusce@est.fermentum",
         "target": "CTCF-human",
         "documents": ["ENCODE:Antibody_characterization_standards_February_2014"],
         "uuid": "984cfea4-1cf3-43ea-a49b-d499932619aa"
-<<<<<<< HEAD
-=======
     },
     {
         "attachment": "frowny_gel.png",
@@ -575,6 +518,5 @@
         "submitted_by": "amet.fusce@est.fermentum",
         "target": "eGFP-avictoria",
         "uuid": "e422093e-8350-44bc-915f-6ef878eb2e3b"
->>>>>>> f8179d99
     }
 ]