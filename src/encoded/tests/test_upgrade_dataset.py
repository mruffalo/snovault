--- conflicted
+++ resolved
@@ -191,18 +191,10 @@
     assert value['status'] == 'submitted'
 
 
-<<<<<<< HEAD
-def test_dataset_upgrade_references(root, registry, dataset, dataset_5, publications, threadlocals, dummy_request):
-=======
 def test_dataset_upgrade_references(root, registry, dataset, dataset_5, publication, threadlocals, dummy_request):
->>>>>>> 9e1cde88
     migrator = registry['migrator']
     context = root.get_by_uuid(dataset['uuid'])
     dummy_request.context = context
     value = migrator.upgrade('dataset', dataset_5, target_version='6', context=context)
     assert value['schema_version'] == '6'
-<<<<<<< HEAD
-    assert value['references'] == [publications[0]['uuid']]
-=======
-    assert value['references'] == [publication['uuid']]
->>>>>>> 9e1cde88
+    assert value['references'] == [publication['uuid']]