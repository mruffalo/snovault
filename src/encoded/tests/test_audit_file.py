import pytest


@pytest.fixture
def file_exp(lab, award, testapp, experiment):
    item = {
        'lab': lab['uuid'],
        'award': award['uuid'],
        'assay_term_name': 'RAMPAGE',
        'assay_term_id': 'OBI:0001864',
        'biosample_term_id': 'NTR:000012',
        'biosample_term_name': 'Some body part',
        'possible_controls': [experiment['uuid']],
        'status': 'released'
        }
    return testapp.post_json('/experiment', item, status=201).json['@graph'][0]


@pytest.fixture
def file_rep(replicate, file_exp, testapp):
    item = {
        'experiment': file_exp['uuid'],
        'biological_replicate_number': 1,
        'technical_replicate_number': 1,
        'paired_ended': False
        }
    return testapp.post_json('/replicate', item, status=201).json['@graph'][0]


@pytest.fixture
def file_exp2(lab, award, testapp):
    item = {
        'lab': lab['uuid'],
        'award': award['uuid'],
        'assay_term_name': 'RAMPAGE',
        'assay_term_id': 'OBI:0001864',
        'biosample_term_id': 'NTR:000013',
        'biosample_term_name': 'Some other body part',
        'status': 'released'
        }
    return testapp.post_json('/experiment', item, status=201).json['@graph'][0]


@pytest.fixture
def file_rep2(replicate, file_exp2, testapp):
    item = {
        'experiment': file_exp2['uuid'],
        'biological_replicate_number': 1,
        'technical_replicate_number': 1,
        'paired_ended': False
        }
    return testapp.post_json('/replicate', item, status=201).json['@graph'][0]


@pytest.fixture
def file2(file_exp2, award, lab, file_rep2, testapp):
    item = {
        'dataset': file_exp2['uuid'],
        'replicate': file_rep2['uuid'],
        'file_format': 'fastq',
        'md5sum': '100d8c998f00b204e9800998ecf8427e',
        'output_type': 'raw data',
        'award': award['uuid'],
        'lab': lab['uuid'],
        'status': 'released'
    }
    return testapp.post_json('/file', item, status=201).json['@graph'][0]


@pytest.fixture
def file1(file_exp, award, lab, file_rep, file2, testapp):
    item = {
        'dataset': file_exp['uuid'],
        'replicate': file_rep['uuid'],
        'file_format': 'fastq',
        'md5sum': '100d8cd98f00b204e9800998ecf8427e',
        'output_type': 'raw data',
        'award': award['uuid'],
        'lab': lab['uuid'],
        'status': 'released',
        'controlled_by': [file2['uuid']]
    }
    return testapp.post_json('/file', item, status=201).json['@graph'][0]


@pytest.fixture
def file3(file_exp, award, lab, file_rep, testapp):
    item = {
        'dataset': file_exp['uuid'],
        'replicate': file_rep['uuid'],
        'file_format': 'fastq',
        'md5sum': '100d8c998f11b204e9800998ecf8427e',
        'output_type': 'raw data',
        'award': award['uuid'],
        'lab': lab['uuid'],
        'status': 'released'
    }
    return testapp.post_json('/file', item, status=201).json['@graph'][0]


def test_audit_paired_with(testapp, file1):
    testapp.patch_json(file1['@id'] + '?validate=false', {'paired_end': '2'})
    res = testapp.get(file1['@id'] + '@@index-data')
    errors = res.json['audit']
    errors_list = []
    for error_type in errors:
        errors_list.extend(errors[error_type])
    assert any(error['category'] == 'missing paired_with' for error in errors_list)


def test_audit_file_size(testapp, file1):
    res = testapp.get(file1['@id'] + '@@index-data')
    errors = res.json['audit']
<<<<<<< HEAD
    errors_list = []
    for error_type in errors:
        errors_list.extend(errors[error_type])
    assert any(error['category'] == 'missing file_size' for error in errors_list)
=======
    assert any(error['category'] == 'missing file_size' for error in errors)


def test_audit_file_missing_controlled_by(testapp, file3):
    res = testapp.get(file3['@id'] + '@@index-data')
    errors = res.json['audit']
    assert any(error['category'] == 'missing controlled_by' for error in errors)


def test_audit_file_mismatched_controlled_by(testapp, file1):
    res = testapp.get(file1['@id'] + '@@index-data')
    errors = res.json['audit']
    assert any(error['category'] == 'mismatched controlled_by' for error in errors)
>>>>>>> a4b8c90b
<|MERGE_RESOLUTION|>--- conflicted
+++ resolved
@@ -111,23 +111,25 @@
 def test_audit_file_size(testapp, file1):
     res = testapp.get(file1['@id'] + '@@index-data')
     errors = res.json['audit']
-<<<<<<< HEAD
     errors_list = []
     for error_type in errors:
         errors_list.extend(errors[error_type])
     assert any(error['category'] == 'missing file_size' for error in errors_list)
-=======
-    assert any(error['category'] == 'missing file_size' for error in errors)
 
 
 def test_audit_file_missing_controlled_by(testapp, file3):
     res = testapp.get(file3['@id'] + '@@index-data')
     errors = res.json['audit']
-    assert any(error['category'] == 'missing controlled_by' for error in errors)
+    errors_list = []
+    for error_type in errors:
+        errors_list.extend(errors[error_type])
+    assert any(error['category'] == 'missing file_size' for error in errors_list)
 
 
 def test_audit_file_mismatched_controlled_by(testapp, file1):
     res = testapp.get(file1['@id'] + '@@index-data')
     errors = res.json['audit']
-    assert any(error['category'] == 'mismatched controlled_by' for error in errors)
->>>>>>> a4b8c90b
+    errors_list = []
+    for error_type in errors:
+        errors_list.extend(errors[error_type])
+    assert any(error['category'] == 'missing file_size' for error in errors_list)