@antibodies @usefixtures(workbook)
Feature: Antibodies

    Scenario: Table
        When I visit "/antibodies/"
        And I wait for the table to fully load

        When I fill in "q" with "Sigma"
        Then I should see an element with the css selector "tr:not([hidden]) a[href='/antibodies/ENCAB000ACQ/']" within 1 seconds
        And I should see an element with the css selector "tr[hidden] a[href='/antibodies/ENCAB000AFR/']"
        And I should see exactly one element with the css selector ".table-count" containing the text "2"

    Scenario: Click through
        When I visit "/antibodies/"
        And I wait for the table to fully load
        When I click the link to "/antibodies/ENCAB000ACQ/"
        Then I should see an element with the css selector "div.data-display"
        And I should see "ENCAB000ACQ"

        When I go back
        And I wait for the table to fully load
        When I click the link to "/antibodies/ENCAB000ADQ/"
        And I should see an element with the css selector "div.data-display"
        And I should see "ENCAB000ADQ"

    Scenario: Detail page
        When I visit "/antibodies/ENCAB000ANU/"
        Then I should see an element with the css selector "div.data-display"
<<<<<<< HEAD
        And I should see "pending dcc review"
=======
        And I should see "compliant"
>>>>>>> fa4b79d6
        And I should see an element with the css selector "div.characterizations"
        And I should see at least 1 elements with the css selector "section"
        And I should see at least 1 elements with the css selector "figure"
        And I should see at least 1 elements with the css selector "img.characterization-img"
        And I should see "Bradley Bernstein, Broad"
        And I should see "U54HG006991"<|MERGE_RESOLUTION|>--- conflicted
+++ resolved
@@ -26,11 +26,7 @@
     Scenario: Detail page
         When I visit "/antibodies/ENCAB000ANU/"
         Then I should see an element with the css selector "div.data-display"
-<<<<<<< HEAD
-        And I should see "pending dcc review"
-=======
         And I should see "compliant"
->>>>>>> fa4b79d6
         And I should see an element with the css selector "div.characterizations"
         And I should see at least 1 elements with the css selector "section"
         And I should see at least 1 elements with the css selector "figure"
