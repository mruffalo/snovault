--- conflicted
+++ resolved
@@ -641,7 +641,6 @@
     assert all(error['category'] != 'missing size_range' for error in errors_list)
 
 
-<<<<<<< HEAD
 def test_audit_experiment_needs_pipeline(testapp,  replicate, library, experiment, fastq_file):
     testapp.patch_json(experiment['@id'], {'status': 'released'})
     testapp.patch_json(library['@id'], {'size_range': '>200'})
@@ -649,7 +648,13 @@
     testapp.patch_json(fastq_file['@id'], {'run_type': 'single-ended'})
     testapp.patch_json(experiment['@id'], {'assay_term_name': 'RNA-seq'})
     res = testapp.get(experiment['@id'] + '@@index-data')
-=======
+    errors = res.json['audit']
+    errors_list = []
+    for error_type in errors:
+        errors_list.extend(errors[error_type])
+    assert any(error['category'] == 'needs pipeline run' for error in errors_list)
+
+
 def test_audit_experiment_replicate_with_file(testapp, file_fastq,
                                               base_experiment,
                                               base_replicate,
@@ -657,13 +662,12 @@
     testapp.patch_json(base_experiment['@id'], {'assay_term_name': 'RNA-seq'})
     testapp.patch_json(base_experiment['@id'], {'status': 'released'})
     res = testapp.get(base_experiment['@id'] + '@@index-data')
->>>>>>> dc3de5d6
-    errors = res.json['audit']
-    errors_list = []
-    for error_type in errors:
-        errors_list.extend(errors[error_type])
-<<<<<<< HEAD
-    assert any(error['category'] == 'needs pipeline run' for error in errors_list)
+    errors = res.json['audit']
+    errors_list = []
+    for error_type in errors:
+        errors_list.extend(errors[error_type])
+    assert all(((error['category'] != 'missing file in replicate') and
+               (error['category'] != 'missing FASTQ file in replicate')) for error in errors_list)
 
 
 def test_audit_experiment_needs_pipeline_and_has_one(testapp,  replicate, library,
@@ -680,9 +684,11 @@
                                              'RNA-seq of long RNAs (single-end, unstranded)'})
     testapp.patch_json(experiment['@id'], {'assay_term_name': 'RNA-seq'})
     res = testapp.get(experiment['@id'] + '@@index-data')
-=======
-    assert all(((error['category'] != 'missing file in replicate') and
-               (error['category'] != 'missing FASTQ file in replicate')) for error in errors_list)
+    errors = res.json['audit']
+    errors_list = []
+    for error_type in errors:
+        errors_list.extend(errors[error_type])
+    assert all(error['category'] != 'needs pipeline run' for error in errors_list)
 
 
 def test_audit_experiment_replicate_with_no_files(testapp,
@@ -692,14 +698,10 @@
     testapp.patch_json(base_experiment['@id'], {'assay_term_name': 'RNA-seq'})
     testapp.patch_json(base_experiment['@id'], {'status': 'released'})
     res = testapp.get(base_experiment['@id'] + '@@index-data')
->>>>>>> dc3de5d6
-    errors = res.json['audit']
-    errors_list = []
-    for error_type in errors:
-        errors_list.extend(errors[error_type])
-<<<<<<< HEAD
-    assert all(error['category'] != 'needs pipeline run' for error in errors_list)
-=======
+    errors = res.json['audit']
+    errors_list = []
+    for error_type in errors:
+        errors_list.extend(errors[error_type])
     assert any(error['category'] == 'missing file in replicate' for error in errors_list)
 
 
@@ -714,5 +716,4 @@
     errors_list = []
     for error_type in errors:
         errors_list.extend(errors[error_type])
-    assert any(error['category'] == 'missing FASTQ file in replicate' for error in errors_list)
->>>>>>> dc3de5d6
+    assert any(error['category'] == 'missing FASTQ file in replicate' for error in errors_list)