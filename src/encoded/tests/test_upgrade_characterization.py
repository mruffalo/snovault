import pytest


@pytest.fixture
def antibody_characterization(submitter, award, lab, antibody_lot, target):
    return {
        'award': award['uuid'],
        'lab': lab['uuid'],
        'target': target['uuid'],
        'characterizes': antibody_lot['uuid'],
    }


@pytest.fixture
def biosample_characterization(submitter, award, lab, biosample):
    return {
        'award': award['uuid'],
        'lab': lab['uuid'],
        'characterizes': biosample['uuid'],
    }


@pytest.fixture
def rnai_characterization(submitter, award, lab, rnai):
    return {
        'award': award['uuid'],
        'lab': lab['uuid'],
        'characterizes': rnai['uuid'],
    }


@pytest.fixture
def construct_characterization(submitter, award, lab, construct):
    return {
        'award': award['uuid'],
        'lab': lab['uuid'],
        'characterizes': construct['uuid'],
    }


@pytest.fixture
def antibody_characterization_1(antibody_characterization):
    item = antibody_characterization.copy()
    item.update({
        'schema_version': '1',
        'status': 'SUBMITTED',
        'characterization_method': 'mass spectrometry after IP',
    })
    return item


@pytest.fixture
def antibody_characterization_2(antibody_characterization):
    item = antibody_characterization.copy()
    item.update({
        'schema_version': '3',
        'status': 'COMPLIANT'
    })
    return item


@pytest.fixture
def biosample_characterization_1(biosample_characterization):
    item = biosample_characterization.copy()
    item.update({
        'schema_version': '2',
        'status': 'APPROVED',
        'characterization_method': 'immunofluorescence',
    })
    return item


@pytest.fixture
def rnai_characterization_1(rnai_characterization):
    item = rnai_characterization.copy()
    item.update({
        'schema_version': '2',
        'status': 'INCOMPLETE',
        'characterization_method': 'knockdowns',
    })
    return item


@pytest.fixture
def construct_characterization_1(construct_characterization):
    item = construct_characterization.copy()
    item.update({
        'schema_version': '1',
        'status': 'FAILED',
        'characterization_method': 'western blot',
    })
    return item


@pytest.fixture
def biosample_characterization_2(biosample_characterization):
    item = biosample_characterization.copy()
    item.update({
        'schema_version': '3',
        'status': 'IN PROGRESS',
        'award': '1a4d6443-8e29-4b4a-99dd-f93e72d42418'
    })
    return item


@pytest.fixture
def rnai_characterization_2(rnai_characterization):
    item = rnai_characterization.copy()
    item.update({
        'schema_version': '3',
        'status': 'IN PROGRESS',
        'award': 'ea1f650d-43d3-41f0-a96a-f8a2463d332f'
    })
    return item


@pytest.fixture
def construct_characterization_2(construct_characterization):
    item = construct_characterization.copy()
    item.update({
        'schema_version': '2',
        'status': 'DELETED',
        'award': '1a4d6443-8e29-4b4a-99dd-f93e72d42418'
    })
    return item


@pytest.fixture
def antibody_characterization_3(antibody_characterization):
    item = antibody_characterization.copy()
    item.update({
        'schema_version': '4',
        'characterization_method': 'immunoblot',
    })
    return item


<<<<<<< HEAD
=======
@pytest.fixture
def construct_characterization_3(construct_characterization):
    item = construct_characterization.copy()
    item.update({
        'schema_version': '4',
        'documents': []
    })
    return item


>>>>>>> d8b02629
def test_antibody_characterization_upgrade(app, antibody_characterization_1):
    migrator = app.registry['migrator']
    value = migrator.upgrade('antibody_characterization', antibody_characterization_1, target_version='3')
    assert value['schema_version'] == '3'
    assert value['status'] == 'PENDING DCC REVIEW'
    assert value['characterization_method'] == 'immunoprecipitation followed by mass spectrometry'


def test_biosample_characterization_upgrade(app, biosample_characterization_1):
    migrator = app.registry['migrator']
    value = migrator.upgrade('biosample_characterization', biosample_characterization_1, target_version='3')
    assert value['schema_version'] == '3'
    assert value['status'] == 'NOT REVIEWED'
    assert value['characterization_method'] == 'FACs analysis'


def test_construct_characterization_upgrade(app, construct_characterization_1):
    migrator = app.registry['migrator']
    value = migrator.upgrade('construct_characterization', construct_characterization_1, target_version='3')
    assert value['schema_version'] == '3'
    assert value['status'] == 'NOT SUBMITTED FOR REVIEW BY LAB'
    assert value['characterization_method'] == 'immunoblot'


def test_rnai_characterization_upgrade(app, rnai_characterization_1):
    migrator = app.registry['migrator']
    value = migrator.upgrade('rnai_characterization', rnai_characterization_1, target_version='3')
    assert value['schema_version'] == '3'
    assert value['status'] == 'IN PROGRESS'
    assert value['characterization_method'] == 'knockdown or knockout'


def test_antibody_characterization_upgrade_status(app, antibody_characterization_2):
    migrator = app.registry['migrator']
    value = migrator.upgrade('antibody_characterization', antibody_characterization_2, target_version='4')
    assert value['schema_version'] == '4'
    assert value['status'] == 'compliant'


def test_biosample_characterization_upgrade_status_encode2(app, biosample_characterization_2):
    migrator = app.registry['migrator']
    value = migrator.upgrade('biosample_characterization', biosample_characterization_2, target_version='4')
    assert value['schema_version'] == '4'
    assert value['status'] == 'released'


def test_rnai_characterization_upgrade_status_encode3(app, rnai_characterization_2):
    migrator = app.registry['migrator']
    value = migrator.upgrade('rnai_characterization', rnai_characterization_2, target_version='4')
    assert value['schema_version'] == '4'
    assert value['status'] == 'in progress'


def test_construct_characterization_upgrade_status_deleted(app, construct_characterization_2):
    migrator = app.registry['migrator']
    value = migrator.upgrade('construct_characterization', construct_characterization_2, target_version='4')
    assert value['schema_version'] == '4'
    assert value['status'] == 'deleted'


def test_antibody_characterization_upgrade_primary(app, antibody_characterization_3):
    migrator = app.registry['migrator']
    value = migrator.upgrade('antibody_characterization', antibody_characterization_3, target_version='5')
    assert value['schema_version'] == '5'
    assert value['primary_characterization_method'] == 'immunoblot'
    assert 'characterization_method' not in value


def test_antibody_characterization_upgrade_secondary(app, antibody_characterization_3):
    antibody_characterization_3['characterization_method'] = 'immunoprecipitation followed by mass spectrometry'
    migrator = app.registry['migrator']
    value = migrator.upgrade('antibody_characterization', antibody_characterization_3, target_version='5')
    assert value['schema_version'] == '5'
    assert value['secondary_characterization_method'] == 'immunoprecipitation followed by mass spectrometry'
    assert 'characterization_method' not in value


<<<<<<< HEAD
=======
def test_construct_characterization_upgrade_status_deleted(app, construct_characterization_3):
    migrator = app.registry['migrator']
    value = migrator.upgrade('construct_characterization', construct_characterization_3, target_version='5')
    assert 'documents' not in value


>>>>>>> d8b02629
def test_antibody_characterization_upgrade_inline(testapp, root, antibody_characterization_1):
    schema = root.by_item_type['antibody_characterization'].schema

    res = testapp.post_json('/antibody-characterizations?validate=false&render=uuid', antibody_characterization_1)
    location = res.location

    # The properties are stored un-upgraded.
    res = testapp.get(location + '?frame=raw&upgrade=false').maybe_follow()
    assert res.json['schema_version'] == '1'

    # When the item is fetched, it is upgraded automatically.
    res = testapp.get(location).maybe_follow()
    assert res.json['schema_version'] == schema['properties']['schema_version']['default']

    res = testapp.patch_json(location, {})

    # The stored properties are now upgraded.
    res = testapp.get(location + '?frame=raw&upgrade=false').maybe_follow()
    assert res.json['schema_version'] == schema['properties']['schema_version']['default']<|MERGE_RESOLUTION|>--- conflicted
+++ resolved
@@ -135,8 +135,6 @@
     return item
 
 
-<<<<<<< HEAD
-=======
 @pytest.fixture
 def construct_characterization_3(construct_characterization):
     item = construct_characterization.copy()
@@ -147,7 +145,6 @@
     return item
 
 
->>>>>>> d8b02629
 def test_antibody_characterization_upgrade(app, antibody_characterization_1):
     migrator = app.registry['migrator']
     value = migrator.upgrade('antibody_characterization', antibody_characterization_1, target_version='3')
@@ -225,15 +222,12 @@
     assert 'characterization_method' not in value
 
 
-<<<<<<< HEAD
-=======
 def test_construct_characterization_upgrade_status_deleted(app, construct_characterization_3):
     migrator = app.registry['migrator']
     value = migrator.upgrade('construct_characterization', construct_characterization_3, target_version='5')
     assert 'documents' not in value
 
 
->>>>>>> d8b02629
 def test_antibody_characterization_upgrade_inline(testapp, root, antibody_characterization_1):
     schema = root.by_item_type['antibody_characterization'].schema
 
