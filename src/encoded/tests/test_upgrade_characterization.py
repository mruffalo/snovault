--- conflicted
+++ resolved
@@ -222,7 +222,6 @@
     assert 'characterization_method' not in value
 
 
-<<<<<<< HEAD
 def test_antibody_characterization_upgrade_compliant_status(app, antibody_characterization_3):
     antibody_characterization_3['characterization_method'] = 'immunoprecipitation followed by mass spectrometry'
     antibody_characterization_3['status'] = 'compliant'
@@ -234,6 +233,7 @@
     assert value['reviewed_by'] = '/users/81a6cc12-2847-4e2e-8f2c-f566699eb29e/'
     assert '88dc12f7-c72d-4b43-a6cd-c6f3a9d08821' in value['documents']
 
+
 def test_antibody_characterization_upgrade_not_compliant_status(app, antibody_characterization_3):
     antibody_characterization_3['characterization_method'] = 'immunoprecipitation followed by mass spectrometry'
     antibody_characterization_3['status'] = 'not reviewed'
@@ -243,12 +243,12 @@
     assert value['secondary_characterization_method'] == 'immunoprecipitation followed by mass spectrometry'
     assert 'characterization_method' not in value
     assert value['reviewed_by'] = '/users/ff7b77e7-bb55-4307-b665-814c9f1e65fb/'
-=======
+
+
 def test_construct_characterization_upgrade_status_deleted(app, construct_characterization_3):
     migrator = app.registry['migrator']
     value = migrator.upgrade('construct_characterization', construct_characterization_3, target_version='5')
     assert 'documents' not in value
->>>>>>> 0957b82c
 
 
 def test_antibody_characterization_upgrade_inline(testapp, root, antibody_characterization_1):
