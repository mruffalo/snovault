def test_home_html(testapp):
    res = testapp.get('/', status=200)
    assert res.body.startswith('<!DOCTYPE html>')


## these could all be tested with ?format=json as well.
def test_antibodies_html(testapp):
    res = testapp.get('/antibodies/', status=200)
    assert res.body.startswith('<!DOCTYPE html>')


def test_targets_html(testapp):
    res = testapp.get('/targets/', status=200)
    assert res.body.startswith('<!DOCTYPE html>')


def test_organisms_html(testapp):
    res = testapp.get('/organisms/', status=200)
    assert res.body.startswith('<!DOCTYPE html>')


def test_sources_html(testapp):
    res = testapp.get('/sources/', status=200)
    assert res.body.startswith('<!DOCTYPE html>')


def test_validations_html(testapp):
    res = testapp.get('/validations/', status=200)
    assert res.body.startswith('<!DOCTYPE html>')


def test_antibody_lots_html(testapp):
    res = testapp.get('/antibody-lots/', status=200)
    assert res.body.startswith('<!DOCTYPE html>')


def test_bad_audience(testapp, dummy_request):
    import requests

    data = requests.get('http://personatestuser.org/email_with_assertion/http%3A%2F%2Fsomeaudience').json()
    assertion = data['assertion']

    res = testapp.post_json('/login', params={'assertion': assertion, 'came_from': '/'}, status=400)


def _test_login_cycle(testapp, dummy_request):
    import requests
    from pyramid.security import authenticated_userid

    data = requests.get('http://personatestuser.org/email_with_assertion/http%3A%2F%2Flocalhost:6543').json()
    try:
        email = data['email']
        assertion = data['assertion']
    except KeyError:
        import sys
        sys.stderr.write("Something is foul with personatestuser: %s" % data)

    res = testapp.post_json('/login', params={'assertion': assertion, 'came_from': '/'}, status=200)

    assert res.json_body['status'] == "okay"
    #assert res.vary == 'Accept'  res.vary or res.headers['vary'] does not exist
    #assert res.cookies['auth_tkt'] != ''  ## or something.
    ## assert testapp.security_policy.remembered == email

    res2 = testapp.get('/users/', status=200)
    '''
    I clearly don't understand the testapp.testResponse
    import sys
    sys.stderr.write(res2)
    assert res2.cookies['auth_tkt'] != ''  ## or something.
    '''
    assert res2.body.startswith('<!DOCTYPE html>')


def _test_user_html(testapp):
    ''' this test should return 403 forbidden but cannot currently load data
        via post_json with authz on.
    '''
    res = testapp.get('/users/', status=403)


def _test_antibody_approval_creation(testapp):
    from urlparse import urlparse
    new_antibody = {'foo': 'bar'}
    res = testapp.post_json('/antibodies/', new_antibody, status=201)
    assert res.location
    assert res.json['_links']['profile'] == {'href': '/profiles/result'}
    assert res.json['_links']['items'] == [{'href': urlparse(res.location).path}]
    res = testapp.get(res.location, headers={'Accept': 'application/json'}, status=200)
    assert res.json['_links']['profile'] == {'href': '/profiles/antibody_approval'}
    data = dict(res.json)
    del data['_links']
    assert data == new_antibody
    res = testapp.get('/antibodies/', headers={'Accept': 'application/json'}, status=200)
    assert len(res.json['_links']['items']) == 1


def test_sample_data(testapp):
<<<<<<< HEAD
    from .sample_data import load_all
    load_all(testapp)
    res = testapp.get('/antibodies/', headers={'Accept': 'application/json'}, status=200)
    assert len(res.json['_links']['items']) == 1
=======
    from .sample_data import test_load_all
    test_load_all(testapp)
    res = testapp.get('/biosamples/', headers={'Accept': 'application/json'}, status=200)
    assert len(res.json['_embedded']['items']) == 1
    res = testapp.get('/labs/', headers={'Accept': 'application/json'}, status=200)
    assert len(res.json['_embedded']['items']) == 2
>>>>>>> 24fdbf31


def test_load_workbook(testapp):
    from ..loadxl import load_all
    from pkg_resources import resource_filename
    load_all(testapp, resource_filename('encoded', 'tests/data/AntibodySubmissionsENCODE3.xlsx'))
    res = testapp.get('/antibodies/', headers={'Accept': 'application/json'}, status=200)
    assert res.json['_links']['items']<|MERGE_RESOLUTION|>--- conflicted
+++ resolved
@@ -96,19 +96,13 @@
 
 
 def test_sample_data(testapp):
-<<<<<<< HEAD
-    from .sample_data import load_all
-    load_all(testapp)
-    res = testapp.get('/antibodies/', headers={'Accept': 'application/json'}, status=200)
-    assert len(res.json['_links']['items']) == 1
-=======
+
     from .sample_data import test_load_all
     test_load_all(testapp)
     res = testapp.get('/biosamples/', headers={'Accept': 'application/json'}, status=200)
     assert len(res.json['_embedded']['items']) == 1
     res = testapp.get('/labs/', headers={'Accept': 'application/json'}, status=200)
     assert len(res.json['_embedded']['items']) == 2
->>>>>>> 24fdbf31
 
 
 def test_load_workbook(testapp):
