--- conflicted
+++ resolved
@@ -99,20 +99,13 @@
     connection = session.connection()
     # http://www.postgresql.org/docs/9.3/static/functions-info.html#FUNCTIONS-TXID-SNAPSHOT
     query = connection.execute("""
-<<<<<<< HEAD
-        SET TRANSACTION ISOLATION LEVEL SERIALIZABLE, READ ONLY, DEFERRABLE;
+        SET TRANSACTION ISOLATION LEVEL {}, READ ONLY, DEFERRABLE;
         SELECT txid_snapshot_xmin(txid_current_snapshot()), pg_export_snapshot();
-    """)
-    result, = query.fetchall()
-    xmin, snapshot_id = result  # lowest xid that is still in progress
-=======
-        SET TRANSACTION ISOLATION LEVEL {}, READ ONLY, DEFERRABLE;
-        SELECT txid_snapshot_xmin(txid_current_snapshot());
     """.format('REPEATABLE READ' if recovery else 'SERIALIZABLE'))
     # DEFERRABLE prevents query cancelling due to conflicts but requires SERIALIZABLE mode
     # which is not available in recovery.
-    xmin = query.scalar()  # lowest xid that is still in progress
->>>>>>> df245d4f
+    result, = query.fetchall()
+    xmin, snapshot_id = result  # lowest xid that is still in progress
 
     pool_info = request.registry.get(INDEXING_POOL)
     first_txn = None
@@ -196,7 +189,8 @@
 
     if not dry_run:
         if pool_info:
-            result['indexed'] = pool_update_objects(request, invalidated, xmin, snapshot_id, pool_info)
+            result['indexed'] = pool_update_objects(
+                request, invalidated, xmin, snapshot_id, pool_info)
         else:
             result['indexed'] = es_update_objects(request, invalidated, xmin)
         if record:
@@ -231,41 +225,13 @@
 
 def es_update_objects(request, uuids, xmin):
     print 'es_update_objects'
-    es = request.registry[ELASTIC_SEARCH]
     i = -1
-<<<<<<< HEAD
     for i, uuid in enumerate(uuids):
         path = es_update_object(request, uuid, xmin)
 
         if (i + 1) % 50 == 0:
             log.info('Indexing %s %d', path, i + 1)
-            es.indices.flush(index=INDEX)
-
-=======
-    for i, uuid in enumerate(objects):
-        try:
-            result = embed(request, '/%s/@@index-data' % uuid, as_user='INDEXER')
-        except StatementError:
-            # Can't reconnect until invalid transaction is rolled back
-            raise
-        except Exception:
-            log.warning('Error indexing %s', uuid, exc_info=True)
-        else:
-            doctype = result['object']['@type'][0]
-            try:
-                es.index(
-                    index=INDEX, doc_type=doctype, body=result,
-                    id=str(uuid), version=xmin, version_type='external_gte',
-                )
-            except ConflictError:
-                log.warning('Conflict indexing %s at version %d', uuid, xmin, exc_info=True)
-            except Exception:
-                log.warning('Error indexing %s', uuid, exc_info=True)
-            else:
-                if (i + 1) % 50 == 0:
-                    log.info('Indexing %s %d', result['object']['@id'], i + 1)
-
->>>>>>> df245d4f
+
     return i + 1
 
 
@@ -281,8 +247,11 @@
     try:
         es.index(
             index=INDEX, doc_type=doctype, body=result,
-            id=str(uuid), version=xmin, version_type='external',
+            id=str(uuid), version=xmin, version_type='external_gte',
         )
+    except StatementError:
+        # Can't reconnect until invalid transaction is rolled back
+        raise
     except ConflictError:
         log.warning('Conflict indexing %s at version %d', uuid, xmin, exc_info=True)
     except Exception:
@@ -339,10 +308,10 @@
     context = event.object
     updated = event.request._updated_uuid_paths
     initial = event.request._initial_back_rev_links.get(context.uuid, {})
-    properties = context.upgrade_properties()
+    properties = context.upgrade_properties(finalize=False)
     current = {
         rel: set(aslist(properties.get(rel, ())))
-        for rel in context.type_info.merged_back_rev
+        for rel in context.merged_back_rev
     }
     for rel, uuids in current.items():
         for uuid in uuids.difference(initial.get(rel, ())):
