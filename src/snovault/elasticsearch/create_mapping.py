"""\
Example.

To load the initial data:

    %(prog)s production.ini

"""
from pyramid.paster import get_app
from elasticsearch import RequestError
from elasticsearch.exceptions import (
    ConflictError,
    ConnectionError,
    NotFoundError,
    TransportError,
    ConnectionTimeout
)
from elasticsearch_dsl import Index
from elasticsearch_dsl.connections import connections
from functools import reduce
from snovault import (
    COLLECTIONS,
    TYPES,
)
from snovault.schema_utils import combine_schemas
from snovault.fourfront_utils import add_default_embeds, get_jsonld_types_from_collection_type
from .interfaces import ELASTIC_SEARCH
import collections
import json
import logging
import time
import sys
from snovault.commands.es_index_data import run as run_index_data
from snovault.commands.es_index_data import create_app_and_run
import transaction
import os
import argparse

<<<<<<< HEAD
=======

# keep args global so we can use them in our forks that do the
# indexing
>>>>>>> 497308e7
args = None

def run_indexing(app, in_type_list):
    # if no global args provided, run indexing using the provided app
    if args is None:
        # set last_xmin to 0 to competely re-index
        run_index_data(app, in_type_list, last_xmin=None)
    else:
        # ensure open transactions are closed so SQLAlchemy doesn't complain
        transaction.commit()

        #fork
        child_pid = os.fork()
        if child_pid == 0: # the child
            # set last_xmin to 0 to competely re-index
            create_app_and_run(args.app_name, args.config_uri, in_type_list, last_xmin=None)
<<<<<<< HEAD
=======


log = logging.getLogger(__name__)
>>>>>>> 497308e7


log = logging.getLogger(__name__)


EPILOG = __doc__

log = logging.getLogger(__name__)

# An index to store non-content metadata
META_MAPPING = {
    '_all': {
        'enabled': False,
        'analyzer': 'snovault_index_analyzer',
        'search_analyzer': 'snovault_search_analyzer'
    },
    'dynamic_templates': [
        {
            'store_generic': {
                'match': '*',
                'mapping': {
                    'index': False,
                    'store': True,
                },
            },
        },
    ],
}

PATH_FIELDS = ['submitted_file_name']
NON_SUBSTRING_FIELDS = ['uuid', '@id', 'submitted_by', 'md5sum', 'references', 'submitted_file_name']





def sorted_pairs_hook(pairs):
    return collections.OrderedDict(sorted(pairs))


def sorted_dict(d):
    return json.loads(json.dumps(d), object_pairs_hook=sorted_pairs_hook)


def schema_mapping(field, schema, top_level=False):
    """
    Create the mapping for a given schema. Can handle using all fields for
    objects (*), but can handle specific fields using the field parameter.
    This allows for the mapping to match the selective embedding.
    """
    if 'linkFrom' in schema:
        type_ = 'string'
    else:
        type_ = schema['type']

    # Elasticsearch handles multiple values for a field
    if type_ == 'array' and schema['items']:
        return schema_mapping(field, schema['items'])

    if type_ == 'object':
        properties = {}
        for k, v in schema.get('properties', {}).items():
            mapping = schema_mapping(k, v)
            if mapping is not None:
                if field == '*' or k == field:
                    properties[k] = mapping
        if top_level:
            # only include include_in_all: True in top level
            return {
                'include_in_all': True,
                'properties': properties,
            }
        else:
            return {
                'properties': properties,
            }

    # hardcode fields with dates for now
    if field == 'date_created':
        return {
            'type': 'date',
            'format': "date_optional_time",
            'fields': {
                'raw': {
                    'type': 'keyword'
                },
                'lower_case_sort': {
                    'type': 'text',
                    'analyzer': 'case_insensistive_sort',
                    'fields': {
                        'keyword': {
                            'type': 'keyword'
                        }
                    }
                }
            }
        }

    if type_ == ["number", "string"]:
        return {
            'type': 'text',
            'fields': {
                'value': {
                    'type': 'float',
                    'ignore_malformed': True,
                },
                'raw': {
                    'type': 'keyword'
                },
                'lower_case_sort': {
                    'type': 'text',
                    'analyzer': 'case_insensistive_sort',
                    'fields': {
                        'keyword': {
                            'type': 'keyword'
                        }
                    }
                }
            }
        }

    if type_ == 'boolean':
        return {
            'type': 'text',
            'fields': {
                'raw': {
                    'type': 'keyword'
                },
                'lower_case_sort': {
                    'type': 'text',
                    'analyzer': 'case_insensistive_sort',
                    'fields': {
                        'keyword': {
                            'type': 'keyword'
                        }
                    }
                }
            }
        }

    if type_ == 'string':
        # don't make a mapping for non-embedded objects
        if 'linkTo' in schema or 'linkFrom' in schema:
            return

        sub_mapping = {
            'type': 'text',
            'fields': {
                'raw': {
                    'type': 'keyword'
                },
                'lower_case_sort': {
                    'type': 'text',
                    'analyzer': 'case_insensistive_sort',
                    'fields': {
                        'keyword': {
                            'type': 'keyword'
                        }
                    }
                }
            }
        }

        if field in NON_SUBSTRING_FIELDS:
            if field in PATH_FIELDS:
                sub_mapping['analyzer'] = 'snovault_path_analyzer'
        return sub_mapping

    if type_ == 'number':
        return {
            'type': 'float',
            'fields': {
                'raw': {
                    'type': 'keyword'
                },
                'lower_case_sort': {
                    'type': 'text',
                    'analyzer': 'case_insensistive_sort',
                    'fields': {
                        'keyword': {
                            'type': 'keyword'
                        }
                    }
                }
            }
        }

    if type_ == 'integer':
        return {
            'type': 'long',
            'fields': {
                'raw': {
                    'type': 'keyword'
                },
                'lower_case_sort': {
                    'type': 'text',
                    'analyzer': 'case_insensistive_sort',
                    'fields': {
                        'keyword': {
                            'type': 'keyword'
                        }
                    }
                }
            }
        }


def index_settings(in_type):
    if in_type == 'meta':
        field_limit = 1000000
    else:
        field_limit = 5000
    return {
        'index': {
            'number_of_shards': 3,
            'number_of_replicas': 1,
            'max_result_window': 100000,
            'mapping': {
                'total_fields': {
                    'limit': field_limit
                },
                'depth': {
                    'limit': 30
                }
            },
            'analysis': {
                'filter': {
                    'substring': {
                        'type': 'nGram',
                        'min_gram': 1,
                        'max_gram': 33
                    }
                },
                'analyzer': {
                    'default': {
                        'type': 'custom',
                        'tokenizer': 'whitespace',
                        'char_filter': 'html_strip',
                        'filter': [
                            'standard',
                            'lowercase',
                        ]
                    },
                    'snovault_index_analyzer': {
                        'type': 'custom',
                        'tokenizer': 'whitespace',
                        'char_filter': 'html_strip',
                        'filter': [
                            'standard',
                            'lowercase',
                            'asciifolding',
                            'substring'
                        ]
                    },
                    'snovault_search_analyzer': {
                        'type': 'custom',
                        'tokenizer': 'whitespace',
                        'filter': [
                            'standard',
                            'lowercase',
                            'asciifolding'
                        ]
                    },
                    'case_insensistive_sort': {
                        'tokenizer': 'keyword',
                        'filter': [
                            'lowercase',
                        ]
                    },
                    'snovault_path_analyzer': {
                        'type': 'custom',
                        'tokenizer': 'snovault_path_tokenizer',
                        'filter': ['lowercase']
                    }
                },
                'tokenizer': {
                    'snovault_path_tokenizer': {
                        'type': 'path_hierarchy',
                        'reverse': True
                    }
                }
            }
        }
    }


def audit_mapping():
    return {
        'category': {
            'type': 'text',
            'fields': {
                'raw': {
                    'type': 'keyword'
                }
            }
        },
        'detail': {
            'type': 'text',
            'fields': {
                'raw': {
                    'type': 'keyword'
                }
            }
        },
        'level_name': {
            'type': 'text',
            'fields': {
                'raw': {
                    'type': 'keyword'
                }
            }
        },
        'level': {
            'type': 'integer',
        }
    }


# generate an index record, which contains a mapping and settings
def build_index_record(mapping, in_type):
    return {
        'mappings': mapping,
        'settings': index_settings(in_type)
    }


def es_mapping(mapping):
    return {
        '_all': {
            'enabled': True,
            'analyzer': 'snovault_index_analyzer',
            'search_analyzer': 'snovault_search_analyzer'
        },
        'dynamic_templates': [
            {
                'template_principals_allowed': {
                    'path_match': "principals_allowed.*",
                    'mapping': {
                        'index': True,
                        'type': 'text',
                    },
                },
            },
            {
                'template_unique_keys': {
                    'path_match': "unique_keys.*",
                    'mapping': {
                        'index': True,
                        'type': 'text',
                    },
                },
            },
            {
                'template_links': {
                    'path_match': "links.*",
                    'mapping': {
                        'index': True,
                        'type': 'text',
                    },
                },
            },
        ],
        'properties': {
            'uuid': {
                'type': 'text',
                'include_in_all': False,
            },
            'tid': {
                'type': 'text',
                'include_in_all': False,
            },
            'item_type': {
                'type': 'text',
            },
            'embedded': mapping,
            'object': {
                'type': 'object',
                'enabled': False,
                'include_in_all': False,
            },
            'properties': {
                'type': 'object',
                'enabled': False,
                'include_in_all': False,
            },
            'propsheets': {
                'type': 'object',
                'enabled': False,
                'include_in_all': False,
            },
            'principals_allowed': {
                'include_in_all': False,
                'properties': {
                    'view': {
                        'type': 'keyword'
                    },
                    'edit': {
                        'type': 'keyword'
                    },
                    'audit': {
                        'type': 'keyword'
                    }
                }
            },
            'embedded_uuids': {
                'type': 'text',
                'include_in_all': False
            },
            'linked_uuids': {
                'type': 'text',
                'include_in_all': False
            },
            'unique_keys': {
                'type': 'object'
            },
            'links': {
                'type': 'object'
            },
            'paths': {
                'type': 'text',
                'include_in_all': False
            },
            'audit': {
                'include_in_all': False,
                'properties': {
                    'ERROR': {
                        'properties': audit_mapping()
                    },
                    'NOT_COMPLIANT': {
                        'properties': audit_mapping()
                    },
                    'WARNING': {
                        'properties': audit_mapping()
                    },
                    'INTERNAL_ACTION': {
                        'properties': audit_mapping()
                    },
                },
            }
        }
    }


def type_mapping(types, item_type, embed=True):
    """
    Create mapping for each type. This is relatively simple if embed=False.
    When embed=True, the embedded fields (defined in /types/ directory) will
    be used to generate custom embedding of objects. Embedding paths are
    separated by dots. If the last field is an object, all fields in that
    object will be embedded (e.g. biosource.individual). To embed a specific
    field only, do add it at the end of the path: biosource.individual.title

    No field checking has been added yet (TODO?), so make sure fields are
    spelled correctly.

    Any fields that are not objects will NOT be embedded UNLESS they are in the
    embedded list, again defined in the types .py file for the object.
    """
    type_info = types[item_type]
    schema = type_info.schema
    # use top_level parameter here for schema_mapping
    mapping = schema_mapping('*', schema, True)
    embeds = add_default_embeds(item_type, types, type_info.embedded, schema)
    embeds.sort()
    if not embed:
        return mapping
    for prop in embeds:
        single_embed = {}
        curr_s = schema
        curr_m = mapping
        split_embed_path = prop.split('.')
        for curr_e in split_embed_path:
            # if we want to map all fields (*), do not drill into schema
            if curr_e != '*':
                # drill into the schemas. if no the embed is not found, break
                subschema = curr_s.get('properties', {}).get(curr_e, None)
                curr_s = merge_schemas(subschema, types)
            if not curr_s:
                break
            curr_m = update_mapping_by_embed(curr_m, curr_e, curr_s)
    return mapping


def merge_schemas(subschema, types):
    """
    Merge any linked schemas into the current one. Return None if none present
    """
    if not subschema:
        return None
    # handle arrays by simply jumping into them
    # we don't care that they're flattened during mapping
    ref_types = None
    subschema = subschema.get('items', subschema)
    if 'linkFrom' in subschema:
        _ref_type, _ = subschema['linkFrom'].split('.', 1)
        ref_types = [_ref_type]
    elif 'linkTo' in subschema:
        ref_types = subschema['linkTo']
        if not isinstance(ref_types, list):
            ref_types = [ref_types]
    if ref_types is None:
        curr_s = subschema
    else:
        embedded_types = [types[t].schema for t in ref_types
                          if t in types.all]
        if not embedded_types:
            return None
        curr_s = reduce(combine_schemas, embedded_types)
    return curr_s


def update_mapping_by_embed(curr_m, curr_e, curr_s):
    """
    Update the mapping based on the current mapping (curr_m), the current embed
    element (curr_e), and the processed schemas (curr_s).
    when curr_e = '*', it is a special case where all properties are added
    to the object that was previously mapped.
    """
    # see if there's already a mapping associated with this embed:
    # multiple subobjects may be embedded, so be careful here
    mapped = schema_mapping(curr_e, curr_s)
    if curr_e == '*':
        if 'properties' in mapped:
            curr_m['properties'].update(mapped['properties'])
        else:
            curr_m['properties'] = mapped
    elif curr_e in curr_m['properties'] and 'properties' in curr_m['properties'][curr_e]:
        if 'properties' in mapped:
            curr_m['properties'][curr_e]['properties'].update(mapped['properties'])
        else:
            curr_m['properties'][curr_e] = mapped
        curr_m = curr_m['properties'][curr_e]
    else:
        curr_m['properties'][curr_e] = mapped
        curr_m = curr_m['properties'][curr_e]
    return curr_m


def create_mapping_by_type(in_type, registry):
    """
    Return a full mapping for a given doc_type of in_type
    """
    # build a schema-based hierarchical mapping for embedded view
    collection = registry[COLLECTIONS].by_item_type[in_type]
    embed_mapping = type_mapping(registry[TYPES], collection.type_info.item_type)
    # finish up the mapping
    return es_mapping(embed_mapping)


def build_index(app, es, in_type, mapping, dry_run, check_first, force=False):
    """
    Creates an es index for the given in_type with the given mapping and
    settings defined by item_settings(). If check_first == True, attempting
    to see if the index exists and is unchanged from the previous mapping.
    If so, do not delete and re-create the index to save on indexing.
    This function will trigger a reindexing of the in_type index if
    the old index is kept but the es doc count differs from the db doc count.
    Will also trigger a re-index for a newly created index if the indexing
    document in meta exists and has an xmin.
    """
    # determine if index already exists for this type
    this_index_record = build_index_record(mapping, in_type)
    this_index_exists = check_if_index_exists(es, in_type, check_first)
    meta_exists = check_if_index_exists(es, 'meta', check_first) if in_type != 'meta' else True

    # if the index exists, we might not need to delete it
    # if force is provided, check_first does not matter
    if not force:
        prev_index_record = get_previous_index_record(this_index_exists, check_first, es, in_type)
        if prev_index_record is not None and this_index_record == prev_index_record:
            if in_type != 'meta':
                check_and_reindex_existing(app, es, in_type)
            print('MAPPING: using existing index for collection %s' % (in_type))
            return

    # delete the index
    if this_index_exists:
        res = es_safe_execute(es.indices.delete, index=in_type, ignore=[400,404], request_timeout=30)
        if res:
            print('MAPPING: index successfully deleted for %s' % (in_type))
        else:
            print('MAPPING: could not delete index for %s' % (in_type))
    if dry_run:
        print(json.dumps(sorted_dict({in_type: {in_type: mapping}}), indent=4))
    else:
        # first, create the mapping. adds settings in the body
        put_settings = this_index_record['settings']
        res = es_safe_execute(es.indices.create, index=in_type, body=put_settings, request_timeout=30)
        if res:
            print('MAPPING: new index created for %s' % (in_type))
        else:
            print('MAPPING: new index failed for %s' % (in_type))

        # update with mapping
        res = es_safe_execute(es.indices.put_mapping, index=in_type, doc_type=in_type, body=mapping, request_timeout=30)
        if res:
            print('MAPPING: mapping successfully added for %s' % (in_type))
        else:
            print('MAPPING: mapping failed for %s' % (in_type))

        # force means we want to forcibly re-index
        if force:
            print('MAPPING: forcibly re-indexing all items in the new index %s' % (in_type))
            run_indexing(app, [in_type])
        else:
            # if 'indexing' doc exists within meta, then re-index for this type
            indexing_xmin = None
            try:
                status = es.get(index='meta', doc_type='meta', id='indexing', ignore=[404])
            except:
                print('MAPPING: indexing record not found in meta for %s' % (in_type))
            else:
                indexing_xmin = status.get('_source', {}).get('xmin')
            if indexing_xmin is not None:
                print('MAPPING: re-indexing all items in the new index %s' % (in_type))
                run_indexing(app, [in_type])

        # put index_record in meta
        if meta_exists:
            res = es_safe_execute(es.index, index='meta', doc_type='meta', body=this_index_record, id=in_type)
            if res:
                print("MAPPING: index record created for %s" % (in_type))
            else:
                print("MAPPING: index record failed for %s" % (in_type))


def check_if_index_exists(es, in_type, check_first):
    try:
        this_index_exists = es.indices.exists(index=in_type)
    except ConnectionTimeout:
        this_index_exists = False
    if check_first and in_type == 'meta':
        for wait in [3,6,9,12]:
            if not this_index_exists:
                time.sleep(wait)
                this_index_exists = es.indices.exists(index=in_type)
    return this_index_exists


def get_previous_index_record(this_index_exists, check_first, es, in_type):
    """
    Decide if we need to drop the index + reindex (no index/no meta record)
    OR
    compare previous mapping and current mapping + settings to see if we need
    to update. if not, use the existing mapping to prevent re-indexing.
    """
    prev_index_hit = {}
    if this_index_exists and check_first:
        try:
            prev_index_hit = es.get(index='meta', doc_type='meta', id=in_type, ignore=[404])
        except TransportError as excp:
            if excp.info.get('status') == 503:
                es.indices.refresh(index='meta')
                time.sleep(3)
                try:
                    prev_index_hit = es.get(index='meta', doc_type='meta', id=in_type, ignore=[404])
                except:
                    return None
        prev_index_record = prev_index_hit.get('_source')
        return prev_index_record
    else:
        return None


def check_and_reindex_existing(app, es, in_type):
    # lastly, check to make sure the item count for the existing
    # index matches the database document count. If not, reindex
    count_res = es.count(index=in_type, doc_type=in_type)
    es_count = count_res.get('count')

    # must handle collections that have children inheriting from them
    # use specific collections and adjust if necessary
    db_count = 0
    check_collections = get_jsonld_types_from_collection_type(app, in_type, [in_type])
    for coll_type in check_collections:
        collection = app.registry[COLLECTIONS].get(coll_type)
        coll_count = len(collection) if collection is not None else 0
        if coll_type == in_type:
            db_count += coll_count
        else:
            db_count -= coll_count
    if es_count is None or es_count != db_count:
        print('MAPPING: re-indexing all items in the existing index %s' % (in_type))
        run_indexing(app, [in_type])


def es_safe_execute(function, **kwargs):
    exec_count = 0
    while exec_count < 3:
        try:
            function(**kwargs)
        except ConnectionTimeout:
            exec_count += 1
            print('ES connection issue! Retrying.', file=sys.stderr)
            time.sleep(3)
        else:
            return True
    return False


def snovault_cleanup(es, registry):
    """
    Simple function to delete old unused snovault index if it's present
    """
    # see if the old snovault index exists
    sno_index_name = registry.settings.get('snovault.elasticsearch.index', None)
    if sno_index_name:
        snovault_index = Index(sno_index_name, using=es)
        if snovault_index.exists():
            snovault_index.delete(ignore=404)


def run(app, collections=None, dry_run=False, check_first=False, force=False):
    registry = app.registry
    es = app.registry[ELASTIC_SEARCH]
    if not dry_run:
        snovault_cleanup(es, registry)
    if not collections:
        collections = list(registry[COLLECTIONS].by_item_type.keys())
    if not force:
        collections = ['meta'] + collections
    for collection_name in collections:
        if collection_name == 'meta':
            # meta mapping just contains settings
            build_index(app, es, collection_name, META_MAPPING, dry_run, check_first)
        else:
            mapping = create_mapping_by_type(collection_name, registry)
            build_index(app, es, collection_name, mapping, dry_run, check_first, force)


def main():
    parser = argparse.ArgumentParser(
        description="Create Elasticsearch mapping", epilog=EPILOG,
        formatter_class=argparse.RawDescriptionHelpFormatter,
    )
    parser.add_argument('--item-type', action='append', help="Item type")
    parser.add_argument('--app-name', help="Pyramid app name in configfile")
    parser.add_argument(
        '--dry-run', action='store_true', help="Don't post to ES, just print")
    parser.add_argument('config_uri', help="path to configfile")
    parser.add_argument('--check-first', action='store_true',
                        help="check if index exists first before attempting creation")
    parser.add_argument('--force', action='store_true',
                        help="set this to ignore meta and force new mapping and reindexing of all/given collections")
    global args
    args = parser.parse_args()

    logging.basicConfig()
    app = get_app(args.config_uri, args.app_name)

    # Loading app will have configured from config file. Reconfigure here:
    logging.getLogger('snovault').setLevel(logging.WARN)

    return run(app, args.item_type, args.dry_run, args.check_first, args.force)


if __name__ == '__main__':
    main()<|MERGE_RESOLUTION|>--- conflicted
+++ resolved
@@ -36,12 +36,9 @@
 import os
 import argparse
 
-<<<<<<< HEAD
-=======
 
 # keep args global so we can use them in our forks that do the
 # indexing
->>>>>>> 497308e7
 args = None
 
 def run_indexing(app, in_type_list):
@@ -58,15 +55,6 @@
         if child_pid == 0: # the child
             # set last_xmin to 0 to competely re-index
             create_app_and_run(args.app_name, args.config_uri, in_type_list, last_xmin=None)
-<<<<<<< HEAD
-=======
-
-
-log = logging.getLogger(__name__)
->>>>>>> 497308e7
-
-
-log = logging.getLogger(__name__)
 
 
 EPILOG = __doc__
