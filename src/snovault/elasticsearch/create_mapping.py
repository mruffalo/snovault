"""\
Example.

To load the initial data:

    %(prog)s production.ini

"""
from pyramid.paster import get_app
from elasticsearch import RequestError
from elasticsearch.exceptions import (
    ConflictError,
    ConnectionError,
    NotFoundError,
    TransportError,
    ConnectionTimeout
)
from elasticsearch_dsl import Index
from elasticsearch_dsl.connections import connections
from functools import reduce
from snovault import (
    COLLECTIONS,
    TYPES,
)
from snovault.schema_utils import combine_schemas
from snovault.fourfront_utils import add_default_embeds, get_jsonld_types_from_collection_type
from .interfaces import ELASTIC_SEARCH
import collections
import json
import logging
import time
import sys
from snovault.commands.es_index_data import run as run_index_data
from snovault.commands.es_index_data import create_app_and_run
import transaction
import os
import argparse


# keep args global so we can use them in our forks that do the
# indexing
args = None
def run_indexing(app, in_type_list):
    # if no global args provided, run indexing using the provided app
    if args is None:
        # set last_xmin to 0 to competely re-index
        run_index_data(app, in_type_list, last_xmin=None)
    else:
        # ensure open transactions are closed so SQLAlchemy doesn't complain
        transaction.commit()

        #fork
        child_pid = os.fork()
        if child_pid == 0: # the child
            # set last_xmin to 0 to competely re-index
            create_app_and_run(args.app_name, args.config_uri, in_type_list, last_xmin=None)


log = logging.getLogger(__name__)


log = logging.getLogger(__name__)


EPILOG = __doc__

log = logging.getLogger(__name__)

# An index to store non-content metadata
META_MAPPING = {
    '_all': {
        'enabled': False,
        'analyzer': 'snovault_index_analyzer',
        'search_analyzer': 'snovault_search_analyzer'
    },
    'dynamic_templates': [
        {
            'store_generic': {
                'match': '*',
                'mapping': {
                    'index': False,
                    'store': True,
                },
            },
        },
    ],
}

PATH_FIELDS = ['submitted_file_name']
NON_SUBSTRING_FIELDS = ['uuid', '@id', 'submitted_by', 'md5sum', 'references', 'submitted_file_name']





def sorted_pairs_hook(pairs):
    return collections.OrderedDict(sorted(pairs))


def sorted_dict(d):
    return json.loads(json.dumps(d), object_pairs_hook=sorted_pairs_hook)


def schema_mapping(field, schema, top_level=False):
    """
    Create the mapping for a given schema. Can handle using all fields for
    objects (*), but can handle specific fields using the field parameter.
    This allows for the mapping to match the selective embedding.
    """
    if 'linkFrom' in schema:
        type_ = 'string'
    else:
        type_ = schema['type']

    # Elasticsearch handles multiple values for a field
    if type_ == 'array' and schema['items']:
        return schema_mapping(field, schema['items'])

    if type_ == 'object':
        properties = {}
        for k, v in schema.get('properties', {}).items():
            mapping = schema_mapping(k, v)
            if mapping is not None:
                if field == '*' or k == field:
                    properties[k] = mapping
        if top_level:
            # only include include_in_all: True in top level
            return {
                'include_in_all': True,
                'properties': properties,
            }
        else:
            return {
                'properties': properties,
            }

    # hardcode fields with dates for now
    if field == 'date_created':
        return {
            'type': 'date',
            'format': "date_optional_time",
            'fields': {
                'raw': {
                    'type': 'keyword'
                },
                'lower_case_sort': {
                    'type': 'text',
                    'analyzer': 'case_insensistive_sort',
                    'fields': {
                        'keyword': {
                            'type': 'keyword'
                        }
                    }
                }
            }
        }

    if type_ == ["number", "string"]:
        return {
            'type': 'text',
            'fields': {
                'value': {
                    'type': 'float',
                    'ignore_malformed': True,
                },
                'raw': {
                    'type': 'keyword'
                },
                'lower_case_sort': {
                    'type': 'text',
                    'analyzer': 'case_insensistive_sort',
                    'fields': {
                        'keyword': {
                            'type': 'keyword'
                        }
                    }
                }
            }
        }

    if type_ == 'boolean':
        return {
            'type': 'text',
            'fields': {
                'raw': {
                    'type': 'keyword'
                },
                'lower_case_sort': {
                    'type': 'text',
                    'analyzer': 'case_insensistive_sort',
                    'fields': {
                        'keyword': {
                            'type': 'keyword'
                        }
                    }
                }
            }
        }

    if type_ == 'string':
        # don't make a mapping for non-embedded objects
        if 'linkTo' in schema or 'linkFrom' in schema:
            return

        sub_mapping = {
            'type': 'text',
            'fields': {
                'raw': {
                    'type': 'keyword'
                },
                'lower_case_sort': {
                    'type': 'text',
                    'analyzer': 'case_insensistive_sort',
                    'fields': {
                        'keyword': {
                            'type': 'keyword'
                        }
                    }
                }
            }
        }

        if field in NON_SUBSTRING_FIELDS:
            if field in PATH_FIELDS:
                sub_mapping['analyzer'] = 'snovault_path_analyzer'
        return sub_mapping

    if type_ == 'number':
        return {
            'type': 'float',
            'fields': {
                'raw': {
                    'type': 'keyword'
                },
                'lower_case_sort': {
                    'type': 'text',
                    'analyzer': 'case_insensistive_sort',
                    'fields': {
                        'keyword': {
                            'type': 'keyword'
                        }
                    }
                }
            }
        }

    if type_ == 'integer':
        return {
            'type': 'long',
            'fields': {
                'raw': {
                    'type': 'keyword'
                },
                'lower_case_sort': {
                    'type': 'text',
                    'analyzer': 'case_insensistive_sort',
                    'fields': {
                        'keyword': {
                            'type': 'keyword'
                        }
                    }
                }
            }
        }


def index_settings(in_type):
    if in_type == 'meta':
        field_limit = 1000000
    else:
        field_limit = 5000
    return {
        'index': {
            'number_of_shards': 3,
            'number_of_replicas': 1,
            'max_result_window': 100000,
            'mapping': {
                'total_fields': {
                    'limit': field_limit
                },
                'depth': {
                    'limit': 30
                }
            },
            'analysis': {
                'filter': {
                    'substring': {
                        'type': 'nGram',
                        'min_gram': 1,
                        'max_gram': 33
                    }
                },
                'analyzer': {
                    'default': {
                        'type': 'custom',
                        'tokenizer': 'whitespace',
                        'char_filter': 'html_strip',
                        'filter': [
                            'standard',
                            'lowercase',
                        ]
                    },
                    'snovault_index_analyzer': {
                        'type': 'custom',
                        'tokenizer': 'whitespace',
                        'char_filter': 'html_strip',
                        'filter': [
                            'standard',
                            'lowercase',
                            'asciifolding',
                            'substring'
                        ]
                    },
                    'snovault_search_analyzer': {
                        'type': 'custom',
                        'tokenizer': 'whitespace',
                        'filter': [
                            'standard',
                            'lowercase',
                            'asciifolding'
                        ]
                    },
                    'case_insensistive_sort': {
                        'tokenizer': 'keyword',
                        'filter': [
                            'lowercase',
                        ]
                    },
                    'snovault_path_analyzer': {
                        'type': 'custom',
                        'tokenizer': 'snovault_path_tokenizer',
                        'filter': ['lowercase']
                    }
                },
                'tokenizer': {
                    'snovault_path_tokenizer': {
                        'type': 'path_hierarchy',
                        'reverse': True
                    }
                }
            }
        }
    }


def audit_mapping():
    return {
        'category': {
            'type': 'text',
            'fields': {
                'raw': {
                    'type': 'keyword'
                }
            }
        },
        'detail': {
            'type': 'text',
            'fields': {
                'raw': {
                    'type': 'keyword'
                }
            }
        },
        'level_name': {
            'type': 'text',
            'fields': {
                'raw': {
                    'type': 'keyword'
                }
            }
        },
        'level': {
            'type': 'integer',
        }
    }


# generate an index record, which contains a mapping and settings
def build_index_record(mapping, in_type):
    return {
        'mappings': mapping,
        'settings': index_settings(in_type)
    }


def es_mapping(mapping):
    return {
        '_all': {
            'enabled': True,
            'analyzer': 'snovault_index_analyzer',
            'search_analyzer': 'snovault_search_analyzer'
        },
        'dynamic_templates': [
            {
                'template_principals_allowed': {
                    'path_match': "principals_allowed.*",
                    'mapping': {
                        'index': True,
                        'type': 'text',
                    },
                },
            },
            {
                'template_unique_keys': {
                    'path_match': "unique_keys.*",
                    'mapping': {
                        'index': True,
                        'type': 'text',
                    },
                },
            },
            {
                'template_links': {
                    'path_match': "links.*",
                    'mapping': {
                        'index': True,
                        'type': 'text',
                    },
                },
            },
        ],
        'properties': {
            'uuid': {
                'type': 'text',
                'include_in_all': False,
            },
            'tid': {
                'type': 'text',
                'include_in_all': False,
            },
            'item_type': {
                'type': 'text',
            },
            'embedded': mapping,
            'object': {
                'type': 'object',
                'enabled': False,
                'include_in_all': False,
            },
            'properties': {
                'type': 'object',
                'enabled': False,
                'include_in_all': False,
            },
            'propsheets': {
                'type': 'object',
                'enabled': False,
                'include_in_all': False,
            },
            'principals_allowed': {
                'include_in_all': False,
                'properties': {
                    'view': {
                        'type': 'keyword'
                    },
                    'edit': {
                        'type': 'keyword'
                    },
                    'audit': {
                        'type': 'keyword'
                    }
                }
            },
            'embedded_uuids': {
                'type': 'text',
                'include_in_all': False
            },
            'linked_uuids': {
                'type': 'text',
                'include_in_all': False
            },
            'unique_keys': {
                'type': 'object'
            },
            'links': {
                'type': 'object'
            },
            'paths': {
                'type': 'text',
                'include_in_all': False
            },
            'audit': {
                'include_in_all': False,
                'properties': {
                    'ERROR': {
                        'properties': audit_mapping()
                    },
                    'NOT_COMPLIANT': {
                        'properties': audit_mapping()
                    },
                    'WARNING': {
                        'properties': audit_mapping()
                    },
                    'INTERNAL_ACTION': {
                        'properties': audit_mapping()
                    },
                },
            }
        }
    }


def type_mapping(types, item_type, embed=True):
    """
    Create mapping for each type. This is relatively simple if embed=False.
    When embed=True, the embedded fields (defined in /types/ directory) will
    be used to generate custom embedding of objects. Embedding paths are
    separated by dots. If the last field is an object, all fields in that
    object will be embedded (e.g. biosource.individual). To embed a specific
    field only, do add it at the end of the path: biosource.individual.title

    No field checking has been added yet (TODO?), so make sure fields are
    spelled correctly.

    Any fields that are not objects will NOT be embedded UNLESS they are in the
    embedded list, again defined in the types .py file for the object.
    """
    type_info = types[item_type]
    schema = type_info.schema
    # use top_level parameter here for schema_mapping
    mapping = schema_mapping('*', schema, True)
    embeds = add_default_embeds(item_type, types, type_info.embedded, schema)
    embeds.sort()
    if not embed:
        return mapping
    for prop in embeds:
        single_embed = {}
        curr_s = schema
        curr_m = mapping
        split_embed_path = prop.split('.')
        for curr_e in split_embed_path:
            # if we want to map all fields (*), do not drill into schema
            if curr_e != '*':
                # drill into the schemas. if no the embed is not found, break
                subschema = curr_s.get('properties', {}).get(curr_e, None)
                curr_s = merge_schemas(subschema, types)
            if not curr_s:
                break
            curr_m = update_mapping_by_embed(curr_m, curr_e, curr_s)
    return mapping


def merge_schemas(subschema, types):
    """
    Merge any linked schemas into the current one. Return None if none present
    """
    if not subschema:
        return None
    # handle arrays by simply jumping into them
    # we don't care that they're flattened during mapping
    ref_types = None
    subschema = subschema.get('items', subschema)
    if 'linkFrom' in subschema:
        _ref_type, _ = subschema['linkFrom'].split('.', 1)
        ref_types = [_ref_type]
    elif 'linkTo' in subschema:
        ref_types = subschema['linkTo']
        if not isinstance(ref_types, list):
            ref_types = [ref_types]
    if ref_types is None:
        curr_s = subschema
    else:
        embedded_types = [types[t].schema for t in ref_types
                          if t in types.all]
        if not embedded_types:
            return None
        curr_s = reduce(combine_schemas, embedded_types)
    return curr_s


def update_mapping_by_embed(curr_m, curr_e, curr_s):
    """
    Update the mapping based on the current mapping (curr_m), the current embed
    element (curr_e), and the processed schemas (curr_s).
    when curr_e = '*', it is a special case where all properties are added
    to the object that was previously mapped.
    """
    # see if there's already a mapping associated with this embed:
    # multiple subobjects may be embedded, so be careful here
    mapped = schema_mapping(curr_e, curr_s)
    if curr_e == '*':
        if 'properties' in mapped:
            curr_m['properties'].update(mapped['properties'])
        else:
            curr_m['properties'] = mapped
    elif curr_e in curr_m['properties'] and 'properties' in curr_m['properties'][curr_e]:
        if 'properties' in mapped:
            curr_m['properties'][curr_e]['properties'].update(mapped['properties'])
        else:
            curr_m['properties'][curr_e] = mapped
        curr_m = curr_m['properties'][curr_e]
    else:
        curr_m['properties'][curr_e] = mapped
        curr_m = curr_m['properties'][curr_e]
    return curr_m


def create_mapping_by_type(in_type, registry):
    """
    Return a full mapping for a given doc_type of in_type
    """
    # build a schema-based hierarchical mapping for embedded view
    collection = registry[COLLECTIONS].by_item_type[in_type]
    embed_mapping = type_mapping(registry[TYPES], collection.type_info.item_type)
    # finish up the mapping
    return es_mapping(embed_mapping)


def build_index(app, es, in_type, mapping, dry_run, check_first, print_count_only=False):
    """
    Creates an es index for the given in_type with the given mapping and
    settings defined by item_settings(). If check_first == True, attempting
    to see if the index exists and is unchanged from the previous mapping.
    If so, do not delete and re-create the index to save on indexing.
    This function will trigger a reindexing of the in_type index if
    the old index is kept but the es doc count differs from the db doc count.
    Will also trigger a re-index for a newly created index if the indexing
    document in meta exists and has an xmin.
    """
    # determine if index already exists for this type
    this_index_record = build_index_record(mapping, in_type)
    this_index_exists = check_if_index_exists(es, in_type, check_first)

    # if the index exists, we might not need to delete it
    prev_index_record = get_previous_index_record(this_index_exists, check_first, es, in_type)
    if prev_index_record is not None and this_index_record == prev_index_record:
        if in_type != 'meta':
            check_and_reindex_existing(app, es, in_type, print_count_only)
        print('MAPPING: using existing index for collection %s' % (in_type))
        return

    # delete the index
    if this_index_exists and not dry_run:
        res = es_safe_execute(es.indices.delete, index=in_type, ignore=[400,404], request_timeout=30)
        if res:
            print('MAPPING: index successfully deleted for %s' % (in_type))
        else:
            print('MAPPING: could not delete index for %s' % (in_type))
    if dry_run:
        pass
        # print(json.dumps(sorted_dict({in_type: {in_type: mapping}}), indent=4))
    else:
        # first, create the mapping. adds settings in the body
        put_settings = this_index_record['settings']
        res = es_safe_execute(es.indices.create, index=in_type, body=put_settings, ignore=[400], request_timeout=30)
        if res:
            print('MAPPING: new index created for %s' % (in_type))
        else:
            print('MAPPING: new index failed for %s' % (in_type))

        # update with mapping
        res = es_safe_execute(es.indices.put_mapping, index=in_type, doc_type=in_type, body=mapping, ignore=[400], request_timeout=30)
        if res:
            print('MAPPING: mapping successfully added for %s' % (in_type))
        else:
            print('MAPPING: mapping failed for %s' % (in_type))

        # if 'indexing' doc exists within meta, then re-index for this type
        indexing_xmin = None
        try:
            status = es.get(index='meta', doc_type='meta', id='indexing', ignore=[404])
        except:
            print('MAPPING: indexing record not found in meta for %s' % (in_type))
        else:
            indexing_xmin = status.get('_source', {}).get('xmin')
        if indexing_xmin is not None:
            print('MAPPING: re-indexing all items in the new index %s' % (in_type))
            run_indexing(app, [in_type])

        # put index_record in meta
        res = es_safe_execute(es.index, index='meta', doc_type='meta', body=this_index_record, id=in_type)
        if res:
            print("MAPPING: index record created for %s" % (in_type))
        else:
            print("MAPPING: index record failed for %s" % (in_type))


def check_if_index_exists(es, in_type, check_first):
    try:
        this_index_exists = es.indices.exists(index=in_type)
    except ConnectionTimeout:
        this_index_exists = False
    if check_first and in_type == 'meta':
        for wait in [3,6,9,12]:
            if not this_index_exists:
                time.sleep(wait)
                this_index_exists = es.indices.exists(index=in_type)
    return this_index_exists


def get_previous_index_record(this_index_exists, check_first, es, in_type):
    """
    Decide if we need to drop the index + reindex (no index/no meta record)
    OR
    compare previous mapping and current mapping + settings to see if we need
    to update. if not, use the existing mapping to prevent re-indexing.
    """
    prev_index_hit = {}
    if this_index_exists and check_first:
        try:
            prev_index_hit = es.get(index='meta', doc_type='meta', id=in_type)
        except TransportError as excp:
            if excp.info.get('status') == 503:
                es.indices.refresh(index='meta')
                time.sleep(3)
                try:
                    prev_index_hit = es.get(index='meta', doc_type='meta', id=in_type)
                except:
                    return None
        prev_index_record = prev_index_hit.get('_source')
        return prev_index_record
    else:
        return None


def check_and_reindex_existing(app, es, in_type, dry_run=False):
    # lastly, check to make sure the item count for the existing
    # index matches the database document count. If not, reindex
    count_res = es.count(index=in_type, doc_type=in_type)
    es_count = count_res.get('count')

    # must handle collections that have children inheriting from them
    # use specific collections and adjust if necessary
    db_count = 0
    check_collections = get_jsonld_types_from_collection_type(app, in_type, [in_type])
    for coll_type in check_collections:
        collection = app.registry[COLLECTIONS].get(coll_type)
        coll_count = len(collection) if collection is not None else 0
        if coll_type == in_type:
            db_count += coll_count
        else:
            db_count -= coll_count
    if dry_run:
        log.warn("Db count is %s and ES count is %s for index: %s" %
                 (db_count, str(es_count), in_type))
        return
    if es_count is None or es_count != db_count:
        print('MAPPING: re-indexing all items in the existing index %s' % (in_type))
        run_indexing(app, [in_type])


def es_safe_execute(function, **kwargs):
    exec_count = 0
    while exec_count < 3:
        try:
            function(**kwargs)
        except ConnectionTimeout:
            exec_count += 1
            print('ES connection issue! Retrying.', file=sys.stderr)
            time.sleep(3)
        else:
            return True
    return False


def snovault_cleanup(es, registry):
    """
    Simple function to delete old unused snovault index if it's present
    """
    # see if the old snovault index exists
    sno_index_name = registry.settings.get('snovault.elasticsearch.index', None)
    if sno_index_name:
        snovault_index = Index(sno_index_name, using=es)
        if snovault_index.exists():
            snovault_index.delete(ignore=404)


def run(app, collections=None, dry_run=False, check_first=False,
       print_count_only=False):
    registry = app.registry
    es = app.registry[ELASTIC_SEARCH]
    if not dry_run:
        snovault_cleanup(es, registry)
    if not collections:
        collections = ['meta'] + list(registry[COLLECTIONS].by_item_type.keys())
    elif collections and 'meta' not in collections:
        collections = ['meta'] + collections
    for collection_name in collections:
        if collection_name == 'meta':
            # meta mapping just contains settings
            build_index(app, es, collection_name, META_MAPPING, dry_run,
                        check_first, print_count_only)
        else:
            mapping = create_mapping_by_type(collection_name, registry)
            build_index(app, es, collection_name, mapping, dry_run,
                        check_first, print_count_only)


<<<<<<< HEAD
args = None


=======
>>>>>>> 19895a1e
def main():
    parser = argparse.ArgumentParser(
        description="Create Elasticsearch mapping", epilog=EPILOG,
        formatter_class=argparse.RawDescriptionHelpFormatter,
    )
    parser.add_argument('--item-type', action='append', help="Item type")
    parser.add_argument('--app-name', help="Pyramid app name in configfile")
    parser.add_argument(
        '--dry-run', action='store_true', help="Don't post to ES, just print")
    parser.add_argument('config_uri', help="path to configfile")
    parser.add_argument('--check-first', action='store_true',
                        help="check if index exists first before attempting creation")
    parser.add_argument('--print-count-only', action='store_true',
                        help="use with check_first to only print counts")
    global args
    args = parser.parse_args()

    logging.basicConfig()
    app = get_app(args.config_uri, args.app_name)

    # Loading app will have configured from config file. Reconfigure here:
    logging.getLogger('snovault').setLevel(logging.WARN)

    return run(app, args.item_type, args.dry_run, args.check_first,
               args.print_count_only)


if __name__ == '__main__':
    main()<|MERGE_RESOLUTION|>--- conflicted
+++ resolved
@@ -786,12 +786,9 @@
                         check_first, print_count_only)
 
 
-<<<<<<< HEAD
 args = None
 
 
-=======
->>>>>>> 19895a1e
 def main():
     parser = argparse.ArgumentParser(
         description="Create Elasticsearch mapping", epilog=EPILOG,
