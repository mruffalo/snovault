""" Test full indexing setup

The fixtures in this module setup a full system with postgresql and
elasticsearch running as subprocesses.
Does not include data dependent tests
"""

import pytest
import time
from snovault.elasticsearch.interfaces import ELASTIC_SEARCH, INDEXER_QUEUE
from snovault import (
    COLLECTIONS,
    TYPES,
)

pytestmark = [pytest.mark.indexing]
pytest_plugins = [
    'snovault.tests.indexfixtures',
]


def test_indexing_simple(app, testapp, indexer_testapp):
    from snovault.elasticsearch import indexer_utils
    # First post a single item so that subsequent indexing is incremental
    testapp.post_json('/testing-post-put-patch/', {'required': ''})
    res = indexer_testapp.post_json('/index', {'record': True})
    assert res.json['indexing_count'] == 1
    assert res.json['indexing_status'] == 'finished'
    assert res.json['errors'] is None
    res = testapp.post_json('/testing-post-put-patch/', {'required': ''})
    uuid = res.json['@graph'][0]['uuid']
    res = indexer_testapp.post_json('/index', {'record': True})
    assert res.json['indexing_count'] == 1
    res = testapp.get('/search/?type=TestingPostPutPatch')
    uuids = [indv_res['uuid'] for indv_res in res.json['@graph']]
    count = 0
    while uuid not in uuids and count < 20:
        time.sleep(1)
        res = testapp.get('/search/?type=TestingPostPutPatch')
        uuids = [indv_res['uuid'] for indv_res in res.json['@graph']]
        count += 1
    assert res.json['total'] >= 2
    assert uuid in uuids
    # test the meta index
    es = app.registry[ELASTIC_SEARCH]
    indexing_doc = es.get(index='meta', doc_type='meta', id='latest_indexing')
    indexing_source = indexing_doc['_source']
    utils_xmin = indexer_utils.get_xmin_from_es(es)
    assert 'indexing_finished' in indexing_source
    assert 'indexing_content' in indexing_source
    assert indexing_source['indexing_status'] == 'finished'
    assert indexing_source['indexing_count'] > 0
    testing_ppp_meta = es.get(index='meta', doc_type='meta', id='testing_post_put_patch')
    testing_ppp_source = testing_ppp_meta['_source']
    assert 'mappings' in testing_ppp_source
    assert 'settings' in testing_ppp_source


def test_indexing_queue_records(app, testapp, indexer_testapp):
    """
    Do a full test using different forms of create mapping and both sync
    and queued indexing.
    """
    from snovault.elasticsearch import create_mapping, indexer_utils
    from elasticsearch.exceptions import NotFoundError
    from datetime import datetime
    es = app.registry[ELASTIC_SEARCH]
    indexer_queue = app.registry[INDEXER_QUEUE]
    test_type = 'testing_post_put_patch'
    # no documents added yet
    doc_count = es.count(index=test_type, doc_type=test_type).get('count')
    assert doc_count == 0
    # post a document but do not yet index
    res = testapp.post_json('/testing-post-put-patch/', {'required': ''})
    doc_count = es.count(index=test_type, doc_type=test_type).get('count')
    assert doc_count == 0
    # indexing record should not yet exist (expect error)
    with pytest.raises(NotFoundError):
        es.get(index='meta', doc_type='meta', id='latest_indexing')
    res = indexer_testapp.post_json('/index', {'record': True})
    assert res.json['indexing_count'] == 1
    assert res.json['indexing_content']['type'] == 'queue'
    doc_count = es.count(index=test_type, doc_type=test_type).get('count')
    assert doc_count == 1
    # make sure latest_indexing doc matches
    indexing_doc = es.get(index='meta', doc_type='meta', id='latest_indexing')
    indexing_doc_source = indexing_doc.get('_source', {})
    assert indexing_doc_source.get('indexing_count') == 1
    # test timing in indexing doc
    assert indexing_doc_source.get('indexing_elapsed')
    indexing_start = indexing_doc_source.get('indexing_started')
    indexing_end = indexing_doc_source.get('indexing_finished')
    assert indexing_start and indexing_end
    time_start =  datetime.strptime(indexing_start, '%Y-%m-%dT%H:%M:%S.%f')
    time_done = datetime.strptime(indexing_end, '%Y-%m-%dT%H:%M:%S.%f')
    assert time_start < time_done
    # get indexing record by start_time
    indexing_record = es.get(index='meta', doc_type='meta', id=indexing_start)
    assert indexing_record.get('_source', {}).get('indexing_status') == 'finished'
    assert indexing_record.get('_source') == indexing_doc_source


def test_sync_and_queue_indexing(app, testapp, indexer_testapp):
    from snovault.elasticsearch import create_mapping, indexer_utils
    from elasticsearch.exceptions import NotFoundError
    from datetime import datetime
    es = app.registry[ELASTIC_SEARCH]
    indexer_queue = app.registry[INDEXER_QUEUE]
    test_type = 'testing_post_put_patch'
    res = testapp.post_json('/testing-post-put-patch/', {'required': ''})
    # synchronously index
    create_mapping.run(app, collections=[test_type], sync_index=True)
    time.sleep(6)
    doc_count = es.count(index=test_type, doc_type=test_type).get('count')
    assert doc_count == 1
    assert indexer_queue.number_of_messages()['waiting'] == 0
    indexing_doc = es.get(index='meta', doc_type='meta', id='latest_indexing')
    assert indexing_doc['_source']['indexing_content']['type'] == 'sync'
    assert indexing_doc['_source']['indexing_count'] == 1
    # post second item to database but do not index (don't load into es)
    res = testapp.post_json('/testing-post-put-patch/', {'required': ''})
    time.sleep(2)
    doc_count = es.count(index=test_type, doc_type=test_type).get('count')
    # doc_count has not yet updated
    assert doc_count == 1
    # run create mapping to queue the all items
    create_mapping.run(app, collections=[test_type])
    assert indexer_queue.number_of_messages()['waiting'] == 2
    res = indexer_testapp.post_json('/index', {'record': True})
    assert indexing_doc_source.get('indexing_count') == 2
    doc_count = es.count(index=test_type, doc_type=test_type).get('count')
    assert doc_count == 2


def test_indexer_queue(app):
    indexer_queue = app.registry[INDEXER_QUEUE]
    assert True


def test_es_indices(app, elasticsearch):
    """
    Test overall create_mapping functionality using app.
    Do this by checking es directly before and after running mapping.
    Delete an index directly, run again to see if it recovers.
    """
    from snovault.elasticsearch.create_mapping import type_mapping, create_mapping_by_type, build_index_record
    es = app.registry[ELASTIC_SEARCH]
    item_types = app.registry[TYPES].by_item_type
    # check that mappings and settings are in index
    for item_type in item_types:
        item_mapping = type_mapping(app.registry[TYPES], item_type)
        try:
            item_index = es.indices.get(index=item_type)
        except:
            assert False
        found_index_mapping = item_index.get(item_type, {}).get('mappings').get(item_type, {}).get('properties', {}).get('embedded')
        found_index_settings = item_index.get(item_type, {}).get('settings')
        assert found_index_mapping
        assert found_index_settings
        # get the item record from meta and compare that
        full_mapping = create_mapping_by_type(item_type, app.registry)
        item_record = build_index_record(full_mapping, item_type)
        try:
            item_meta = es.get(index='meta', doc_type='meta', id=item_type)
        except:
            assert False
        meta_record = item_meta.get('_source', None)
        assert meta_record
        assert item_record == meta_record


def test_index_settings(app, testapp, indexer_testapp):
    from snovault.elasticsearch.create_mapping import index_settings
    test_type = 'testing_post_put_patch'
    es_settings = index_settings(test_type)
    max_result_window = es_settings['index']['max_result_window']
    # preform some initial indexing to build meta
    res = testapp.post_json('/testing-post-put-patch/', {'required': ''})
    res = indexer_testapp.post_json('/index', {'record': True})
    # need to make sure an xmin was generated for the following to work
    assert 'indexing_finished' in res.json
    es = app.registry[ELASTIC_SEARCH]
    curr_settings = es.indices.get_settings(index=test_type)
    found_max_window = curr_settings.get(test_type, {}).get('settings', {}).get('index', {}).get('max_result_window', None)
    # test one important setting
    assert int(found_max_window) == max_result_window


# some unit tests associated with build_index in create_mapping
def test_check_if_index_exists(app):
    from snovault.elasticsearch.create_mapping import check_if_index_exists
    es = app.registry[ELASTIC_SEARCH]
    test_type = 'testing_post_put_patch'
    exists = check_if_index_exists(es, test_type, True)
    assert exists
    # delete index
    es.indices.delete(index=test_type)
    exists = check_if_index_exists(es, test_type, True)
    assert not exists


def test_get_previous_index_record(app):
    from snovault.elasticsearch.create_mapping import get_previous_index_record
    es = app.registry[ELASTIC_SEARCH]
    test_type = 'testing_post_put_patch'
    record = get_previous_index_record(True, es, test_type)
    assert record
    assert 'mappings' in record
    assert 'settings' in record
    # remove index record
    es.delete(index='meta', doc_type='meta', id=test_type)
    record = get_previous_index_record(True, es, test_type)
    assert record is None


def test_check_and_reindex_existing(app, testapp):
    from snovault.elasticsearch.create_mapping import check_and_reindex_existing
    es = app.registry[ELASTIC_SEARCH]
    test_type = 'testing_post_put_patch'
    # post an item but don't reindex
    # this will cause the testing-ppp index to queue reindexing when we call
    # check_and_reindex_existing
    res = testapp.post_json('/testing-post-put-patch/', {'required': ''})
    time.sleep(2)
    doc_count = es.count(index=test_type, doc_type=test_type).get('count')
    # doc_count has not yet updated
    assert doc_count == 0
    test_uuids = set()
    check_and_reindex_existing(app, es, test_type, test_uuids)
    assert(len(test_uuids)) == 1


def test_es_delete_simple(app, testapp, indexer_testapp, session):
    from snovault.interfaces import STORAGE
    from snovault.storage import (
        Resource,
        Key,
        PropertySheet,
        CurrentPropertySheet,
        TransactionRecord,
    )
    from snovault.elasticsearch.create_mapping import (
       run as run_create_mapping,
       check_and_reindex_existing
    )
    from snovault.commands.es_index_data import run as run_index_data
    indexer_queue = app.registry[INDEXER_QUEUE]
    ## Adding new test resource to DB
    storage = app.registry[STORAGE]
    test_type = 'testing_post_put_patch'
    test_body = {'required': '', 'simple1' : 'foo', 'simple2' : 'bar' }
    res = testapp.post_json('/testing-post-put-patch/', test_body)
    test_uuid = res.json['@graph'][0]['uuid']
    check = storage.get_by_uuid(test_uuid)

    assert str(check.uuid) == test_uuid

    ## Make sure we update ES index
    test_uuids = set()
    check_and_reindex_existing(app, app.registry[ELASTIC_SEARCH], test_type, test_uuids)

    assert test_uuid in test_uuids # Assert that this newly added Item is not yet indexed.
    # Then index it:
<<<<<<< HEAD
    indexer_queue.add_uuids(app.registry, list(test_uuids), strict=True)
    res = indexer_testapp.post_json('/index', {'record': True})
=======
    run_create_mapping(app, collections=[test_type,], strict=True, sync_index=True)

>>>>>>> 93ff4f55
    time.sleep(5) # INDEXER performs a network request to ES server to index things. Whether we like it or not, this means it's async and we must wait.

    ## Now ensure that we do have it in ES:
    test_uuids_2 = set()
    check_and_reindex_existing(app, app.registry[ELASTIC_SEARCH], test_type, test_uuids_2)
    assert bool(test_uuids_2) == False # Ensure we don't have any more indices to reindex after indexing our newly added UUID/Item

    check_post_from_es = storage.read.get_by_uuid(test_uuid)
    check_post_from_rdb = storage.write.get_by_uuid(test_uuid)

    assert check_post_from_es is not None
    assert check_post_from_rdb is not None

    assert check_post_from_es.properties['simple1'] == test_body['simple1']
    assert check_post_from_es.properties['simple2'] == test_body['simple2']

    # The actual delete
    storage.delete_by_uuid(test_uuid) # We can optionally pass in test_type as well for better performance.

    check_post_from_rdb_2 = storage.write.get_by_uuid(test_uuid)

    assert check_post_from_rdb_2 is None

    time.sleep(5) # Allow time for ES API to send network request to ES server to perform delete.
    check_post_from_es_2 = storage.read.get_by_uuid(test_uuid)
    assert check_post_from_es_2 is None<|MERGE_RESOLUTION|>--- conflicted
+++ resolved
@@ -261,13 +261,8 @@
 
     assert test_uuid in test_uuids # Assert that this newly added Item is not yet indexed.
     # Then index it:
-<<<<<<< HEAD
     indexer_queue.add_uuids(app.registry, list(test_uuids), strict=True)
     res = indexer_testapp.post_json('/index', {'record': True})
-=======
-    run_create_mapping(app, collections=[test_type,], strict=True, sync_index=True)
-
->>>>>>> 93ff4f55
     time.sleep(5) # INDEXER performs a network request to ES server to index things. Whether we like it or not, this means it's async and we must wait.
 
     ## Now ensure that we do have it in ES:
